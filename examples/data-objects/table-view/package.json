--- conflicted
+++ resolved
@@ -59,13 +59,8 @@
     "url-loader": "^2.1.0"
   },
   "devDependencies": {
-<<<<<<< HEAD
-    "@fluid-tools/webpack-fluid-loader": ">=2.0.0-internal.2.1.0 <2.0.0-internal.3.0.0",
+    "@fluid-tools/webpack-fluid-loader": ">=2.0.0-internal.3.0.0 <2.0.0-internal.4.0.0",
     "@fluidframework/build-common": "^1.1.0",
-=======
-    "@fluid-tools/webpack-fluid-loader": ">=2.0.0-internal.3.0.0 <2.0.0-internal.4.0.0",
-    "@fluidframework/build-common": "^1.0.0",
->>>>>>> 65f8fd5b
     "@fluidframework/eslint-config-fluid": "^1.1.0",
     "@rushstack/eslint-config": "^2.5.1",
     "@types/node": "^14.18.0",
