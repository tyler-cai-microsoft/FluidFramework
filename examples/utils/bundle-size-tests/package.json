--- conflicted
+++ resolved
@@ -1,7 +1,6 @@
 {
-<<<<<<< HEAD
 	"name": "@fluid-example/bundle-size-tests",
-	"version": "2.0.0-internal.3.1.0",
+	"version": "2.0.0-internal.4.0.0",
 	"private": true,
 	"description": "A package for understanding the bundle size of Fluid Framework",
 	"homepage": "https://fluidframework.com",
@@ -30,13 +29,13 @@
 		"webpack:profile": "npm run webpack"
 	},
 	"dependencies": {
-		"@fluidframework/aqueduct": ">=2.0.0-internal.3.1.0 <2.0.0-internal.4.0.0",
-		"@fluidframework/container-loader": ">=2.0.0-internal.3.1.0 <2.0.0-internal.4.0.0",
-		"@fluidframework/container-runtime": ">=2.0.0-internal.3.1.0 <2.0.0-internal.4.0.0",
-		"@fluidframework/map": ">=2.0.0-internal.3.1.0 <2.0.0-internal.4.0.0",
-		"@fluidframework/matrix": ">=2.0.0-internal.3.1.0 <2.0.0-internal.4.0.0",
-		"@fluidframework/odsp-driver": ">=2.0.0-internal.3.1.0 <2.0.0-internal.4.0.0",
-		"@fluidframework/sequence": ">=2.0.0-internal.3.1.0 <2.0.0-internal.4.0.0",
+		"@fluidframework/aqueduct": ">=2.0.0-internal.4.0.0 <2.0.0-internal.5.0.0",
+		"@fluidframework/container-loader": ">=2.0.0-internal.4.0.0 <2.0.0-internal.5.0.0",
+		"@fluidframework/container-runtime": ">=2.0.0-internal.4.0.0 <2.0.0-internal.5.0.0",
+		"@fluidframework/map": ">=2.0.0-internal.4.0.0 <2.0.0-internal.5.0.0",
+		"@fluidframework/matrix": ">=2.0.0-internal.4.0.0 <2.0.0-internal.5.0.0",
+		"@fluidframework/odsp-driver": ">=2.0.0-internal.4.0.0 <2.0.0-internal.5.0.0",
+		"@fluidframework/sequence": ">=2.0.0-internal.4.0.0 <2.0.0-internal.5.0.0",
 		"source-map-loader": "^2.0.0"
 	},
 	"devDependencies": {
@@ -59,65 +58,4 @@
 		"webpack-bundle-analyzer": "^4.5.0",
 		"webpack-cli": "^4.9.2"
 	}
-=======
-  "name": "@fluid-example/bundle-size-tests",
-  "version": "2.0.0-internal.4.0.0",
-  "private": true,
-  "description": "A package for understanding the bundle size of Fluid Framework",
-  "homepage": "https://fluidframework.com",
-  "repository": {
-    "type": "git",
-    "url": "https://github.com/microsoft/FluidFramework.git",
-    "directory": "examples/utils/bundle-size-tests"
-  },
-  "license": "MIT",
-  "author": "Microsoft and contributors",
-  "scripts": {
-    "build": "concurrently npm:build:compile npm:lint",
-    "build:compile": "tsc",
-    "build:full": "concurrently npm:build npm:webpack",
-    "build:full:compile": "concurrently npm:build:compile npm:webpack",
-    "clean": "rimraf dist lib *.tsbuildinfo *.build.log",
-    "eslint": "eslint --format stylish src",
-    "eslint:fix": "eslint --format stylish src --fix --fix-type problem,suggestion,layout",
-    "format": "npm run prettier:fix",
-    "lint": "npm run prettier && npm run eslint",
-    "lint:fix": "npm run prettier:fix && npm run eslint:fix",
-    "prepack": "npm run webpack",
-    "prettier": "prettier --check . --ignore-path ../../../.prettierignore",
-    "prettier:fix": "prettier --write . --ignore-path ../../../.prettierignore",
-    "webpack": "webpack",
-    "webpack:profile": "npm run webpack"
-  },
-  "dependencies": {
-    "@fluidframework/aqueduct": ">=2.0.0-internal.4.0.0 <2.0.0-internal.5.0.0",
-    "@fluidframework/container-loader": ">=2.0.0-internal.4.0.0 <2.0.0-internal.5.0.0",
-    "@fluidframework/container-runtime": ">=2.0.0-internal.4.0.0 <2.0.0-internal.5.0.0",
-    "@fluidframework/map": ">=2.0.0-internal.4.0.0 <2.0.0-internal.5.0.0",
-    "@fluidframework/matrix": ">=2.0.0-internal.4.0.0 <2.0.0-internal.5.0.0",
-    "@fluidframework/odsp-driver": ">=2.0.0-internal.4.0.0 <2.0.0-internal.5.0.0",
-    "@fluidframework/sequence": ">=2.0.0-internal.4.0.0 <2.0.0-internal.5.0.0",
-    "source-map-loader": "^2.0.0"
-  },
-  "devDependencies": {
-    "@cerner/duplicate-package-checker-webpack-plugin": "^2.3.0",
-    "@fluidframework/build-common": "^1.1.0",
-    "@fluidframework/bundle-size-tools": "^0.8.0",
-    "@fluidframework/eslint-config-fluid": "^2.0.0",
-    "@mixer/webpack-bundle-compare": "^0.1.0",
-    "@rushstack/eslint-config": "^2.5.1",
-    "@types/node": "^14.18.36",
-    "@types/puppeteer": "1.3.0",
-    "concurrently": "^6.2.0",
-    "cross-env": "^7.0.2",
-    "eslint": "~8.6.0",
-    "prettier": "~2.6.2",
-    "rimraf": "^2.6.2",
-    "ts-loader": "^9.3.0",
-    "typescript": "~4.5.5",
-    "webpack": "^5.72.0",
-    "webpack-bundle-analyzer": "^4.5.0",
-    "webpack-cli": "^4.9.2"
-  }
->>>>>>> 02f77047
 }