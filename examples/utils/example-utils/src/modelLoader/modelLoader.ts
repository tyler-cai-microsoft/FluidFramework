/*!
 * Copyright (c) Microsoft Corporation and contributors. All rights reserved.
 * Licensed under the MIT License.
 */

import {
	LoaderHeader,
	type IContainer,
	type IHostLoader,
} from "@fluidframework/container-definitions";
import { ILoaderProps, Loader } from "@fluidframework/container-loader";
import type { IRequest } from "@fluidframework/core-interfaces";
import type { IDetachedModel, IModelLoader } from "./interfaces";
import { IModelContainerRuntimeEntryPoint } from "./modelContainerRuntimeFactory";

// This ModelLoader works on a convention, that the container it will load a model for must respond to a specific
// request format with the model object.  Here we export a helper function for those container authors to align to
// that contract -- the container author provides a ModelMakerCallback that will produce the model given a container
// runtime and container, and this helper will appropriately translate to/from the request/response format.

<<<<<<< HEAD
=======
const modelUrl = "model";

interface IModelRequest extends IRequest {
	url: typeof modelUrl;
	headers: {
		containerRef: IContainer;
	};
}

const isModelRequest = (request: IRequest): request is IModelRequest =>
	request.url === modelUrl && request.headers?.containerRef !== undefined;

/**
 * A helper function for container authors, which generates the request handler they need to align with the
 * ModelLoader contract.
 * @param modelMakerCallback - A callback that will produce the model for the container
 * @returns A request handler that can be provided to the container runtime factory
 * @deprecated Will be removed in future major release. Migrate all usage of IFluidRouter to the "entryPoint" pattern. Refer to Removing-IFluidRouter.md
 * @internal
 */
export const makeModelRequestHandler = <ModelType>(
	modelMakerCallback: ModelMakerCallback<ModelType>,
) => {
	return async (request: IRequest, runtime: IContainerRuntime): Promise<IResponse> => {
		// The model request format is for an empty path (i.e. "") and passing a reference to the container in the
		// header as containerRef.
		if (isModelRequest(request)) {
			const container: IContainer = request.headers.containerRef;
			const model = await modelMakerCallback(runtime, container);
			return { status: 200, mimeType: "fluid/object", value: model };
		}
		return create404Response(request);
	};
};

/**
 * @internal
 */
>>>>>>> 74dec34b
export class ModelLoader<ModelType> implements IModelLoader<ModelType> {
	private readonly loader: IHostLoader;
	private readonly generateCreateNewRequest: () => IRequest;

	// TODO: See if there's a nicer way to parameterize the createNew request.
	// Here we specifically pick just the loader props we know we need to keep API exposure low.  Fine to add more
	// here if we determine they're needed, but they should be picked explicitly (e.g. avoid "scope").
	public constructor(
		props: Pick<
			ILoaderProps,
			"urlResolver" | "documentServiceFactory" | "codeLoader" | "logger"
		> & {
			generateCreateNewRequest: () => IRequest;
		},
	) {
		this.loader = new Loader({
			urlResolver: props.urlResolver,
			documentServiceFactory: props.documentServiceFactory,
			codeLoader: props.codeLoader,
			logger: props.logger,
		});
		this.generateCreateNewRequest = props.generateCreateNewRequest;
	}

	public async supportsVersion(version: string): Promise<boolean> {
		// To answer the question of whether we support a given version, we would need to query the codeLoader
		// to see if it thinks it can load the requested version.  But for now, ICodeDetailsLoader doesn't have
		// a supports() method.  We could attempt a load and catch the error, but it might not be desirable to
		// load code just to check.  It might be desirable to add a supports() method to ICodeDetailsLoader.
		return true;
	}

	/**
	 * The purpose of the model pattern and the model loader is to wrap the IContainer in a more useful object and
	 * interface.  This demo uses a convention of requesting the default path and passing the container reference
	 * in the request header.  It does this with the expectation that the model has been bundled with the container
	 * code along with a request handler that will recognize this request format and return the model.
	 * makeModelRequestHandler is provide to create exactly that request handler that the container author needs.
	 *
	 * Other strategies to obtain the wrapping model could also work fine here - for example a standalone model code
	 * loader that separately fetches model code and wraps the container from the outside.
	 */
	private async getModelFromContainer(container: IContainer) {
		const entryPoint =
			(await container.getEntryPoint()) as IModelContainerRuntimeEntryPoint<ModelType>;
		return entryPoint.getModel(container);
	}

	// It would be preferable for attaching to look more like service.attach(model) rather than returning an attach
	// callback here, but this callback at least allows us to keep the method off the model interface.
	public async createDetached(version: string): Promise<IDetachedModel<ModelType>> {
		const container = await this.loader.createDetachedContainer({ package: version });
		const model = await this.getModelFromContainer(container);
		// The attach callback lets us defer the attach so the caller can do whatever initialization pre-attach,
		// without leaking out the loader, service, etc.  We also return the container ID here so we don't have
		// to stamp it on something that would rather not know it (e.g. the model).
		const attach = async () => {
			await container.attach(this.generateCreateNewRequest());
			if (container.resolvedUrl === undefined) {
				throw new Error("Resolved Url not available on attached container");
			}
			return container.resolvedUrl.id;
		};
		return { model, attach };
	}

	public async loadExisting(id: string): Promise<ModelType> {
		const container = await this.loader.resolve({
			url: id,
			headers: {
				[LoaderHeader.loadMode]: {
					// Here we use "all" to ensure we are caught up before returning.  This is particularly important
					// for direct-link scenarios, where the user might have a direct link to a data object that was
					// just attached (i.e. the "attach" op and the "set" of the handle into some map is in the
					// trailing ops).  If we don't fully process those ops, the expected object won't be found.
					opsBeforeReturn: "all",
				},
			},
		});
		const model = await this.getModelFromContainer(container);
		return model;
	}

	public async loadExistingPaused(id: string, sequenceNumber: number): Promise<ModelType> {
		const container = await this.loader.resolve({
			url: id,
			headers: {
				[LoaderHeader.loadMode]: {
					opsBeforeReturn: "sequenceNumber",
					pauseAfterLoad: true,
				},
				[LoaderHeader.sequenceNumber]: sequenceNumber,
			},
		});
		const model = await this.getModelFromContainer(container);
		return model;
	}
}<|MERGE_RESOLUTION|>--- conflicted
+++ resolved
@@ -18,47 +18,9 @@
 // that contract -- the container author provides a ModelMakerCallback that will produce the model given a container
 // runtime and container, and this helper will appropriately translate to/from the request/response format.
 
-<<<<<<< HEAD
-=======
-const modelUrl = "model";
-
-interface IModelRequest extends IRequest {
-	url: typeof modelUrl;
-	headers: {
-		containerRef: IContainer;
-	};
-}
-
-const isModelRequest = (request: IRequest): request is IModelRequest =>
-	request.url === modelUrl && request.headers?.containerRef !== undefined;
-
-/**
- * A helper function for container authors, which generates the request handler they need to align with the
- * ModelLoader contract.
- * @param modelMakerCallback - A callback that will produce the model for the container
- * @returns A request handler that can be provided to the container runtime factory
- * @deprecated Will be removed in future major release. Migrate all usage of IFluidRouter to the "entryPoint" pattern. Refer to Removing-IFluidRouter.md
- * @internal
- */
-export const makeModelRequestHandler = <ModelType>(
-	modelMakerCallback: ModelMakerCallback<ModelType>,
-) => {
-	return async (request: IRequest, runtime: IContainerRuntime): Promise<IResponse> => {
-		// The model request format is for an empty path (i.e. "") and passing a reference to the container in the
-		// header as containerRef.
-		if (isModelRequest(request)) {
-			const container: IContainer = request.headers.containerRef;
-			const model = await modelMakerCallback(runtime, container);
-			return { status: 200, mimeType: "fluid/object", value: model };
-		}
-		return create404Response(request);
-	};
-};
-
 /**
  * @internal
  */
->>>>>>> 74dec34b
 export class ModelLoader<ModelType> implements IModelLoader<ModelType> {
 	private readonly loader: IHostLoader;
 	private readonly generateCreateNewRequest: () => IRequest;
