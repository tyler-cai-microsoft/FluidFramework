/*!
 * Copyright (c) Microsoft Corporation and contributors. All rights reserved.
 * Licensed under the MIT License.
 */

import { IRequest, FluidObject, IEvent, IEventProvider } from "@fluidframework/core-interfaces";
import {
	IClientDetails,
	IDocumentMessage,
	IQuorumClients,
	ISequencedDocumentMessage,
	ISequencedProposal,
	ISnapshotTree,
} from "@fluidframework/protocol-definitions";
import { IResolvedUrl } from "@fluidframework/driver-definitions";
import { IAudience } from "./audience";
import { IDeltaManager, ReadOnlyInfo } from "./deltas";
import { ICriticalContainerError, ContainerWarning } from "./error";
import { IFluidModule } from "./fluidModule";
import { AttachState } from "./runtime";
import { IFluidCodeDetails, IFluidPackage, IProvideFluidCodeDetailsComparer } from "./fluidPackage";

/**
 * Encapsulates a module entry point with corresponding code details.
 * @internal
 */
export interface IFluidModuleWithDetails {
	/**
	 * Fluid code module that implements the runtime factory needed to instantiate the container runtime.
	 */
	module: IFluidModule;

	/**
	 * Code details associated with the module. Represents a document schema this module supports.
	 * If the code loader implements the {@link @fluidframework/core-interfaces#(IFluidCodeDetailsComparer:interface)}
	 * interface, it'll be called to determine whether the module code details satisfy the new code proposal in the
	 * quorum.
	 */
	details: IFluidCodeDetails;
}

/**
 * Fluid code loader resolves a code module matching the document schema, i.e. code details, such as
 * a package name and package version range.
 * @internal
 */
export interface ICodeDetailsLoader extends Partial<IProvideFluidCodeDetailsComparer> {
	/**
	 * Load the code module (package) that can interact with the document.
	 *
	 * @param source - Code proposal that articulates the current schema the document is written in.
	 * @returns Code module entry point along with the code details associated with it.
	 */
	load(source: IFluidCodeDetails): Promise<IFluidModuleWithDetails>;
}

/**
 * The interface returned from a IFluidCodeResolver which represents IFluidCodeDetails
 * that have been resolved and are ready to load
 * @internal
 */
export interface IResolvedFluidCodeDetails extends IFluidCodeDetails {
	/**
	 * A resolved version of the Fluid package. All Fluid browser file entries should be absolute urls.
	 */
	readonly resolvedPackage: Readonly<IFluidPackage>;
	/**
	 * If not undefined, this id will be used to cache the entry point for the code package
	 */
	readonly resolvedPackageCacheId: string | undefined;
}

/**
 * Fluid code resolvers take a Fluid code details, and resolve the
 * full Fluid package including absolute urls for the browser file entries.
 * The Fluid code resolver is coupled to a specific cdn and knows how to resolve
 * the code detail for loading from that cdn. This include resolving to the most recent
 * version of package that supports the provided code details.
 * @internal
 */
export interface IFluidCodeResolver {
	/**
	 * Resolves a Fluid code details into a form that can be loaded.
	 * @param details - The Fluid code details to resolve.
	 * @returns A IResolvedFluidCodeDetails where the resolvedPackage's Fluid file entries are absolute urls, and
	 * an optional resolvedPackageCacheId if the loaded package should be cached.
	 */
	resolveCodeDetails(details: IFluidCodeDetails): Promise<IResolvedFluidCodeDetails>;
}

/**
 * Events emitted by the {@link IContainer} "upwards" to the Loader and Host.
 * @internal
 */
export interface IContainerEvents extends IEvent {
	/**
	 * Emitted when the readonly state of the container changes.
	 *
	 * @remarks Listener parameters:
	 *
	 * - `readonly`: Whether or not the container is now in a readonly state.
	 *
	 * @see {@link IContainer.readOnlyInfo}
	 */
	(event: "readonly", listener: (readonly: boolean) => void): void;

	/**
	 * Emitted when the {@link IContainer} completes connecting to the Fluid service.
	 *
	 * @remarks Reflects connection state changes against the (delta) service acknowledging ops/edits.
	 *
	 * @see
	 *
	 * - {@link IContainer.connectionState}
	 *
	 * - {@link IContainer.connect}
	 */
	(event: "connected", listener: (clientId: string) => void);

	/**
	 * Fires when new container code details have been proposed, prior to acceptance.
	 *
	 * @remarks Listener parameters:
	 *
	 * - `codeDetails`: The code details being proposed.
	 *
	 * - `proposal`: NOT RECOMMENDED FOR USE.
	 *
	 * @see {@link IContainer.proposeCodeDetails}
	 */
	(
		event: "codeDetailsProposed",
		listener: (codeDetails: IFluidCodeDetails, proposal: ISequencedProposal) => void,
	);

	/**
	 * Emitted when the {@link IContainer} becomes disconnected from the Fluid service.
	 *
	 * @remarks Reflects connection state changes against the (delta) service acknowledging ops/edits.
	 *
	 * @see
	 *
	 * - {@link IContainer.connectionState}
	 *
	 * - {@link IContainer.disconnect}
	 */
	(event: "disconnected", listener: () => void);

	/**
	 * Emitted when a {@link AttachState.Detached | detached} container begins the process of
	 * {@link AttachState.Attaching | attached} to the Fluid service.
	 *
	 * @see
	 *
	 * - {@link IContainer.attachState}
	 *
	 * - {@link IContainer.attach}
	 */
	(event: "attaching", listener: () => void);

	/**
	 * Emitted when the {@link AttachState.Attaching | attaching} process is complete and the container is
	 * {@link AttachState.Attached | attached} to the Fluid service.
	 *
	 * @see
	 *
	 * - {@link IContainer.attachState}
	 *
	 * - {@link IContainer.attach}
	 */
	(event: "attached", listener: () => void);

	/**
	 * Emitted when the {@link IContainer} is closed, which permanently disables it.
	 *
	 * @remarks Listener parameters:
	 *
	 * - `error`: If the container was closed due to error, this will contain details about the error that caused it.
	 *
	 * @see {@link IContainer.close}
	 */
	(event: "closed", listener: (error?: ICriticalContainerError) => void);

	/**
	 * Emitted when the {@link IContainer} is disposed, which permanently disables it.
	 *
	 * @remarks Listener parameters:
	 *
	 * - `error`: If the container was disposed due to error, this will contain details about the error that caused it.
	 *
	 * @see {@link IContainer.dispose}
	 */
	(event: "disposed", listener: (error?: ICriticalContainerError) => void);

	/**
	 * Emitted when the container encounters a state which may lead to errors, which may be actionable by the consumer.
	 *
	 * @remarks
	 *
	 * Note: this event is not intended for general use.
	 * The longer-term intention is to surface warnings more directly on the APIs that produce them.
	 * For now, use of this should be avoided when possible.
	 *
	 * Listener parameters:
	 *
	 * - `error`: The warning describing the encountered state.
	 */
	(event: "warning", listener: (error: ContainerWarning) => void);

	/**
	 * Emitted immediately after processing an incoming operation (op).
	 *
	 * @remarks
	 *
	 * Note: this event is not intended for general use.
	 * Prefer to listen to events on the appropriate ultimate recipients of the ops, rather than listening to the
	 * ops directly on the {@link IContainer}.
	 *
	 * Listener parameters:
	 *
	 * - `message`: The op that was processed.
	 */
	(event: "op", listener: (message: ISequencedDocumentMessage) => void);

	/**
	 * Emitted upon the first local change while the Container is in the "saved" state.
	 * That is, when {@link IContainer.isDirty} transitions from `true` to `false`.
	 *
	 * @remarks Listener parameters:
	 *
	 * - `dirty`: DEPRECATED. This parameter will be removed in a future release.
	 *
	 * @see {@link IContainer.isDirty}
	 */
	(event: "dirty", listener: (dirty: boolean) => void);

	/**
	 * Emitted when all local changes/edits have been acknowledged by the service.
	 * I.e., when {@link IContainer.isDirty} transitions from `false` to `true`.
	 *
	 * @remarks Listener parameters:
	 *
	 * - `dirty`: DEPRECATED. This parameter will be removed in a future release.
	 *
	 * @see {@link IContainer.isDirty}
	 */
	(event: "saved", listener: (dirty: boolean) => void);
}

/**
 * Namespace for the different connection states a container can be in.
 * PLEASE NOTE: The sequence of the numerical values does no correspond to the typical connection state progression.
 * @internal
 */
// eslint-disable-next-line @typescript-eslint/no-namespace
export namespace ConnectionState {
	/**
	 * The container is not connected to the delta server.
	 * Note - When in this state the container may be about to reconnect,
	 * or may remain disconnected until explicitly told to connect.
	 * @internal
	 */
	export type Disconnected = 0;

	/**
	 * The container is disconnected but actively trying to establish a new connection.
	 * PLEASE NOTE that this numerical value falls out of the order you may expect for this state.
	 * @internal
	 */
	export type EstablishingConnection = 3;

	/**
	 * The container has an inbound connection only, and is catching up to the latest known state from the service.
	 * @internal
	 */
	export type CatchingUp = 1;

	/**
	 * The container is fully connected and syncing.
	 * @internal
	 */
	export type Connected = 2;
}

/**
 * Type defining the different states of connectivity a Container can be in.
 * @internal
 */
export type ConnectionState =
	| ConnectionState.Disconnected
	| ConnectionState.EstablishingConnection
	| ConnectionState.CatchingUp
	| ConnectionState.Connected;

/**
 * The Host's view of a Container and its connection to storage
 * @internal
 */
// eslint-disable-next-line import/no-deprecated
export interface IContainer extends IEventProvider<IContainerEvents> {
	/**
	 * The Delta Manager supporting the op stream for this Container
	 */
	deltaManager: IDeltaManager<ISequencedDocumentMessage, IDocumentMessage>;

	/**
	 * The collection of write clients which were connected as of the current sequence number.
	 * Also contains a map of key-value pairs that must be agreed upon by all clients before being accepted.
	 */
	getQuorum(): IQuorumClients;

	/**
	 * Represents the resolved url to the Container.
	 * Will be undefined only when the container is in the {@link AttachState.Detached | detatched} state.
	 */
	resolvedUrl: IResolvedUrl | undefined;

	/**
	 * Indicates the attachment state of the container to a host service.
	 */
	readonly attachState: AttachState;

	/**
	 * Get the code details that are currently specified for the container.
	 * @returns The current code details if any are specified, undefined if none are specified.
	 */
	getSpecifiedCodeDetails(): IFluidCodeDetails | undefined;

	/**
	 * Get the code details that were used to load the container.
	 * @returns The code details that were used to load the container if it is loaded, undefined if it is not yet
	 * loaded.
	 */
	getLoadedCodeDetails(): IFluidCodeDetails | undefined;

	/**
	 * Returns true if the container has been closed and/or disposed, otherwise false.
	 */
	readonly closed: boolean;

	/**
	 * Returns true if the container has been disposed, otherwise false.
	 */
	readonly disposed?: boolean;

	/**
	 * Whether or not there are any local changes that have not been saved.
	 */
	readonly isDirty: boolean;

	/**
	 * Disposes the container. If not already closed, this acts as a closure and then disposes runtime resources.
	 * The container is not expected to be used anymore once it is disposed.
	 *
	 * @param error - If the container is being disposed due to error, this provides details about the error that
	 * resulted in disposing it.
	 */
	dispose(error?: ICriticalContainerError): void;

	/**
	 * Closes the container.
	 *
	 * @param error - If the container is being closed due to error, this provides details about the error that
	 * resulted in closing it.
	 */
	close(error?: ICriticalContainerError): void;

	/**
	 * Propose new code details that define the code to be loaded for this container's runtime.
	 *
	 * The returned promise will be true when the proposal is accepted, and false if the proposal is rejected.
	 */
	proposeCodeDetails(codeDetails: IFluidCodeDetails): Promise<boolean>;

	/**
	 * Attaches the Container to the Container specified by the given Request.
	 *
	 * @privateRemarks
	 *
	 * TODO - in the case of failure options should give a retry policy.
	 * Or some continuation function that allows attachment to a secondary document.
	 */
	attach(
		request: IRequest,
		attachProps?: { deltaConnection?: "none" | "delayed" },
	): Promise<void>;

	/**
	 * Extract a snapshot of the container as long as it is in detached state. Calling this on an attached container
	 * is an error.
	 */
	serialize(): string;

	/**
	 * Get an absolute URL for a provided container-relative request URL.
	 * If the container is not attached, this will return undefined.
	 *
	 * @param relativeUrl - A container-relative request URL.
	 */
	getAbsoluteUrl(relativeUrl: string): Promise<string | undefined>;

	/**
	 * Provides the current state of the container's connection to the ordering service.
	 *
	 * @remarks Consumers can listen for state changes via the "connected" and "disconnected" events.
	 */
	readonly connectionState: ConnectionState;

	/**
	 * Attempts to connect the container to the delta stream and process ops.
	 *
	 * @remarks
	 *
	 * {@link IContainer.connectionState} will be set to {@link (ConnectionState:namespace).Connected}, and the
	 * "connected" event will be fired if/when connection succeeds.
	 */
	connect(): void;

	/**
	 * Disconnects the container from the delta stream and stops processing ops.
	 *
	 * @remarks
	 *
	 * {@link IContainer.connectionState} will be set to {@link (ConnectionState:namespace).Disconnected}, and the
	 * "disconnected" event will be fired when disconnection completes.
	 */
	disconnect(): void;

	/**
	 * The audience information for all clients currently associated with the document in the current session.
	 */
	readonly audience: IAudience;

	/**
	 * The server provided ID of the client.
	 *
	 * Set once {@link IContainer.connectionState} is {@link (ConnectionState:namespace).Connected},
	 * otherwise will be `undefined`.
	 */
	readonly clientId?: string | undefined;

	/**
	 * Tells if container is in read-only mode.
	 *
	 * @remarks
	 *
	 * Data stores should listen for "readonly" notifications and disallow user making changes to data stores.
	 * Readonly state can be because of no storage write permission,
	 * or due to host forcing readonly mode for container.
	 *
	 * We do not differentiate here between no write access to storage vs. host disallowing changes to container -
	 * in all cases container runtime and data stores should respect readonly state and not allow local changes.
	 *
	 * It is undefined if we have not yet established websocket connection
	 * and do not know if user has write access to a file.
	 */
	readonly readOnlyInfo: ReadOnlyInfo;

	/**
	 * Allows the host to have the container force to be in read-only mode
	 * @param readonly - Boolean that toggles if read-only policies will be enforced
	 */
	forceReadonly?(readonly: boolean);

	/**
	 * Exposes the entryPoint for the container.
	 * Use this as the primary way of getting access to the user-defined logic within the container.
	 */
	getEntryPoint(): Promise<FluidObject>;
}

/**
 * The Runtime's view of the Loader, used for loading Containers
 * @internal
 */
export interface ILoader extends Partial<IProvideLoader> {
	/**
	 * Resolves the resource specified by the URL + headers contained in the request object
	 * to the underlying container that will resolve the request.
	 *
	 * @remarks
	 *
	 * An analogy for this is resolve is a DNS resolve of a Fluid container. Request then executes
	 * a request against the server found from the resolve step.
	 */
	resolve(request: IRequest, pendingLocalState?: string): Promise<IContainer>;
}

/**
 * The Host's view of the Loader, used for loading Containers
 * @internal
 */
export interface IHostLoader extends ILoader {
	/**
	 * Creates a new container using the specified chaincode but in an unattached state. While unattached all
	 * updates will only be local until the user explicitly attaches the container to a service provider.
	 */
	createDetachedContainer(
		codeDetails: IFluidCodeDetails,
		createDetachedProps?: {
			canReconnect?: boolean;
			clientDetailsOverride?: IClientDetails;
		},
	): Promise<IContainer>;

	/**
	 * Creates a new container using the specified snapshot but in an unattached state. While unattached all
	 * updates will only be local until the user explicitly attaches the container to a service provider.
	 */
	rehydrateDetachedContainerFromSnapshot(
		snapshot: string,
		createDetachedProps?: {
			canReconnect?: boolean;
			clientDetailsOverride?: IClientDetails;
		},
	): Promise<IContainer>;
}

/**
 * @internal
 */
export type ILoaderOptions = {
	// eslint-disable-next-line @typescript-eslint/no-explicit-any
	[key in string | number]: any;
} & {
	/**
	 * @deprecated This option has been deprecated and will be removed in a future release
	 * Set caching behavior for the loader. If true, we will load a container from cache if one
	 * with the same id/version exists or create a new container and cache it if it does not. If
	 * false, always load a new container and don't cache it. If the container has already been
	 * closed, it will not be cached. A cache option in the LoaderHeader for an individual
	 * request will override the Loader's value.
	 * Defaults to false.
	 */
	cache?: boolean;

	/**
	 * Provide the current Loader through the scope object when creating Containers. It is added
	 * as the `ILoader` property, and will overwrite an existing property of the same name on the
	 * scope. Useful for when the host wants to provide the current Loader's functionality to
	 * individual Data Stores, which is typically expected when creating with a Loader.
	 * Defaults to true.
	 */
	provideScopeLoader?: boolean;

	/**
	 * Max time (in ms) container will wait for a leave message of a disconnected client.
	 */
	maxClientLeaveWaitTime?: number;
};

/**
 * Accepted header keys for requests coming to the Loader
 * @internal
 */
export enum LoaderHeader {
	/**
	 * @deprecated This header has been deprecated and will be removed in a future release
	 * Override the Loader's default caching behavior for this container.
	 */
	cache = "fluid-cache",

	clientDetails = "fluid-client-details",

	/**
	 * Start the container in a paused, unconnected state. Defaults to false
	 */
	loadMode = "loadMode",
	reconnect = "fluid-reconnect",
	/**
	 * Loads the container to at least the specified sequence number.
	 * If not defined, behavior will fall back to `IContainerLoadMode.opsBeforeReturn`.
	 */
	sequenceNumber = "fluid-sequence-number",

	/**
	 * One of the following:
	 * null or "null": use ops, no snapshots
	 * undefined: fetch latest snapshot
	 * otherwise, version sha to load snapshot
	 */
	version = "version",
}

/**
 * @internal
 */
export interface IContainerLoadMode {
	opsBeforeReturn?: /*
	 * No trailing ops are applied before container is returned.
	 * Default value.
	 */
	| undefined
		/*
		 * Only fetch and apply trailing ops up until (and including) the specified sequence number.
		 * Requires `ILoaderHeader["fluid-sequence-number"]` to also be defined.
		 */
		| "sequenceNumber"
		/*
		 * Only cached trailing ops are applied before returning container.
		 * Caching is optional and could be implemented by the driver.
		 * If driver does not implement any kind of local caching strategy, this is same as above.
		 * Driver may cache a lot of ops, so care needs to be exercised (see below).
		 */
		| "cached"
		/*
		 * All trailing ops in storage are fetched and applied before container is returned
		 * This mode might have significant impact on boot speed (depends on storage perf characteristics)
		 * Also there might be a lot of trailing ops and applying them might take time, so hosts are
		 * recommended to have some progress UX / cancellation built into loading flow when using this option.
		 */
		| "all";

	deltaConnection?: /*
	 * Connection to delta stream is made only when Container.connect() call is made. Op processing
	 * is paused (when container is returned from Loader.resolve()) until Container.connect() call is made.
	 */
	| "none"
		/*
		 * Connection to delta stream is made only when Container.connect() call is made.
		 * Op fetching from storage is performed and ops are applied as they come in.
		 * This is useful option if connection to delta stream is expensive and thus it's beneficial to move it
		 * out from critical boot sequence, but it's beneficial to allow catch up to happen as fast as possible.
		 */
		| "delayed"
		/*
		 * Connection to delta stream is made right away.
		 * Ops processing is enabled and ops are flowing through the system.
		 * Default value.
		 */
		| undefined;

	/**
	 * If set to true, will indefinitely pause all incoming and outgoing after the container is loaded.
	 */
	pauseAfterLoad?: boolean;
}

/**
 * Set of Request Headers that the Loader understands and may inspect or modify
 * @internal
 */
export interface ILoaderHeader {
	/**
	 * @deprecated This header has been deprecated and will be removed in a future release
	 */
	[LoaderHeader.cache]: boolean;
	[LoaderHeader.clientDetails]: IClientDetails;
	[LoaderHeader.loadMode]: IContainerLoadMode;
	/**
	 * Loads the container to at least the specified sequence number.
	 * If not defined, behavior will fall back to `IContainerLoadMode.opsBeforeReturn`.
	 */
	[LoaderHeader.sequenceNumber]: number;
	[LoaderHeader.reconnect]: boolean;
	[LoaderHeader.version]: string | undefined;
}

/**
 * @internal
 */
export interface IProvideLoader {
	readonly ILoader: ILoader;
}

/**
<<<<<<< HEAD
 * This is used when we rehydrate a container from the snapshot. Here we put the blob contents
 * in separate property: {@link ISnapshotTreeWithBlobContents.blobsContents}.
 *
 *
=======
 * @deprecated 0.48, This API will be removed in 0.50
 * No replacement since it is not expected anyone will depend on this outside container-loader
 * See {@link https://github.com/microsoft/FluidFramework/issues/9711} for context.
 * @internal
 */
export interface IPendingLocalState {
	url: string;
	pendingRuntimeState: unknown;
}

/**
 * This is used when we rehydrate a container from the snapshot. Here we put the blob contents
 * in separate property: {@link ISnapshotTreeWithBlobContents.blobsContents}.
 *
 * @remarks This is used as the `ContainerContext`'s base snapshot when attaching.
>>>>>>> 39ac6d5a
 * @internal
 */
export interface ISnapshotTreeWithBlobContents extends ISnapshotTree {
	blobsContents?: { [path: string]: ArrayBufferLike };
	trees: { [path: string]: ISnapshotTreeWithBlobContents };
}<|MERGE_RESOLUTION|>--- conflicted
+++ resolved
@@ -664,28 +664,10 @@
 }
 
 /**
-<<<<<<< HEAD
- * This is used when we rehydrate a container from the snapshot. Here we put the blob contents
- * in separate property: {@link ISnapshotTreeWithBlobContents.blobsContents}.
- *
- *
-=======
- * @deprecated 0.48, This API will be removed in 0.50
- * No replacement since it is not expected anyone will depend on this outside container-loader
- * See {@link https://github.com/microsoft/FluidFramework/issues/9711} for context.
- * @internal
- */
-export interface IPendingLocalState {
-	url: string;
-	pendingRuntimeState: unknown;
-}
-
-/**
  * This is used when we rehydrate a container from the snapshot. Here we put the blob contents
  * in separate property: {@link ISnapshotTreeWithBlobContents.blobsContents}.
  *
  * @remarks This is used as the `ContainerContext`'s base snapshot when attaching.
->>>>>>> 39ac6d5a
  * @internal
  */
 export interface ISnapshotTreeWithBlobContents extends ISnapshotTree {
