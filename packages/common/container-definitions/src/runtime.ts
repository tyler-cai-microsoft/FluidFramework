/*!
 * Copyright (c) Microsoft Corporation and contributors. All rights reserved.
 * Licensed under the MIT License.
 */

import { ITelemetryBaseLogger, IDisposable } from "@fluidframework/common-definitions";
import { FluidObject, IRequest, IResponse } from "@fluidframework/core-interfaces";
import { IDocumentStorageService } from "@fluidframework/driver-definitions";
import {
	IClientConfiguration,
	IClientDetails,
	ISequencedDocumentMessage,
	ISnapshotTree,
	MessageType,
	ISummaryTree,
	IVersion,
	IDocumentMessage,
	IQuorumClients,
	ISummaryContent,
} from "@fluidframework/protocol-definitions";
import { IAudience } from "./audience";
import { IDeltaManager } from "./deltas";
import { ICriticalContainerError } from "./error";
import { ILoader, ILoaderOptions, ISnapshotTreeWithBlobContents } from "./loader";
import { IFluidCodeDetails } from "./fluidPackage";

/**
 * The attachment state of some Fluid data (e.g. a container or data store), denoting whether it is uploaded to the
 * service.  The transition from detached to attached state is a one-way transition.
 */
export enum AttachState {
	/**
	 * In detached state, the data is only present on the local client's machine.  It has not yet been uploaded
	 * to the service.
	 */
	Detached = "Detached",

	/**
	 * In attaching state, the data has started the upload to the service, but has not yet completed.
	 */
	Attaching = "Attaching",

	/**
	 * In attached state, the data has completed upload to the service.  It can be accessed by other clients after
	 * reaching attached state.
	 */
	Attached = "Attached",
}

/**
 * The IRuntime represents an instantiation of a code package within a Container.
 * Primarily held by the ContainerContext to be able to interact with the running instance of the Container.
 */
export interface IRuntime extends IDisposable {
	/**
	 * Executes a request against the runtime
	 */
	request(request: IRequest): Promise<IResponse>;

	/**
	 * Notifies the runtime of a change in the connection state
	 */
	setConnectionState(connected: boolean, clientId?: string);

	/**
	 * Processes the given op (message)
	 */
	process(message: ISequencedDocumentMessage, local: boolean);

	/**
	 * Processes the given signal
	 */
	processSignal(message: any, local: boolean);

	/**
	 * Create a summary. Used when attaching or serializing a detached container.
	 *
	 * @param blobRedirectTable - A table passed during the attach process. While detached, blob upload is supported
	 * using IDs generated locally. After attach, these IDs cannot be used, so this table maps the old local IDs to the
	 * new storage IDs so requests can be redirected.
	 */
	createSummary(blobRedirectTable?: Map<string, string>): ISummaryTree;

	/**
	 * Propagate the container state when container is attaching or attached.
	 * @param attachState - State of the container.
	 */
	setAttachState(attachState: AttachState.Attaching | AttachState.Attached): void;

	/**
	 * Get pending local state in a serializable format to be given back to a newly loaded container
	 * @experimental
	 * {@link https://github.com/microsoft/FluidFramework/packages/tree/main/loader/container-loader/closeAndGetPendingLocalState.md}
	 */
	getPendingLocalState(): unknown;

	/**
	 * Notify runtime that container is moving to "Attaching" state
	 * @param snapshot - snapshot created at attach time
	 * @deprecated - not necessary after op replay moved to Container
	 */
	notifyAttaching(snapshot: ISnapshotTreeWithBlobContents): void;

	/**
	 * Notify runtime that we have processed a saved message, so that it can do async work (applying
	 * stashed ops) after having processed it.
	 */
	notifyOpReplay?(message: ISequencedDocumentMessage): Promise<void>;

	/**
	 * Exposes the entryPoint for the container runtime.
	 * Use this as the primary way of getting access to the user-defined logic within the container runtime.
	 *
	 * @see {@link IContainer.getEntryPoint}
	 *
	 * @remarks The plan is that eventually IRuntime will no longer have a request() method, this method will no
	 * longer be optional, and it will become the only way to access the entryPoint for the runtime.
	 */
	getEntryPoint?(): Promise<FluidObject | undefined>;
}

/**
 * Payload type for IContainerContext.submitBatchFn()
 */
export interface IBatchMessage {
	contents?: string;
	metadata: Record<string, unknown> | undefined;
	compression?: string;
	referenceSequenceNumber?: number;
}

/**
 * IContainerContext is fundamentally just the set of things that an IRuntimeFactory (and IRuntime) will consume from the
 * loader layer.  It gets passed into the IRuntimeFactory.instantiateRuntime call.  Only include members on this interface
 * if you intend them to be consumed/called from the runtime layer.
 */
<<<<<<< HEAD
export interface IContainerContext {
	/** @deprecated Please pass in existing directly in instantiateRuntime */
	readonly existing: boolean | undefined;
=======
export interface IContainerContext extends IDisposable {
>>>>>>> f3d47303
	readonly options: ILoaderOptions;
	readonly clientId: string | undefined;
	readonly clientDetails: IClientDetails;
	readonly storage: IDocumentStorageService;
	readonly connected: boolean;
	readonly baseSnapshot: ISnapshotTree | undefined;
	/** @deprecated Please use submitBatchFn & submitSummaryFn */
	readonly submitFn: (type: MessageType, contents: any, batch: boolean, appData?: any) => number;
	/** @returns clientSequenceNumber of last message in a batch */
	readonly submitBatchFn: (batch: IBatchMessage[], referenceSequenceNumber?: number) => number;
	readonly submitSummaryFn: (
		summaryOp: ISummaryContent,
		referenceSequenceNumber?: number,
	) => number;
	readonly submitSignalFn: (contents: any) => void;
	readonly disposeFn?: (error?: ICriticalContainerError) => void;
	readonly closeFn: (error?: ICriticalContainerError) => void;
	readonly deltaManager: IDeltaManager<ISequencedDocumentMessage, IDocumentMessage>;
	readonly quorum: IQuorumClients;
	/**
	 * @deprecated This method is provided as a migration tool for customers currently reading the code details
	 * from within the Container by directly accessing the Quorum proposals.  The code details should not be accessed
	 * from within the Container as this requires coupling between the container contents and the code loader.
	 * Direct access to Quorum proposals will be removed in an upcoming release, and in a further future release this
	 * migration tool will be removed.
	 */
	getSpecifiedCodeDetails?(): IFluidCodeDetails | undefined;
	readonly audience: IAudience | undefined;
	readonly loader: ILoader;
	// The logger implementation, which would support tagged events, should be provided by the loader.
	readonly taggedLogger: ITelemetryBaseLogger;
	readonly serviceConfiguration: IClientConfiguration | undefined;
	pendingLocalState?: unknown;

	/**
	 * Ambient services provided with the context
	 */
	readonly scope: FluidObject;

	/**
	 * Get an absolute url for a provided container-relative request.
	 * @param relativeUrl - A relative request within the container
	 *
	 * TODO: Optional for backwards compatibility. Make non-optional in version 0.19
	 */
	getAbsoluteUrl?(relativeUrl: string): Promise<string | undefined>;

	/**
	 * Indicates the attachment state of the container to a host service.
	 */
	readonly attachState: AttachState;

	getLoadedFromVersion(): IVersion | undefined;

	updateDirtyContainerState(dirty: boolean): void;

	readonly supportedFeatures?: ReadonlyMap<string, unknown>;

	/**
	 * WARNING: this id is meant for telemetry usages ONLY, not recommended for other consumption
	 * This id is not supposed to be exposed anywhere else. It is dependant on usage or drivers
	 * and scenarios which can change in the future.
	 * @deprecated - 2.0.0-internal.5.2.0 - The docId is already logged by the IContainerContext.taggedLogger for
	 * telemetry purposes, so this is generally unnecessary for telemetry.  If the id is needed for other purposes
	 * it should be passed to the consumer explicitly.  This member will be removed in an upcoming release.
	 */
	readonly id: string;

	/**
	 * @deprecated - 2.0.0-internal.5.2.0 - The disposed state on the IContainerContext is not meaningful to the runtime.
	 * This member will be removed in an upcoming release.
	 */
	readonly disposed: boolean;
	/**
	 * @deprecated - 2.0.0-internal.5.2.0 - The runtime is not permitted to dispose the IContainerContext, this results
	 * in an inconsistent system state.  This member will be removed in an upcoming release.
	 */
	dispose(error?: Error): void;
}

export const IRuntimeFactory: keyof IProvideRuntimeFactory = "IRuntimeFactory";

export interface IProvideRuntimeFactory {
	readonly IRuntimeFactory: IRuntimeFactory;
}

/**
 * Exported module definition
 *
 * Provides the entry point for the ContainerContext to load the proper IRuntime
 * to start up the running instance of the Container.
 */
export interface IRuntimeFactory extends IProvideRuntimeFactory {
	/**
	 * Instantiates a new IRuntime for the given IContainerContext to proxy to
	 * This is the main entry point to the Container's business logic
	 *
	 * @param context - container context to be supplied to the runtime
	 * @param existing - whether to instantiate for the first time or from an existing context
	 */
	instantiateRuntime(context: IContainerContext, existing: boolean): Promise<IRuntime>;
}<|MERGE_RESOLUTION|>--- conflicted
+++ resolved
@@ -134,13 +134,7 @@
  * loader layer.  It gets passed into the IRuntimeFactory.instantiateRuntime call.  Only include members on this interface
  * if you intend them to be consumed/called from the runtime layer.
  */
-<<<<<<< HEAD
 export interface IContainerContext {
-	/** @deprecated Please pass in existing directly in instantiateRuntime */
-	readonly existing: boolean | undefined;
-=======
-export interface IContainerContext extends IDisposable {
->>>>>>> f3d47303
 	readonly options: ILoaderOptions;
 	readonly clientId: string | undefined;
 	readonly clientDetails: IClientDetails;
