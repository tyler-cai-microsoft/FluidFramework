{
  "name": "@fluidframework/last-edited-experimental",
<<<<<<< HEAD
  "version": "0.20.0",
=======
  "version": "0.19.1",
>>>>>>> 04de2ac4
  "description": "Tracks the last edited information in the Container.",
  "repository": "microsoft/FluidFramework",
  "license": "MIT",
  "author": "Microsoft",
  "sideEffects": "false",
  "main": "dist/index.js",
  "module": "lib/index.js",
  "types": "dist/index.d.ts",
  "scripts": {
    "build": "npm run build:genver && concurrently npm:build:compile npm:lint",
    "build:compile": "concurrently npm:tsc npm:build:esnext",
    "build:compile:min": "npm run build:compile",
    "build:docs": "api-extractor run --local && copyfiles -u 1 ./_api-extractor-temp/doc-models/* ../../../_api-extractor-temp/",
    "build:esnext": "tsc --project ./tsconfig.esnext.json",
    "build:full": "npm run build",
    "build:full:compile": "npm run build:compile",
    "build:genver": "gen-version",
    "clean": "rimraf dist lib *.tsbuildinfo *.build.log",
    "eslint": "eslint --ext=ts,tsx --format stylish src",
    "eslint:fix": "eslint --ext=ts,tsx --format stylish src --fix",
    "lint": "npm run eslint",
    "lint:fix": "npm run eslint:fix",
    "tsc": "tsc"
  },
  "nyc": {
    "all": true,
    "cache-dir": "nyc/.cache",
    "exclude": [
      "src/test/**/*.ts",
      "dist/test/**/*.js"
    ],
    "exclude-after-remap": false,
    "include": [
      "src/**/*.ts",
      "dist/**/*.js"
    ],
    "report-dir": "nyc/report",
    "reporter": [
      "cobertura",
      "html",
      "text"
    ],
    "temp-directory": "nyc/.nyc_output"
  },
  "dependencies": {
<<<<<<< HEAD
    "@fluidframework/aqueduct": "^0.20.0",
    "@fluidframework/component-core-interfaces": "^0.20.0",
    "@fluidframework/container-runtime-definitions": "^0.20.0",
    "@fluidframework/protocol-definitions": "^0.1006.0",
    "@fluidframework/runtime-definitions": "^0.20.0",
    "@fluidframework/shared-summary-block": "^0.20.0"
=======
    "@fluidframework/aqueduct": "^0.19.1",
    "@fluidframework/component-core-interfaces": "^0.19.1",
    "@fluidframework/container-runtime-definitions": "^0.19.1",
    "@fluidframework/protocol-definitions": "^0.1006.0",
    "@fluidframework/runtime-definitions": "^0.19.1",
    "@fluidframework/shared-summary-block": "^0.19.1"
>>>>>>> 04de2ac4
  },
  "devDependencies": {
    "@fluidframework/build-common": "^0.16.0",
    "@fluidframework/eslint-config-fluid": "^0.17.0",
    "@microsoft/api-extractor": "^7.7.2",
    "@types/mocha": "^5.2.5",
    "@types/node": "^10.17.24",
    "@typescript-eslint/eslint-plugin": "~2.17.0",
    "@typescript-eslint/parser": "~2.17.0",
    "concurrently": "^5.2.0",
    "copyfiles": "^2.1.0",
    "eslint": "~6.8.0",
    "eslint-plugin-eslint-comments": "~3.1.2",
    "eslint-plugin-import": "2.20.0",
    "eslint-plugin-no-null": "~1.0.2",
    "eslint-plugin-optimize-regex": "~1.1.7",
    "eslint-plugin-prefer-arrow": "~1.1.7",
    "eslint-plugin-react": "~7.18.0",
    "eslint-plugin-unicorn": "~15.0.1",
    "make-promises-safe": "^5.1.0",
    "mocha": "^5.2.0",
    "mocha-junit-reporter": "^1.18.0",
    "nyc": "^15.0.0",
    "rimraf": "^2.6.2",
    "typescript": "~3.7.4"
  }
}<|MERGE_RESOLUTION|>--- conflicted
+++ resolved
@@ -1,10 +1,6 @@
 {
   "name": "@fluidframework/last-edited-experimental",
-<<<<<<< HEAD
   "version": "0.20.0",
-=======
-  "version": "0.19.1",
->>>>>>> 04de2ac4
   "description": "Tracks the last edited information in the Container.",
   "repository": "microsoft/FluidFramework",
   "license": "MIT",
@@ -50,21 +46,12 @@
     "temp-directory": "nyc/.nyc_output"
   },
   "dependencies": {
-<<<<<<< HEAD
     "@fluidframework/aqueduct": "^0.20.0",
     "@fluidframework/component-core-interfaces": "^0.20.0",
     "@fluidframework/container-runtime-definitions": "^0.20.0",
     "@fluidframework/protocol-definitions": "^0.1006.0",
     "@fluidframework/runtime-definitions": "^0.20.0",
     "@fluidframework/shared-summary-block": "^0.20.0"
-=======
-    "@fluidframework/aqueduct": "^0.19.1",
-    "@fluidframework/component-core-interfaces": "^0.19.1",
-    "@fluidframework/container-runtime-definitions": "^0.19.1",
-    "@fluidframework/protocol-definitions": "^0.1006.0",
-    "@fluidframework/runtime-definitions": "^0.19.1",
-    "@fluidframework/shared-summary-block": "^0.19.1"
->>>>>>> 04de2ac4
   },
   "devDependencies": {
     "@fluidframework/build-common": "^0.16.0",
