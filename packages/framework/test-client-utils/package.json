--- conflicted
+++ resolved
@@ -1,10 +1,6 @@
 {
   "name": "@fluidframework/test-client-utils",
-<<<<<<< HEAD
   "version": "0.60.1000",
-=======
-  "version": "0.59.5000",
->>>>>>> 363e1bec
   "description": "Fluid client development and test utilities",
   "homepage": "https://fluidframework.com",
   "repository": {
@@ -42,11 +38,7 @@
   },
   "dependencies": {
     "@fluidframework/protocol-definitions": "^0.1028.2000-0",
-<<<<<<< HEAD
     "@fluidframework/test-runtime-utils": "^0.60.1000",
-=======
-    "@fluidframework/test-runtime-utils": "^0.59.5000",
->>>>>>> 363e1bec
     "sillyname": "^0.1.0"
   },
   "devDependencies": {
