{
  "name": "@fluidframework/view-interfaces",
  "version": "0.60.1000",
  "description": "View interfaces for rendering views",
  "homepage": "https://fluidframework.com",
  "repository": {
    "type": "git",
    "url": "https://github.com/microsoft/FluidFramework.git",
    "directory": "packages/framework/view-interfaces"
  },
  "license": "MIT",
  "author": "Microsoft and contributors",
  "sideEffects": false,
  "main": "dist/index.js",
  "module": "lib/index.js",
  "types": "dist/index.d.ts",
  "scripts": {
    "build": "concurrently npm:build:compile npm:lint && npm run build:docs",
    "build:compile": "concurrently npm:tsc npm:build:esnext",
    "build:docs": "api-extractor run --local --typescript-compiler-folder ../../../node_modules/typescript && copyfiles -u 1 ./_api-extractor-temp/doc-models/* ../../../_api-extractor-temp/",
    "build:esnext": "tsc --project ./tsconfig.esnext.json",
    "build:full": "npm run build",
    "build:full:compile": "npm run build:compile",
    "ci:build:docs": "api-extractor run --typescript-compiler-folder ../../../node_modules/typescript && copyfiles -u 1 ./_api-extractor-temp/* ../../../_api-extractor-temp/",
    "clean": "rimraf dist lib *.tsbuildinfo *.build.log",
    "eslint": "eslint --format stylish src",
    "eslint:fix": "eslint --format stylish src --fix --fix-type problem,suggestion,layout",
    "lint": "npm run eslint",
    "lint:fix": "npm run eslint:fix",
    "tsc": "tsc",
    "tsfmt": "tsfmt --verify",
    "tsfmt:fix": "tsfmt --replace"
  },
  "dependencies": {
    "@fluidframework/core-interfaces": "^0.43.1000"
  },
  "devDependencies": {
    "@fluidframework/build-common": "^0.23.0",
<<<<<<< HEAD
    "@fluidframework/eslint-config-fluid": "^0.28.2000-0",
    "@fluidframework/view-interfaces-previous": "npm:@fluidframework/view-interfaces@^0.59.0",
=======
    "@fluidframework/eslint-config-fluid": "^0.28.2000",
    "@fluidframework/view-interfaces-previous": "npm:@fluidframework/view-interfaces@0.59.3000",
>>>>>>> 73929f26
    "@microsoft/api-extractor": "^7.22.2",
    "@rushstack/eslint-config": "^2.5.1",
    "@types/react": "^16.9.15",
    "@typescript-eslint/eslint-plugin": "~5.9.0",
    "@typescript-eslint/parser": "~5.9.0",
    "concurrently": "^6.2.0",
    "copyfiles": "^2.1.0",
    "eslint": "~8.6.0",
    "eslint-plugin-editorconfig": "~3.2.0",
    "eslint-plugin-eslint-comments": "~3.2.0",
    "eslint-plugin-import": "~2.25.4",
    "eslint-plugin-jest": "~26.1.3",
    "eslint-plugin-jsdoc": "~39.3.0",
    "eslint-plugin-mocha": "~10.0.3",
    "eslint-plugin-promise": "~6.0.0",
    "eslint-plugin-react": "~7.28.0",
    "eslint-plugin-tsdoc": "~0.2.14",
    "eslint-plugin-unicorn": "~40.0.0",
    "rimraf": "^2.6.2",
    "typescript": "~4.5.5",
    "typescript-formatter": "7.1.0"
  },
  "typeValidation": {
<<<<<<< HEAD
    "version": "0.60.1000",
=======
    "version": "0.59.4000",
>>>>>>> 73929f26
    "broken": {}
  }
}<|MERGE_RESOLUTION|>--- conflicted
+++ resolved
@@ -36,13 +36,8 @@
   },
   "devDependencies": {
     "@fluidframework/build-common": "^0.23.0",
-<<<<<<< HEAD
     "@fluidframework/eslint-config-fluid": "^0.28.2000-0",
     "@fluidframework/view-interfaces-previous": "npm:@fluidframework/view-interfaces@^0.59.0",
-=======
-    "@fluidframework/eslint-config-fluid": "^0.28.2000",
-    "@fluidframework/view-interfaces-previous": "npm:@fluidframework/view-interfaces@0.59.3000",
->>>>>>> 73929f26
     "@microsoft/api-extractor": "^7.22.2",
     "@rushstack/eslint-config": "^2.5.1",
     "@types/react": "^16.9.15",
@@ -66,11 +61,7 @@
     "typescript-formatter": "7.1.0"
   },
   "typeValidation": {
-<<<<<<< HEAD
     "version": "0.60.1000",
-=======
-    "version": "0.59.4000",
->>>>>>> 73929f26
     "broken": {}
   }
 }