--- conflicted
+++ resolved
@@ -1,10 +1,6 @@
 {
   "name": "@fluidframework/datastore",
-<<<<<<< HEAD
-  "version": "2.0.0-internal.3.1.0",
-=======
   "version": "2.0.0-internal.4.0.0",
->>>>>>> b4567669
   "description": "Fluid data store implementation",
   "homepage": "https://fluidframework.com",
   "repository": {
@@ -69,20 +65,6 @@
   "dependencies": {
     "@fluidframework/common-definitions": "^0.20.1",
     "@fluidframework/common-utils": "^1.0.0",
-<<<<<<< HEAD
-    "@fluidframework/container-definitions": ">=2.0.0-internal.3.1.0 <2.0.0-internal.4.0.0",
-    "@fluidframework/container-utils": ">=2.0.0-internal.3.1.0 <2.0.0-internal.4.0.0",
-    "@fluidframework/core-interfaces": ">=2.0.0-internal.3.1.0 <2.0.0-internal.4.0.0",
-    "@fluidframework/datastore-definitions": ">=2.0.0-internal.3.1.0 <2.0.0-internal.4.0.0",
-    "@fluidframework/driver-definitions": ">=2.0.0-internal.3.1.0 <2.0.0-internal.4.0.0",
-    "@fluidframework/driver-utils": ">=2.0.0-internal.3.1.0 <2.0.0-internal.4.0.0",
-    "@fluidframework/garbage-collector": ">=2.0.0-internal.3.1.0 <2.0.0-internal.4.0.0",
-    "@fluidframework/protocol-base": "^0.1038.2000",
-    "@fluidframework/protocol-definitions": "^1.1.0",
-    "@fluidframework/runtime-definitions": ">=2.0.0-internal.3.1.0 <2.0.0-internal.4.0.0",
-    "@fluidframework/runtime-utils": ">=2.0.0-internal.3.1.0 <2.0.0-internal.4.0.0",
-    "@fluidframework/telemetry-utils": ">=2.0.0-internal.3.1.0 <2.0.0-internal.4.0.0",
-=======
     "@fluidframework/container-definitions": ">=2.0.0-internal.4.0.0 <2.0.0-internal.5.0.0",
     "@fluidframework/container-utils": ">=2.0.0-internal.4.0.0 <2.0.0-internal.5.0.0",
     "@fluidframework/core-interfaces": ">=2.0.0-internal.4.0.0 <2.0.0-internal.5.0.0",
@@ -95,7 +77,6 @@
     "@fluidframework/runtime-definitions": ">=2.0.0-internal.4.0.0 <2.0.0-internal.5.0.0",
     "@fluidframework/runtime-utils": ">=2.0.0-internal.4.0.0 <2.0.0-internal.5.0.0",
     "@fluidframework/telemetry-utils": ">=2.0.0-internal.4.0.0 <2.0.0-internal.5.0.0",
->>>>>>> b4567669
     "lodash": "^4.17.21",
     "uuid": "^8.3.1"
   },
@@ -105,13 +86,8 @@
     "@fluidframework/build-tools": "^0.8.0",
     "@fluidframework/datastore-previous": "npm:@fluidframework/datastore@2.0.0-internal.3.0.0",
     "@fluidframework/eslint-config-fluid": "^2.0.0",
-<<<<<<< HEAD
-    "@fluidframework/mocha-test-setup": ">=2.0.0-internal.3.1.0 <2.0.0-internal.4.0.0",
-    "@fluidframework/test-runtime-utils": ">=2.0.0-internal.3.1.0 <2.0.0-internal.4.0.0",
-=======
     "@fluidframework/mocha-test-setup": ">=2.0.0-internal.4.0.0 <2.0.0-internal.5.0.0",
     "@fluidframework/test-runtime-utils": ">=2.0.0-internal.4.0.0 <2.0.0-internal.5.0.0",
->>>>>>> b4567669
     "@microsoft/api-extractor": "^7.22.2",
     "@rushstack/eslint-config": "^2.5.1",
     "@types/mocha": "^9.1.1",
@@ -128,15 +104,9 @@
     "typescript": "~4.5.5"
   },
   "typeValidation": {
-<<<<<<< HEAD
-    "version": "2.0.0-internal.3.1.0",
-    "previousVersionStyle": "~previousMinor",
-    "baselineRange": ">=2.0.0-internal.3.0.0 <2.0.0-internal.3.1.0",
-=======
     "version": "2.0.0-internal.4.0.0",
     "previousVersionStyle": "^previousMajor",
     "baselineRange": ">=2.0.0-internal.3.0.0 <2.0.0-internal.4.0.0",
->>>>>>> b4567669
     "baselineVersion": "2.0.0-internal.3.0.0",
     "broken": {}
   }
