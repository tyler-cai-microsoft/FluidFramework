/*!
 * Copyright (c) Microsoft Corporation and contributors. All rights reserved.
 * Licensed under the MIT License.
 */

import { ITelemetryLogger } from "@fluidframework/common-definitions";
import { assert, LazyPromise, Timer } from "@fluidframework/common-utils";
import { ICriticalContainerError } from "@fluidframework/container-definitions";
import { ClientSessionExpiredError, DataProcessingError, UsageError } from "@fluidframework/container-utils";
import { IRequestHeader } from "@fluidframework/core-interfaces";
import {
    cloneGCData,
    concatGarbageCollectionData,
    getGCDataFromSnapshot,
    IGCResult,
    runGarbageCollection,
    trimLeadingSlashes,
} from "@fluidframework/garbage-collector";
import { ISnapshotTree, SummaryType } from "@fluidframework/protocol-definitions";
import {
    gcTreeKey,
    gcBlobPrefix,
    gcTombstoneBlobKey,
    IGarbageCollectionData,
    IGarbageCollectionDetailsBase,
    IGarbageCollectionSnapshotData,
    IGarbageCollectionState,
    ISummarizeResult,
    ITelemetryContext,
    IGarbageCollectionNodeData,
    IGarbageCollectionSummaryDetailsLegacy,
    ISummaryTreeWithStats,
} from "@fluidframework/runtime-definitions";
import {
    mergeStats,
    packagePathToTelemetryProperty,
    ReadAndParseBlob,
    RefreshSummaryResult,
    SummaryTreeBuilder,
} from "@fluidframework/runtime-utils";
import {
    ChildLogger,
    generateStack,
    loggerToMonitoringContext,
    MonitoringContext,
    PerformanceEvent,
    TelemetryDataTag,
} from "@fluidframework/telemetry-utils";

import { IGCRuntimeOptions, RuntimeHeaders } from "./containerRuntime";
import { getSummaryForDatastores } from "./dataStores";
import {
    currentGCVersion,
    defaultInactiveTimeoutMs,
    defaultSessionExpiryDurationMs,
    disableSweepLogKey,
    disableTombstoneKey,
    gcVersionUpgradeToV2Key,
    gcTestModeKey,
    oneDayMs,
    runGCKey,
    runSessionExpiryKey,
    runSweepKey,
    stableGCVersion,
<<<<<<< HEAD
    sweepDatastoresKey,
    throwOnTombstoneUsageKey,
    trackGCStateKey,
=======
    trackGCStateKey
>>>>>>> 6d835f19
} from "./garbageCollectionConstants";
import { sendGCTombstoneEvent } from "./garbageCollectionTombstoneUtils";
import { SweepReadyUsageDetectionHandler } from "./gcSweepReadyUsageDetection";
import {
    getGCVersion,
    GCVersion,
    IContainerRuntimeMetadata,
    metadataBlobName,
    ReadFluidDataStoreAttributes,
    dataStoreAttributesBlobName,
    IGCMetadata,
    ICreateContainerMetadata,
} from "./summaryFormat";

/** The statistics of the system state after a garbage collection run. */
export interface IGCStats {
    /** The number of nodes in the container. */
    nodeCount: number;
    /** The number of data stores in the container. */
    dataStoreCount: number;
    /** The number of attachment blobs in the container. */
    attachmentBlobCount: number;
    /** The number of unreferenced nodes in the container. */
    unrefNodeCount: number;
    /** The number of unreferenced data stores in the container. */
    unrefDataStoreCount: number;
    /** The number of unreferenced attachment blobs in the container. */
    unrefAttachmentBlobCount: number;
    /** The number of nodes whose reference state updated since last GC run. */
    updatedNodeCount: number;
    /** The number of data stores whose reference state updated since last GC run. */
    updatedDataStoreCount: number;
    /** The number of attachment blobs whose reference state updated since last GC run. */
    updatedAttachmentBlobCount: number;
}

/** The types of GC nodes in the GC reference graph. */
export const GCNodeType = {
    // Nodes that are for data stores.
    DataStore: "DataStore",
    // Nodes that are within a data store. For example, DDS nodes.
    SubDataStore: "SubDataStore",
    // Nodes that are for attachment blobs, i.e., blobs uploaded via BlobManager.
    Blob: "Blob",
    // Nodes that are neither of the above. For example, root node.
    Other: "Other",
};
export type GCNodeType = typeof GCNodeType[keyof typeof GCNodeType];

/** Defines the APIs for the runtime object to be passed to the garbage collector. */
export interface IGarbageCollectionRuntime {
    /** Before GC runs, called to notify the runtime to update any pending GC state. */
    updateStateBeforeGC(): Promise<void>;
    /** Returns the garbage collection data of the runtime. */
    getGCData(fullGC?: boolean): Promise<IGarbageCollectionData>;
    /** After GC has run, called to notify the runtime of routes that are used in it. */
    updateUsedRoutes(usedRoutes: string[]): void;
    /** After GC has run, called to notify the runtime of routes that are unused in it. */
    updateUnusedRoutes(unusedRoutes: string[], safeRoutes: string[]): string[];
    /** Called to notify the runtime of routes that are tombstones. */
    updateTombstonedRoutes(tombstoneRoutes: string[]): void;
    /** Called to notify the runtime of datastore routes to be swept. */
    /** Returns a referenced timestamp to be used to track unreferenced nodes. */
    getCurrentReferenceTimestampMs(): number | undefined;
    /** Returns the type of the GC node. */
    getNodeType(nodePath: string): GCNodeType;
    /** Called when the runtime should close because of an error. */
    closeFn: (error?: ICriticalContainerError) => void;
}

/** Defines the contract for the garbage collector. */
export interface IGarbageCollector {
    /** Tells whether GC should run or not. */
    readonly shouldRunGC: boolean;
    /** Tells whether the GC state in summary needs to be reset in the next summary. */
    readonly summaryStateNeedsReset: boolean;
    readonly trackGCState: boolean;
    /** Initialize the state from the base snapshot after its creation. */
    initializeBaseState(): Promise<void>;
    /** Run garbage collection and update the reference / used state of the system. */
    collectGarbage(
        options: { logger?: ITelemetryLogger; runSweep?: boolean; fullGC?: boolean; },
    ): Promise<IGCStats | undefined>;
    /** Summarizes the GC data and returns it as a summary tree. */
    summarize(
        fullTree: boolean,
        trackState: boolean,
        telemetryContext?: ITelemetryContext,
    ): ISummarizeResult | undefined;
    /** Returns the garbage collector specific metadata to be written into the summary. */
    getMetadata(): IGCMetadata;
    /** Returns the GC details generated from the base snapshot. */
    getBaseGCDetails(): Promise<IGarbageCollectionDetailsBase>;
    /** Called when the latest summary of the system has been refreshed. */
    refreshLatestSummary(
        result: RefreshSummaryResult,
        proposalHandle: string | undefined,
        summaryRefSeq: number,
        readAndParseBlob: ReadAndParseBlob,
    ): Promise<void>;
    /** Called when a node is updated. Used to detect and log when an inactive node is changed or loaded. */
    nodeUpdated(
        nodePath: string,
        reason: "Loaded" | "Changed",
        timestampMs?: number,
        packagePath?: readonly string[],
        requestHeaders?: IRequestHeader,
    ): void;
    /** Called when a reference is added to a node. Used to identify nodes that were referenced between summaries. */
    addedOutboundReference(fromNodePath: string, toNodePath: string): void;
    setConnectionState(connected: boolean, clientId?: string): void;
    dispose(): void;
}

/** Parameters necessary for creating a GarbageCollector. */
export interface IGarbageCollectorCreateParams {
    readonly runtime: IGarbageCollectionRuntime;
    readonly gcOptions: IGCRuntimeOptions;
    readonly baseLogger: ITelemetryLogger;
    readonly existing: boolean;
    readonly metadata: IContainerRuntimeMetadata | undefined;
    readonly createContainerMetadata: ICreateContainerMetadata;
    readonly baseSnapshot: ISnapshotTree | undefined;
    readonly isSummarizerClient: boolean;
    readonly getNodePackagePath: (nodePath: string) => Promise<readonly string[] | undefined>;
    readonly getLastSummaryTimestampMs: () => number | undefined;
    readonly readAndParseBlob: ReadAndParseBlob;
    readonly activeConnection: () => boolean;
    readonly getContainerDiagnosticId: () => string;
}

/** The state of node that is unreferenced. */
export const UnreferencedState = {
    /** The node is active, i.e., it can become referenced again. */
    Active: "Active",
    /** The node is inactive, i.e., it should not become referenced. */
    Inactive: "Inactive",
    /** The node is ready to be deleted by the sweep phase. */
    SweepReady: "SweepReady",
} as const;
export type UnreferencedState = typeof UnreferencedState[keyof typeof UnreferencedState];

/** The event that is logged when unreferenced node is used after a certain time. */
interface IUnreferencedEventProps {
    usageType: "Changed" | "Loaded" | "Revived";
    state: UnreferencedState;
    id: string;
    type: GCNodeType;
    unrefTime: number;
    age: number;
    completedGCRuns: number;
    fromId?: string;
    timeout?: number;
    lastSummaryTime?: number;
    externalRequest?: boolean;
    viaHandle?: boolean;
}

/**
 * The GC data that is tracked for a summary that is submitted.
 */
interface IGCSummaryTrackingData {
    serializedGCState: string | undefined;
    serializedTombstones: string | undefined;
}

/**
 * Helper class that tracks the state of an unreferenced node such as the time it was unreferenced and if it can
 * be deleted by the sweep phase.
 */
export class UnreferencedStateTracker {
    private _state: UnreferencedState = UnreferencedState.Active;
    public get state(): UnreferencedState {
        return this._state;
    }

    /** Timer to indicate when an unreferenced object is considered Inactive */
    private readonly inactiveTimer: TimerWithNoDefaultTimeout;
    /** Timer to indicate when an unreferenced object is Sweep-Ready */
    private readonly sweepTimer: TimerWithNoDefaultTimeout;

    constructor(
        public readonly unreferencedTimestampMs: number,
        /** The time after which node transitions to Inactive state. */
        private readonly inactiveTimeoutMs: number,
        /** The current reference timestamp used to track how long this node has been unreferenced for. */
        currentReferenceTimestampMs: number,
        /** The time after which node transitions to SweepReady state; undefined if session expiry is disabled. */
        private readonly sweepTimeoutMs: number | undefined,
    ) {
        if (this.sweepTimeoutMs !== undefined) {
            assert(this.inactiveTimeoutMs <= this.sweepTimeoutMs,
                0x3b0 /* inactive timeout must not be greater than the sweep timeout */);
        }

        this.sweepTimer = new TimerWithNoDefaultTimeout(
            () => {
                this._state = UnreferencedState.SweepReady;
                assert(!this.inactiveTimer.hasTimer, 0x3b1 /* inactiveTimer still running after sweepTimer fired! */);
            },
        );

        this.inactiveTimer = new TimerWithNoDefaultTimeout(() => {
            this._state = UnreferencedState.Inactive;

            // After the node becomes inactive, start the sweep timer after which the node will be ready for sweep.
            if (this.sweepTimeoutMs !== undefined) {
                this.sweepTimer.restart(this.sweepTimeoutMs - this.inactiveTimeoutMs);
            }
        });
        this.updateTracking(currentReferenceTimestampMs);
    }

    /* Updates the unreferenced state based on the provided timestamp. */
    public updateTracking(currentReferenceTimestampMs: number) {
        const unreferencedDurationMs = currentReferenceTimestampMs - this.unreferencedTimestampMs;

        // If the node has been unreferenced for sweep timeout amount of time, update the state to SweepReady.
        if (this.sweepTimeoutMs !== undefined && unreferencedDurationMs >= this.sweepTimeoutMs) {
            this._state = UnreferencedState.SweepReady;
            this.clearTimers();
            return;
        }

        // If the node has been unreferenced for inactive timeoutMs amount of time, update the state to inactive.
        // Also, start a timer for the sweep timeout.
        if (unreferencedDurationMs >= this.inactiveTimeoutMs) {
            this._state = UnreferencedState.Inactive;
            this.inactiveTimer.clear();

            if (this.sweepTimeoutMs !== undefined) {
                this.sweepTimer.restart(this.sweepTimeoutMs - unreferencedDurationMs);
            }
            return;
        }

        // The node is still active. Ensure the inactive timer is running with the proper remaining duration.
        this.inactiveTimer.restart(this.inactiveTimeoutMs - unreferencedDurationMs);
    }

    private clearTimers() {
        this.inactiveTimer.clear();
        this.sweepTimer.clear();
    }

    /** Stop tracking this node. Reset the unreferenced timers and state, if any. */
    public stopTracking() {
        this.clearTimers();
        this._state = UnreferencedState.Active;
    }
}

/**
 * The garbage collector for the container runtime. It consolidates the garbage collection functionality and maintains
 * its state across summaries.
 *
 * Node - represented as nodeId, it's a node on the GC graph
 *
 * Outbound Route - a path from one node to another node, think `nodeA` -\> `nodeB`
 *
 * Graph - all nodes with their respective routes
 *
 * ```
 *             GC Graph
 *
 *               Node
 *        NodeId = "datastore1"
 *           /             \\
 *    OutboundRoute   OutboundRoute
 *         /                 \\
 *       Node               Node
 *  NodeId = "dds1"     NodeId = "dds2"
 * ```
 */
export class GarbageCollector implements IGarbageCollector {
    public static create(createParams: IGarbageCollectorCreateParams): IGarbageCollector {
        return new GarbageCollector(createParams);
    }

    /**
     * Tells whether the GC state needs to be reset in the next summary. We need to do this if:
     *
     * 1. GC was enabled and is now disabled. The GC state needs to be removed and everything becomes referenced.
     *
     * 2. GC was disabled and is now enabled. The GC state needs to be regenerated and added to summary.
     *
     * 3. GC is enabled and the latest summary state is refreshed from a snapshot that had GC disabled and vice-versa.
     *
     * 4. The GC version in the latest summary is different from the current GC version. This can happen if:
     *
     * 4.1. The summary this client loaded with has data from a different GC version.
     *
     * 4.2. This client's latest summary was updated from a snapshot that has a different GC version.
     */
    public get summaryStateNeedsReset(): boolean {
        return this.gcStateNeedsReset ||
            (this.shouldRunGC && this.latestSummaryGCVersion !== this.currentGCVersion);
    }

    /**
     * Tracks if GC is enabled for this document. This is specified during document creation and doesn't change
     * throughout its lifetime.
     */
    private readonly gcEnabled: boolean;
    /**
     * Tracks if sweep phase is enabled for this document. This is specified during document creation and doesn't change
     * throughout its lifetime.
     */
    private readonly sweepEnabled: boolean;

    /**
     * Tracks if GC should run or not. Even if GC is enabled for a document (see gcEnabled), it can be explicitly
     * disabled via runtime options or feature flags.
     */
    public readonly shouldRunGC: boolean;
    /**
     * Tracks if sweep phase should run or not. Even if the sweep phase is enabled for a document (see sweepEnabled), it
     * can be explicitly disabled via feature flags. It also won't run if session expiry is not enabled.
     */
    private readonly shouldRunSweep: boolean;

    public readonly trackGCState: boolean;

    private readonly testMode: boolean;
    private readonly tombstoneMode: boolean;
    private readonly sweepDataStoresMode: boolean;
    private readonly mc: MonitoringContext;

    /**
     * Tells whether the GC state needs to be reset. This can happen under 3 conditions:
     *
     * 1. The base snapshot contains GC state but GC is disabled. This will happen the first time GC is disabled after
     * it was enabled before. GC state needs to be removed from summary and all nodes should be marked referenced.
     *
     * 2. The base snapshot does not have GC state but GC is enabled. This will happen the very first time GC runs on
     * a document and the first time GC is enabled after is was disabled before.
     *
     * 3. GC is enabled and the latest summary state is refreshed from a snapshot that had GC disabled and vice-versa.
     *
     * Note that the state will be reset only once for the first summary generated after this returns true. After that,
     * this will return false.
    */
    private get gcStateNeedsReset(): boolean {
        return this.wasGCRunInLatestSummary !== this.shouldRunGC;
    }
    // Tracks whether there was GC was run in latest summary being tracked.
    private wasGCRunInLatestSummary: boolean;

    // The current GC version that this container is running.
    private readonly currentGCVersion: GCVersion;
    // This is the version of GC data in the latest summary being tracked.
    private latestSummaryGCVersion: GCVersion;

    // Keeps track of the GC state from the last run.
    private gcDataFromLastRun: IGarbageCollectionData | undefined;
    // Keeps a list of references (edges in the GC graph) between GC runs. Each entry has a node id and a list of
    // outbound routes from that node.
    private readonly newReferencesSinceLastRun: Map<string, string[]> = new Map();
    private tombstoned: Set<string> = new Set<string>();
    private get tombstones(): string[] {
        return Array.from(this.tombstoned);
    };

    /**
     * Keeps track of the GC data from the latest summary successfully submitted to and acked from the server.
     */
    private latestSummaryData: IGCSummaryTrackingData | undefined;
    /**
     * Keeps track of the GC data from the last summary submitted to the server but not yet acked.
     */
    private pendingSummaryData: IGCSummaryTrackingData | undefined;

    // Promise when resolved returns the GC data data in the base snapshot.
    private readonly baseSnapshotDataP: Promise<IGarbageCollectionSnapshotData | undefined>;
    // Promise when resolved initializes the GC state from the data in the base snapshot.
    private readonly initializeGCStateFromBaseSnapshotP: Promise<void>;
    // The GC details generated from the base snapshot.
    private readonly baseGCDetailsP: Promise<IGarbageCollectionDetailsBase>;
    // Map of node ids to their unreferenced state tracker.
    private readonly unreferencedNodesState: Map<string, UnreferencedStateTracker> = new Map();
    // The Timer responsible for closing the container when the session has expired
    private sessionExpiryTimer: Timer | undefined;

    // Keeps track of unreferenced events that are logged for a node. This is used to limit the log generation to one
    // per event per node.
    private readonly loggedUnreferencedEvents: Set<string> = new Set();
    // Queue for unreferenced events that should be logged the next time GC runs.
    private pendingEventsQueue: IUnreferencedEventProps[] = [];

    // The number of times GC has successfully completed on this instance of GarbageCollector.
    private completedRuns = 0;

    private readonly runtime: IGarbageCollectionRuntime;
    private readonly createContainerMetadata: ICreateContainerMetadata;
    private readonly gcOptions: IGCRuntimeOptions;
    private readonly isSummarizerClient: boolean;

    /** The time in ms to expire a session for a client for gc. */
    private readonly sessionExpiryTimeoutMs: number | undefined;
    /** The time after which an unreferenced node is inactive. */
    private readonly inactiveTimeoutMs: number;
    /** The time after which an unreferenced node is ready to be swept. */
    private readonly sweepTimeoutMs: number | undefined;

    /** For a given node path, returns the node's package path. */
    private readonly getNodePackagePath: (nodePath: string) => Promise<readonly string[] | undefined>;
    /** Returns the timestamp of the last summary generated for this container. */
    private readonly getLastSummaryTimestampMs: () => number | undefined;
    /** Returns true if connection is active, i.e. it's "write" connection and the runtime is connected. */
    private readonly activeConnection: () => boolean;

    /** Returns a list of all the configurations for garbage collection. */
    private get configs() {
        return {
            gcEnabled: this.gcEnabled,
            sweepEnabled: this.sweepEnabled,
            runGC: this.shouldRunGC,
            runSweep: this.shouldRunSweep,
            testMode: this.testMode,
            tombstoneMode: this.tombstoneMode,
            sweepDataStoresMode: this.sweepDataStoresMode,
            sessionExpiry: this.sessionExpiryTimeoutMs,
            sweepTimeout: this.sweepTimeoutMs,
            inactiveTimeout: this.inactiveTimeoutMs,
            trackGCState: this.trackGCState,
            ...this.gcOptions,
        };
    }

    /** Handler to respond to when a SweepReady object is used */
    private readonly sweepReadyUsageHandler: SweepReadyUsageDetectionHandler;

    protected constructor(createParams: IGarbageCollectorCreateParams) {
        this.runtime = createParams.runtime;
        this.isSummarizerClient = createParams.isSummarizerClient;
        this.gcOptions = createParams.gcOptions;
        this.createContainerMetadata = createParams.createContainerMetadata;
        this.getNodePackagePath = createParams.getNodePackagePath;
        this.getLastSummaryTimestampMs = createParams.getLastSummaryTimestampMs;
        this.activeConnection = createParams.activeConnection;

        const baseSnapshot = createParams.baseSnapshot;
        const metadata = createParams.metadata;
        const readAndParseBlob = createParams.readAndParseBlob;

        this.mc = loggerToMonitoringContext(ChildLogger.create(
            createParams.baseLogger, "GarbageCollector", { all: { completedGCRuns: () => this.completedRuns } },
        ));

        // If version upgrade is not enabled, fall back to the stable GC version.
        this.currentGCVersion =
            this.mc.config.getBoolean(gcVersionUpgradeToV2Key) === true ? currentGCVersion : stableGCVersion;

        this.sweepReadyUsageHandler = new SweepReadyUsageDetectionHandler(
            createParams.getContainerDiagnosticId(),
            this.mc,
            this.runtime.closeFn,
        );

        let prevSummaryGCVersion: number | undefined;

        /**
         * Sweep timeout is the time after which unreferenced content can be swept.
         * Sweep timeout = session expiry timeout + snapshot cache expiry timeout + one day buffer.
         *
         * The snapshot cache expiry timeout cannot be known precisely but the upper bound is 5 days.
         * The buffer is added to account for any clock skew or other edge cases.
         * We use server timestamps throughout so the skew should be minimal but make it 1 day to be safe.
         */
        function computeSweepTimeout(sessionExpiryTimeoutMs: number | undefined) {
            const maxSnapshotCacheExpiryMs = 5 * oneDayMs;
            const bufferMs = oneDayMs;
            return sessionExpiryTimeoutMs &&
                (sessionExpiryTimeoutMs + maxSnapshotCacheExpiryMs + bufferMs);
        }

        /**
         * The following GC state is enabled during container creation and cannot be changed throughout its lifetime:
         * 1. Whether running GC mark phase is allowed or not.
         * 2. Whether running GC sweep phase is allowed or not.
         * 3. Whether GC session expiry is enabled or not.
         * For existing containers, we get this information from the metadata blob of its summary.
         */
        if (createParams.existing) {
            prevSummaryGCVersion = getGCVersion(metadata);
            // Existing documents which did not have metadata blob or had GC disabled have version as 0. For all
            // other existing documents, GC is enabled.
            this.gcEnabled = prevSummaryGCVersion > 0;
            this.sweepEnabled = metadata?.sweepEnabled ?? false;
            this.sessionExpiryTimeoutMs = metadata?.sessionExpiryTimeoutMs;
            this.sweepTimeoutMs =
                metadata?.sweepTimeoutMs
                ?? computeSweepTimeout(this.sessionExpiryTimeoutMs); // Backfill old documents that didn't persist this
        } else {
            // Sweep should not be enabled without enabling GC mark phase. We could silently disable sweep in this
            // scenario but explicitly failing makes it clearer and promotes correct usage.
            if (this.gcOptions.sweepAllowed && this.gcOptions.gcAllowed === false) {
                throw new UsageError("GC sweep phase cannot be enabled without enabling GC mark phase");
            }

            // This Test Override only applies for new containers
            const testOverrideSweepTimeoutMs =
                this.mc.config.getNumber("Fluid.GarbageCollection.TestOverride.SweepTimeoutMs");

            // For new documents, GC is enabled by default. It can be explicitly disabled by setting the gcAllowed
            // flag in GC options to false.
            this.gcEnabled = this.gcOptions.gcAllowed !== false;
            // The sweep phase has to be explicitly enabled by setting the sweepAllowed flag in GC options to true.
            // ...unless we're using the TestOverride
            this.sweepEnabled = this.gcOptions.sweepAllowed === true;

            // Set the Session Expiry only if the flag is enabled and GC is enabled.
            if (this.mc.config.getBoolean(runSessionExpiryKey) && this.gcEnabled) {
                this.sessionExpiryTimeoutMs = this.gcOptions.sessionExpiryTimeoutMs ?? defaultSessionExpiryDurationMs;
            }
            this.sweepTimeoutMs =
                testOverrideSweepTimeoutMs
                ?? computeSweepTimeout(this.sessionExpiryTimeoutMs);
        }

        // If session expiry is enabled, we need to close the container when the session expiry timeout expires.
        if (this.sessionExpiryTimeoutMs !== undefined) {
            // If Test Override config is set, override Session Expiry timeout.
            const overrideSessionExpiryTimeoutMs =
                this.mc.config.getNumber("Fluid.GarbageCollection.TestOverride.SessionExpiryMs");
            const timeoutMs = overrideSessionExpiryTimeoutMs ?? this.sessionExpiryTimeoutMs;

            this.sessionExpiryTimer = new Timer(
                timeoutMs,
                () => { this.runtime.closeFn(new ClientSessionExpiredError(`Client session expired.`, timeoutMs)); },
            );
            this.sessionExpiryTimer.start();
        }

        // For existing document, the latest summary is the one that we loaded from. So, use its GC version as the
        // latest tracked GC version. For new documents, we will be writing the first summary with the current version.
        this.latestSummaryGCVersion = prevSummaryGCVersion ?? this.currentGCVersion;

        /**
         * Whether GC should run or not. The following conditions have to be met to run sweep:
         *
         * 1. GC should be enabled for this container.
         *
         * 2. GC should not be disabled via disableGC GC option.
         *
         * These conditions can be overridden via runGCKey feature flag.
         */
        this.shouldRunGC = this.mc.config.getBoolean(runGCKey) ?? (
            // GC must be enabled for the document.
            this.gcEnabled
            // GC must not be disabled via GC options.
            && !this.gcOptions.disableGC
        );

        /**
         * Whether sweep should run or not. The following conditions have to be met to run sweep:
         *
         * 1. Overall GC or mark phase must be enabled (this.shouldRunGC).
         * 2. Sweep timeout should be available. Without this, we wouldn't know when an object should be deleted.
         * 3. The driver must implement the policy limiting the age of snapshots used for loading. Otherwise
         * the Sweep Timeout calculation is not valid. We use the persisted value to ensure consistency over time.
         * 4. Sweep should be enabled for this container (this.sweepEnabled). This can be overridden via runSweep
         * feature flag.
         */
        this.shouldRunSweep =
            this.shouldRunGC
            && this.sweepTimeoutMs !== undefined
            && (this.mc.config.getBoolean(runSweepKey) ?? this.sweepEnabled);

        this.trackGCState = this.mc.config.getBoolean(trackGCStateKey) === true;

        // Override inactive timeout if test config or gc options to override it is set.
        this.inactiveTimeoutMs = this.mc.config.getNumber("Fluid.GarbageCollection.TestOverride.InactiveTimeoutMs") ??
            this.gcOptions.inactiveTimeoutMs ??
            defaultInactiveTimeoutMs;

        // Inactive timeout must be greater than sweep timeout since a node goes from active -> inactive -> sweep ready.
        if (this.sweepTimeoutMs !== undefined && this.inactiveTimeoutMs > this.sweepTimeoutMs) {
            throw new UsageError("inactive timeout should not be greater than the sweep timeout");
        }

        // Whether we are running in test mode. In this mode, unreferenced nodes are immediately deleted.
        this.testMode = this.mc.config.getBoolean(gcTestModeKey) ?? this.gcOptions.runGCInTestMode === true;
        // Whether we are running in tombstone mode. This is true by default unless disabled via feature flags.
        this.tombstoneMode = this.mc.config.getBoolean(disableTombstoneKey) !== true;
        // Whether we are running in sweep datastores mode.
        this.sweepDataStoresMode = this.tombstoneMode && this.shouldRunSweep && this.mc.config.getBoolean(sweepDatastoresKey) === true;

        // If GC ran in the container that generated the base snapshot, it will have a GC tree.
        this.wasGCRunInLatestSummary = baseSnapshot?.trees[gcTreeKey] !== undefined;

        // Get the GC data from the base snapshot. Use LazyPromise because we only want to do this once since it
        // it involves fetching blobs from storage which is expensive.
        this.baseSnapshotDataP = new LazyPromise<IGarbageCollectionSnapshotData | undefined>(async () => {
            if (baseSnapshot === undefined) {
                return undefined;
            }

            try {
                // For newer documents, GC data should be present in the GC tree in the root of the snapshot.
                const gcSnapshotTree = baseSnapshot.trees[gcTreeKey];
                if (gcSnapshotTree !== undefined) {
                    return getGCDataFromSnapshot(
                        gcSnapshotTree,
                        readAndParseBlob,
                    );
                }

                // back-compat - Older documents will have the GC blobs in each data store's summary tree. Get them and
                // consolidate into IGarbageCollectionState format.
                // Add a node for the root node that is not present in older snapshot format.
                const gcState: IGarbageCollectionState = { gcNodes: { "/": { outboundRoutes: [] } } };
                const dataStoreSnapshotTree = getSummaryForDatastores(baseSnapshot, metadata);
                assert(dataStoreSnapshotTree !== undefined,
                    0x2a8 /* "Expected data store snapshot tree in base snapshot" */);
                for (const [dsId, dsSnapshotTree] of Object.entries(dataStoreSnapshotTree.trees)) {
                    const blobId = dsSnapshotTree.blobs[gcTreeKey];
                    if (blobId === undefined) {
                        continue;
                    }

                    const gcSummaryDetails = await readAndParseBlob<IGarbageCollectionSummaryDetailsLegacy>(blobId);
                    // If there are no nodes for this data store, skip it.
                    if (gcSummaryDetails.gcData?.gcNodes === undefined) {
                        continue;
                    }

                    const dsRootId = `/${dsId}`;
                    // Since we used to write GC data at data store level, we won't have an entry for the root ("/").
                    // Construct that entry by adding root data store ids to its outbound routes.
                    const initialSnapshotDetails = await readAndParseBlob<ReadFluidDataStoreAttributes>(
                        dsSnapshotTree.blobs[dataStoreAttributesBlobName],
                    );
                    if (initialSnapshotDetails.isRootDataStore) {
                        gcState.gcNodes["/"].outboundRoutes.push(dsRootId);
                    }

                    for (const [id, outboundRoutes] of Object.entries(gcSummaryDetails.gcData.gcNodes)) {
                        // Prefix the data store id to the GC node ids to make them relative to the root from being
                        // relative to the data store. Similar to how its done in DataStore::getGCData.
                        const rootId = id === "/" ? dsRootId : `${dsRootId}${id}`;
                        gcState.gcNodes[rootId] = { outboundRoutes: Array.from(outboundRoutes) };
                    }
                    assert(gcState.gcNodes[dsRootId] !== undefined,
                        0x2a9 /* GC nodes for data store not in GC blob */);
                    gcState.gcNodes[dsRootId].unreferencedTimestampMs = gcSummaryDetails.unrefTimestamp;
                }
                // If there is only one node (root node just added above), either GC is disabled or we are loading from
                // the first summary generated by detached container. In both cases, GC was not run - return undefined.
                return Object.keys(gcState.gcNodes).length === 1 ? undefined : { gcState, tombstones: undefined };
            } catch (error) {
                const dpe = DataProcessingError.wrapIfUnrecognized(
                    error,
                    "FailedToInitializeGC",
                );
                dpe.addTelemetryProperties({ gcConfigs: JSON.stringify(this.configs) });
                throw dpe;
            }
        });

        /**
         * Set up the initializer which initializes the GC state from the data in base snapshot. This is done when
         * connected in write mode or when GC runs the first time. It sets up all unreferenced nodes from the base
         * GC state and updates their inactive or sweep ready state.
         */
        this.initializeGCStateFromBaseSnapshotP = new LazyPromise<void>(async () => {
            /**
             * If there is no current reference timestamp, skip initialization. We need the current timestamp to track
             * how long objects have been unreferenced and if they can be deleted.
             *
             * Note that the only scenario where there is no reference timestamp is when no ops have ever been processed
             * for this container and it is in read mode. In this scenario, there is no point in running GC anyway
             * because references in the container do not change without any ops, i.e., there is nothing to collect.
             */
            const currentReferenceTimestampMs = this.runtime.getCurrentReferenceTimestampMs();
            if (currentReferenceTimestampMs === undefined) {
                // Log an event so we can evaluate how often we run into this scenario.
                this.mc.logger.sendErrorEvent({
                    eventName: "GarbageCollectorInitializedWithoutTimestamp",
                    gcConfigs: JSON.stringify(this.configs),
                });
                return;
            }
            /**
             * The base snapshot data will not be present if the container is loaded from:
             * 1. The first summary created by the detached container.
             * 2. A summary that was generated with GC disabled.
             * 3. A summary that was generated before GC even existed.
             */
            const baseSnapshotData = await this.baseSnapshotDataP;
            if (baseSnapshotData === undefined) {
                return;
            }
            this.updateStateFromSnapshotData(baseSnapshotData, currentReferenceTimestampMs);
        });

        // Get the GC details from the GC state in the base summary. This is returned in getBaseGCDetails which is
        // used to initialize the GC state of all the nodes in the container.
        this.baseGCDetailsP = new LazyPromise<IGarbageCollectionDetailsBase>(async () => {
            const baseSnapshotData = await this.baseSnapshotDataP;
            if (baseSnapshotData === undefined) {
                return {};
            }

            const gcNodes: { [id: string]: string[]; } = {};
            for (const [nodeId, nodeData] of Object.entries(baseSnapshotData.gcState.gcNodes)) {
                gcNodes[nodeId] = Array.from(nodeData.outboundRoutes);
            }
            // Run GC on the nodes in the base summary to get the routes used in each node in the container.
            // This is an optimization for space (vs performance) wherein we don't need to store the used routes of
            // each node in the summary.
            const usedRoutes = runGarbageCollection(gcNodes, ["/"]).referencedNodeIds;

            return { gcData: { gcNodes }, usedRoutes };
        });

        // Log all the GC options and the state determined by the garbage collector. This is interesting only for the
        // summarizer client since it is the only one that runs GC. It also helps keep the telemetry less noisy.
        if (this.isSummarizerClient) {
            this.mc.logger.sendTelemetryEvent({
                eventName: "GarbageCollectorLoaded",
                gcConfigs: JSON.stringify(this.configs),
            });
        }
    }

    /**
     * Called during container initialization. Initialize the tombstone state so that object are marked as tombstones
     * before they are loaded or used. This is important to get accurate information of whether tombstoned object are
     * in use or not.
     */
    public async initializeBaseState(): Promise<void> {
        const baseSnapshotData = await this.baseSnapshotDataP;
        /**
         * The base snapshot data or tombstone state will not be present if the container is loaded from:
         * 1. The first summary created by the detached container.
         * 2. A summary that was generated with GC disabled.
         * 3. A summary that was generated before GC even existed.
         * 4. A summary that was generated with tombstone feature disabled.
         */
        if (!this.tombstoneMode || baseSnapshotData?.tombstones === undefined) {
            return;
        }
        this.tombstoned = new Set<string>(baseSnapshotData.tombstones);
        this.runtime.updateTombstonedRoutes(this.tombstones);
    }

    /**
     * Update state from the given snapshot data. This is done during load and during refreshing state from a snapshot.
     * All current tracking is reset and updated from the data in the snapshot.
     * @param snapshotData - The snapshot data to update state from. If this is undefined, all GC state and tracking
     * is reset.
     * @param currentReferenceTimestampMs - The current reference timestamp for marking unreferenced nodes' unreferenced
     * timestamp.
     */
    private updateStateFromSnapshotData(
        snapshotData: IGarbageCollectionSnapshotData | undefined,
        currentReferenceTimestampMs: number,
    ) {
        /**
         * Note: "newReferencesSinceLastRun" is not reset here. This is done because there may be references since the
         * snapshot that we are updating state from. For example, this client may have processed ops till seq#1000 and
         * its refreshing state from a summary that happened at seq#900. In this case, there may be references between
         * seq#901 and seq#1000 that we don't want to reset.
         * Unfortunately, there is no way to track the seq# of ops that add references, so we choose to not reset any
         * references here. This should be fine because, in the worst case, we may end up updating the unreferenced
         * timestamp of a node which will delay its deletion. Although not ideal, this will only happen in rare
         * scenarios, so it should be okay.
         */

        // Clear all existing unreferenced state tracking.
        for (const [, nodeStateTracker] of this.unreferencedNodesState) {
            nodeStateTracker.stopTracking();
        };
        this.unreferencedNodesState.clear();

        // If tombstone mode is enabled, update tombstone information and also update all tombstoned nodes in the
        // container as per the state in the snapshot data.
        if (this.tombstoneMode) {
            this.tombstoned = new Set<string>(snapshotData?.tombstones);
            this.runtime.updateTombstonedRoutes(this.tombstones);
        }

        // If there is no snapshot data, it means this snapshot was generated with GC disabled. Unset all GC state.
        if (snapshotData === undefined) {
            this.gcDataFromLastRun = undefined;
            this.latestSummaryData = undefined;
            return;
        }

        // Update unreferenced state tracking as per the GC state in the snapshot data and update gcDataFromLastRun
        // to the GC data from the snapshot data.
        const gcNodes: { [id: string]: string[]; } = {};
        for (const [nodeId, nodeData] of Object.entries(snapshotData.gcState.gcNodes)) {
            if (nodeData.unreferencedTimestampMs !== undefined) {
                this.unreferencedNodesState.set(
                    nodeId,
                    new UnreferencedStateTracker(
                        nodeData.unreferencedTimestampMs,
                        this.inactiveTimeoutMs,
                        currentReferenceTimestampMs,
                        this.sweepTimeoutMs,
                    ),
                );
            }
            gcNodes[nodeId] = Array.from(nodeData.outboundRoutes);
        }
        this.gcDataFromLastRun = { gcNodes };

        // If tracking state across summaries, update latest summary data from the snapshot's GC data.
        if (this.trackGCState) {
            this.latestSummaryData = {
                serializedGCState: JSON.stringify(generateSortedGCState(snapshotData.gcState)),
                serializedTombstones: JSON.stringify(snapshotData.tombstones),
            };
        }
    }

    /**
     * Called when the connection state of the runtime changes, i.e., it connects or disconnects. GC subscribes to this
     * to initialize the base state for non-summarizer clients so that they can track inactive / sweep ready nodes.
     * @param connected - Whether the runtime connected / disconnected.
     * @param clientId - The clientId of this runtime.
     */
    public setConnectionState(connected: boolean, clientId?: string | undefined): void {
        /**
         * For all clients, initialize the base state when the container becomes active, i.e., it transitions
         * to "write" mode. This will ensure that the container's own join op is processed and there is a recent
         * reference timestamp that will be used to update the state of unreferenced nodes. Also, all trailing ops which
         * could affect the GC state will have been processed.
         *
         * If GC is up-to-date for the client and the summarizing client, there will be an doubling of both
         * InactiveObject_Loaded and SweepReady_Loaded errors, as there will be one from the sending client and one from
         * the receiving summarizer client.
         *
         * Ideally, this initialization should only be done for summarizer client. However, we are currently rolling out
         * sweep in phases and we want to track when inactive and sweep ready objects are used in any client.
         */
        if (this.activeConnection() && this.shouldRunGC) {
            this.initializeGCStateFromBaseSnapshotP.catch((error) => {});
        }
    }

    /**
     * Runs garbage collection and updates the reference / used state of the nodes in the container.
     * @returns stats of the GC run or undefined if GC did not run.
     */
    public async collectGarbage(
        options: {
            /** Logger to use for logging GC events */
            logger?: ITelemetryLogger;
            /** True to run GC sweep phase after the mark phase */
            runSweep?: boolean;
            /** True to generate full GC data */
            fullGC?: boolean;
        },
    ): Promise<IGCStats | undefined> {
        const fullGC = options.fullGC ?? (this.gcOptions.runFullGC === true || this.summaryStateNeedsReset);
        const logger = options.logger
            ? ChildLogger.create(options.logger, undefined, { all: { completedGCRuns: () => this.completedRuns } })
            : this.mc.logger;

        /**
         * If there is no current reference timestamp, skip running GC. We need the current timestamp to track
         * how long objects have been unreferenced and if they should be deleted.
         *
         * Note that the only scenario where GC is called and there is no reference timestamp is when no ops have ever
         * been processed for this container and it is in read mode. In this scenario, there is no point in running GC
         * anyway because references in the container do not change without any ops, i.e., there is nothing to collect.
         */
        const currentReferenceTimestampMs = this.runtime.getCurrentReferenceTimestampMs();
        if (currentReferenceTimestampMs === undefined) {
            // Log an event so we can evaluate how often we run into this scenario.
            logger.sendErrorEvent({
                eventName: "CollectGarbageCalledWithoutTimestamp",
                gcConfigs: JSON.stringify(this.configs),
            });
            return undefined;
        }

        return PerformanceEvent.timedExecAsync(logger, { eventName: "GarbageCollection" }, async (event) => {
            await this.runPreGCSteps();

            // Get the runtime's GC data and run GC on the reference graph in it.
            const gcData = await this.runtime.getGCData(fullGC);
            const gcResult = runGarbageCollection(gcData.gcNodes, ["/"]);

            const gcStats = await this.runPostGCSteps(gcData, gcResult, logger, currentReferenceTimestampMs);
            event.end({ ...gcStats, timestamp: currentReferenceTimestampMs });
            this.completedRuns++;
            return gcStats;
        }, { end: true, cancel: "error" });
    }

    private async runPreGCSteps() {
        // Ensure that state has been initialized from the base snapshot data.
        await this.initializeGCStateFromBaseSnapshotP;
        // Let the runtime update its pending state before GC runs.
        await this.runtime.updateStateBeforeGC();
    }

    private async runPostGCSteps(
        gcData: IGarbageCollectionData,
        gcResult: IGCResult,
        logger: ITelemetryLogger,
        currentReferenceTimestampMs: number,
    ): Promise<IGCStats> {
        // Generate statistics from the current run. This is done before updating the current state because it
        // generates some of its data based on previous state of the system.
        const gcStats = this.generateStats(gcResult);

        // Update the state since the last GC run. There can be nodes that were referenced between the last and
        // the current run. We need to identify than and update their unreferenced state if needed.
        this.updateStateSinceLastRun(gcData, logger);

        // Update the current state and update the runtime of all routes or ids that used as per the GC run.
        this.updateCurrentState(gcData, gcResult, currentReferenceTimestampMs);
        this.runtime.updateUsedRoutes(gcResult.referencedNodeIds);

        // Log events for objects that are ready to be deleted by sweep. When we have sweep enabled, we will
        // delete these objects here instead.
        this.logSweepEvents(logger, currentReferenceTimestampMs);

        // If we are running in GC test mode, delete objects for unused routes. This enables testing scenarios
        // involving access to deleted data.
        if (this.sweepDataStoresMode) {
            const safeRoutes = gcResult.deletedNodeIds.concat(gcResult.referencedNodeIds);
            const removedRoutes = this.runtime.updateUnusedRoutes(this.tombstones, safeRoutes);
            this.removeSweptNodes(removedRoutes);
        } else if (this.testMode) {
            const removedRoutes = this.runtime.updateUnusedRoutes(gcResult.deletedNodeIds, []/* safeRoutes */ );
            this.removeSweptNodes(removedRoutes);
        } else if (this.tombstoneMode) {
            // If we are running in GC tombstone mode, update tombstoned routes. This enables testing scenarios
            // involving access to "deleted" data without actually deleting the data from summaries.
            // Note: we will not tombstone in test mode.
            this.runtime.updateTombstonedRoutes(this.tombstones);
        }

        // Log pending unreferenced events such as a node being used after inactive. This is done after GC runs and
        // updates its state so that we don't send false positives based on intermediate state. For example, we may get
        // reference to an unreferenced node from another unreferenced node which means the node wasn't revived.
        await this.logUnreferencedEvents(logger);

        return gcStats;
    }

    /**
     * Summarizes the GC data and returns it as a summary tree.
     * We current write the entire GC state in a single blob. This can be modified later to write multiple
     * blobs. All the blob keys should start with `gcBlobPrefix`.
     */
    public summarize(
        fullTree: boolean,
        trackState: boolean,
        telemetryContext?: ITelemetryContext,
    ): ISummarizeResult | undefined {
        if (!this.shouldRunGC || this.gcDataFromLastRun === undefined) {
            return;
        }

        const gcState: IGarbageCollectionState = { gcNodes: {} };
        for (const [nodeId, outboundRoutes] of Object.entries(this.gcDataFromLastRun.gcNodes)) {
            gcState.gcNodes[nodeId] = {
                outboundRoutes,
                unreferencedTimestampMs: this.unreferencedNodesState.get(nodeId)?.unreferencedTimestampMs,
            };
        }

        const serializedGCState = JSON.stringify(generateSortedGCState(gcState));
        const serializedTombstones = this.tombstoneMode
            ? (this.tombstones.length > 0 ? JSON.stringify(this.tombstones.sort()) : undefined)
            : undefined;

        /**
         * Incremental summary of GC data - If any of the GC state or tombstone state hasn't changed since the last
         * summary, send summary handles for them. Otherwise, send the data in summary blobs.
         */
        if (this.trackGCState) {
            this.pendingSummaryData = { serializedGCState, serializedTombstones };
            if (trackState && !fullTree && this.latestSummaryData !== undefined) {
                // If neither GC state or tombstone state changed, send a summary handle for the entire GC data.
                if (this.latestSummaryData.serializedGCState === serializedGCState
                    && this.latestSummaryData.serializedTombstones === serializedTombstones) {
                    const stats = mergeStats();
                    stats.handleNodeCount++;
                    return {
                        summary: {
                            type: SummaryType.Handle,
                            handle: `/${gcTreeKey}`,
                            handleType: SummaryType.Tree,
                        },
                        stats,
                    };
                }

                // If either or both of GC state or tombstone state changed, build a GC summary tree.
                return this.buildGCSummaryTree(serializedGCState, serializedTombstones, true /* trackState */);
            }
        }
        // If not tracking GC state, build a GC summary tree without any summary handles.
        return this.buildGCSummaryTree(serializedGCState, serializedTombstones, false /* trackState */);
    }

    /**
     * Builds the GC summary tree which contains GC state and tombstone state.
     * If trackState is false, both GC state and tombstone state are written as summary blobs.
     * If trackState is true, summary blob is written for GC state or tombstone state if they changed.
     * @param serializedGCState - The GC state serialized as string.
     * @param serializedTombstones - THe tombstone state serialized as string.
     * @param trackState - Whether we are tracking GC state across summaries.
     * @returns the GC summary tree.
     */
    private buildGCSummaryTree(
        serializedGCState: string,
        serializedTombstones: string | undefined,
        trackState: boolean,
    ): ISummaryTreeWithStats {
        const gcStateBlobKey = `${gcBlobPrefix}_root`;
        const builder = new SummaryTreeBuilder();

        // If the GC state hasn't changed, write a summary handle, else write a summary blob for it.
        if (this.latestSummaryData?.serializedGCState === serializedGCState && trackState) {
            builder.addHandle(gcStateBlobKey, SummaryType.Blob, `/${gcTreeKey}/${gcStateBlobKey}`);
        } else {
            builder.addBlob(gcStateBlobKey, serializedGCState);
        }

        // If there is no tombstone data, return only the GC state.
        if (serializedTombstones === undefined) {
            return builder.getSummaryTree();
        }

        // If the tombstone state hasn't changed, write a summary handle, else write a summary blob for it.
        if (this.latestSummaryData?.serializedTombstones === serializedTombstones && trackState) {
            builder.addHandle(gcTombstoneBlobKey, SummaryType.Blob, `/${gcTreeKey}/${gcTombstoneBlobKey}`);
        } else {
            builder.addBlob(gcTombstoneBlobKey, serializedTombstones);
        }
        return builder.getSummaryTree();
    }

    public getMetadata(): IGCMetadata {
        return {
            /**
             * If GC is enabled, the GC data is written using the current GC version and that is the gcFeature that goes
             * into the metadata blob. If GC is disabled, the gcFeature is 0.
             */
            gcFeature: this.gcEnabled ? this.currentGCVersion : 0,
            sessionExpiryTimeoutMs: this.sessionExpiryTimeoutMs,
            sweepEnabled: this.sweepEnabled,
            sweepTimeoutMs: this.sweepTimeoutMs,
        };
    }

    /**
     * Returns a the GC details generated from the base summary. This is used to initialize the GC state of the nodes
     * in the container.
     */
    public async getBaseGCDetails(): Promise<IGarbageCollectionDetailsBase> {
        return this.baseGCDetailsP;
    }

    /**
     * Called to refresh the latest summary state. This happens when either a pending summary is acked or a snapshot
     * is downloaded and should be used to update the state.
     */
    public async refreshLatestSummary(
        result: RefreshSummaryResult,
        proposalHandle: string | undefined,
        summaryRefSeq: number,
        readAndParseBlob: ReadAndParseBlob,
    ): Promise<void> {
        // If the latest summary was updated and the summary was tracked, this client is the one that generated this
        // summary. So, update wasGCRunInLatestSummary.
        // Note that this has to be updated if GC did not run too. Otherwise, `gcStateNeedsReset` will always return
        // true in scenarios where GC is disabled but enabled in the snapshot we loaded from.
        if (result.latestSummaryUpdated && result.wasSummaryTracked) {
            this.wasGCRunInLatestSummary = this.shouldRunGC;
        }

        if (!result.latestSummaryUpdated || !this.shouldRunGC) {
            return;
        }

        // If the summary was tracked by this client, it was the one that generated the summary in the first place.
        // Update latest state from pending.
        if (result.wasSummaryTracked) {
            this.latestSummaryGCVersion = this.currentGCVersion;
            if (this.trackGCState) {
                this.latestSummaryData = this.pendingSummaryData;
                this.pendingSummaryData = undefined;
            }
            return;
        }

        // If the summary was not tracked by this client, the state should be updated from the downloaded snapshot.
        const snapshot = result.snapshot;
        const metadataBlobId = snapshot.blobs[metadataBlobName];
        if (metadataBlobId) {
            const metadata = await readAndParseBlob<IContainerRuntimeMetadata>(metadataBlobId);
            this.latestSummaryGCVersion = getGCVersion(metadata);
        }

        // The current reference timestamp should be available if we are refreshing state from a snapshot. There has
        // to be at least one op (summary op / ack, if nothing else) if a snapshot was taken.
        const currentReferenceTimestampMs = this.runtime.getCurrentReferenceTimestampMs();
        if (currentReferenceTimestampMs === undefined) {
            throw DataProcessingError.create(
                "No reference timestamp when updating GC state from snapshot",
                "refreshLatestSummary",
                undefined,
                { proposalHandle, summaryRefSeq, details: JSON.stringify(this.configs) },
            );
        }
        const gcSnapshotTree = snapshot.trees[gcTreeKey];
        // If GC ran in the container that generated this snapshot, it will have a GC tree.
        this.wasGCRunInLatestSummary = gcSnapshotTree !== undefined;
        let latestGCData: IGarbageCollectionSnapshotData | undefined;
        if (gcSnapshotTree !== undefined) {
            latestGCData = await getGCDataFromSnapshot(
                gcSnapshotTree,
                readAndParseBlob,
            );
        }
        this.updateStateFromSnapshotData(latestGCData, currentReferenceTimestampMs);
        this.pendingSummaryData = undefined;
    }

    /**
     * Called when a node with the given id is updated. If the node is inactive, log an error.
     * @param nodePath - The id of the node that changed.
     * @param reason - Whether the node was loaded or changed.
     * @param timestampMs - The timestamp when the node changed.
     * @param packagePath - The package path of the node. This may not be available if the node hasn't been loaded yet.
     * @param requestHeaders - If the node was loaded via request path, the headers in the request.
     */
    public nodeUpdated(
        nodePath: string,
        reason: "Loaded" | "Changed",
        timestampMs?: number,
        packagePath?: readonly string[],
        requestHeaders?: IRequestHeader,
    ) {
        if (!this.shouldRunGC) {
            return;
        }

        const nodeStateTracker = this.unreferencedNodesState.get(nodePath);
        if (nodeStateTracker && nodeStateTracker.state !== UnreferencedState.Active) {
            this.inactiveNodeUsed(
                reason,
                nodePath,
                nodeStateTracker,
                undefined /* fromNodeId */,
                packagePath,
                timestampMs,
                requestHeaders,
            );
        }
    }

    /**
     * Called when an outbound reference is added to a node. This is used to identify all nodes that have been
     * referenced between summaries so that their unreferenced timestamp can be reset.
     *
     * @param fromNodePath - The node from which the reference is added.
     * @param toNodePath - The node to which the reference is added.
     */
    public addedOutboundReference(fromNodePath: string, toNodePath: string) {
        if (!this.shouldRunGC) {
            return;
        }

        const outboundRoutes = this.newReferencesSinceLastRun.get(fromNodePath) ?? [];
        outboundRoutes.push(toNodePath);
        this.newReferencesSinceLastRun.set(fromNodePath, outboundRoutes);

        const nodeStateTracker = this.unreferencedNodesState.get(toNodePath);
        if (nodeStateTracker && nodeStateTracker.state !== UnreferencedState.Active) {
            this.inactiveNodeUsed("Revived", toNodePath, nodeStateTracker, fromNodePath);
        }

        if (this.tombstoned.has(toNodePath)) {
            const nodeType = this.runtime.getNodeType(toNodePath)

            let eventName = "GC_Tombstone_SubDatastore_Revived";
            if (nodeType === GCNodeType.DataStore) {
                eventName = "GC_Tombstone_Datastore_Revived";
            } else if (nodeType === GCNodeType.Blob) {
                eventName = "GC_Tombstone_Blob_Revived";
            }

            sendGCTombstoneEvent(
                this.mc,
                {
                    eventName,
                    category: "generic",
                    isSummarizerClient: this.isSummarizerClient,
                    url: trimLeadingSlashes(toNodePath),
                    nodeType,
                 },
                undefined /* packagePath */,
            );
        }
    }

    public dispose(): void {
        this.sessionExpiryTimer?.clear();
        this.sessionExpiryTimer = undefined;
    }

    /**
     * Updates the state of the system as per the current GC run. It does the following:
     * 1. Sets up the current GC state as per the gcData.
     * 2. Starts tracking for nodes that have become unreferenced in this run.
     * 3. Clears tracking for nodes that were unreferenced but became referenced in this run.
     * @param gcData - The data representing the reference graph on which GC is run.
     * @param gcResult - The result of the GC run on the gcData.
     * @param currentReferenceTimestampMs - The timestamp to be used for unreferenced nodes' timestamp.
     */
    private updateCurrentState(
        gcData: IGarbageCollectionData,
        gcResult: IGCResult,
        currentReferenceTimestampMs: number,
    ) {
        this.gcDataFromLastRun = cloneGCData(gcData);
        this.newReferencesSinceLastRun.clear();

        // Iterate through the referenced nodes and stop tracking if they were unreferenced before.
        for (const nodeId of gcResult.referencedNodeIds) {
            const nodeStateTracker = this.unreferencedNodesState.get(nodeId);
            if (nodeStateTracker !== undefined) {
                // Stop tracking so as to clear out any running timers.
                nodeStateTracker.stopTracking();
                // Delete the node as we don't need to track it any more.
                this.unreferencedNodesState.delete(nodeId);
            }
            this.tombstoned.delete(nodeId);
        }

        /**
         * If a node became unreferenced in this run, start tracking it.
         * If a node was already unreferenced, update its tracking information. Since the current reference time is
         * from the ops seen, this will ensure that we keep updating the unreferenced state as time moves forward.
         */
        for (const nodeId of gcResult.deletedNodeIds) {
            const nodeStateTracker = this.unreferencedNodesState.get(nodeId);
            if (nodeStateTracker === undefined) {
                this.unreferencedNodesState.set(
                    nodeId,
                    new UnreferencedStateTracker(
                        currentReferenceTimestampMs,
                        this.inactiveTimeoutMs,
                        currentReferenceTimestampMs,
                        this.sweepTimeoutMs,
                    ),
                );
            } else {
                nodeStateTracker.updateTracking(currentReferenceTimestampMs);
                if (this.tombstoneMode && nodeStateTracker.state === UnreferencedState.SweepReady) {
                    this.tombstoned.add(nodeId);
                }
            }
        }
    }

    /**
     * Removes data stores that are swept from GC state except for the tombstones
     */
    private removeSweptNodes(gcNodes: string[]) {
        for (const nodeId of gcNodes) {
            const nodeStateTracker = this.unreferencedNodesState.get(nodeId);
            if (nodeStateTracker !== undefined) {
                // Stop tracking so as to clear out any running timers.
                nodeStateTracker.stopTracking();
                // Delete the node as we don't need to track it any more.
                this.unreferencedNodesState.delete(nodeId);
            }
        }

        const sweptNodes = new Set<string>(gcNodes);
        assert(this.gcDataFromLastRun !== undefined, "GC data should be defined when we are running sweep");
        const remainingNodes: { [ id: string ]: string[]; } = {};
        Object.entries(this.gcDataFromLastRun.gcNodes).forEach(([nodeId, routes]) => {
            if (!sweptNodes.has(nodeId)) {
                remainingNodes[nodeId] = routes;
            }
        });
        this.gcDataFromLastRun = { gcNodes: remainingNodes };
    }

    /**
     * Since GC runs periodically, the GC data that is generated only tells us the state of the world at that point in
     * time. There can be nodes that were referenced in between two runs and their unreferenced state needs to be
     * updated. For example, in the following scenarios not updating the unreferenced timestamp can lead to deletion of
     * these objects while there can be in-memory referenced to it:
     * 1. A node transitions from `unreferenced -> referenced -> unreferenced` between two runs. When the reference is
     * added, the object may have been accessed and in-memory reference to it added.
     * 2. A reference is added from one unreferenced node to one or more unreferenced nodes. Even though the node[s] were
     * unreferenced, they could have been accessed and in-memory reference to them added.
     *
     * This function identifies nodes that were referenced since last run and removes their unreferenced state, if any.
     * If these nodes are currently unreferenced, they will be assigned new unreferenced state by the current run.
     */
    private updateStateSinceLastRun(currentGCData: IGarbageCollectionData, logger: ITelemetryLogger) {
        // If we haven't run GC before there is nothing to do.
        if (this.gcDataFromLastRun === undefined) {
            return;
        }

        // Find any references that haven't been identified correctly.
        const missingExplicitReferences = this.findMissingExplicitReferences(
            currentGCData,
            this.gcDataFromLastRun,
            this.newReferencesSinceLastRun,
        );

        if (missingExplicitReferences.length > 0) {
            missingExplicitReferences.forEach((missingExplicitReference) => {
                logger.sendErrorEvent({
                    eventName: "gcUnknownOutboundReferences",
                    gcNodeId: missingExplicitReference[0],
                    gcRoutes: JSON.stringify(missingExplicitReference[1]),
                });
            });
            // should we prevent sweeping here? This is likely an indication of a bug in our system
        }

        // No references were added since the last run so we don't have to update reference states of any unreferenced
        // nodes
        if (this.newReferencesSinceLastRun.size === 0) {
            return;
        }

        /**
         * Generate a super set of the GC data that contains the nodes and edges from last run, plus any new node and
         * edges that have been added since then. To do this, combine the GC data from the last run and the current
         * run, and then add the references since last run.
         *
         * Note on why we need to combine the data from previous run, current run and all references in between -
         * 1. We need data from last run because some of its references may have been deleted since then. If those
         * references added new outbound references before they were deleted, we need to detect them.
         *
         * 2. We need new outbound references since last run because some of them may have been deleted later. If those
         * references added new outbound references before they were deleted, we need to detect them.
         *
         * 3. We need data from the current run because currently we may not detect when DDSes are referenced:
         * - We don't require DDSes handles to be stored in a referenced DDS.
         * - A new data store may have "root" DDSes already created and we don't detect them today.
         */
        const gcDataSuperSet = concatGarbageCollectionData(this.gcDataFromLastRun, currentGCData);
        const newOutboundRoutesSinceLastRun: string[] = [];
        this.newReferencesSinceLastRun.forEach((outboundRoutes: string[], sourceNodeId: string) => {
            if (gcDataSuperSet.gcNodes[sourceNodeId] === undefined) {
                gcDataSuperSet.gcNodes[sourceNodeId] = outboundRoutes;
            } else {
                gcDataSuperSet.gcNodes[sourceNodeId].push(...outboundRoutes);
            }
            newOutboundRoutesSinceLastRun.push(...outboundRoutes);
        });

        /**
         * Run GC on the above reference graph starting with root and all new outbound routes. This will generate a
         * list of all nodes that could have been referenced since the last run. If any of these nodes are unreferenced,
         * unreferenced, stop tracking them and remove from unreferenced list.
         * Note that some of these nodes may be unreferenced now and if so, the current run will mark them as
         * unreferenced and add unreferenced state.
         */
        const gcResult = runGarbageCollection(gcDataSuperSet.gcNodes, ["/", ...newOutboundRoutesSinceLastRun]);
        for (const nodeId of gcResult.referencedNodeIds) {
            const nodeStateTracker = this.unreferencedNodesState.get(nodeId);
            if (nodeStateTracker !== undefined) {
                // Stop tracking so as to clear out any running timers.
                nodeStateTracker.stopTracking();
                // Delete the unreferenced state as we don't need to track it any more.
                this.unreferencedNodesState.delete(nodeId);
            }
        }
    }

    /**
     * Finds all new references or outbound routes in the current graph that haven't been explicitly notified to GC.
     * The principle is that every new reference or outbound route must be notified to GC via the
     * addedOutboundReference method. It it hasn't, its a bug and we want to identify these scenarios.
     *
     * In more simple terms:
     * Missing Explicit References = Current References - Previous References - Explicitly Added References;
     *
     * @param currentGCData - The GC data (reference graph) from the current GC run.
     * @param previousGCData - The GC data (reference graph) from the previous GC run.
     * @param explicitReferences - New references added explicity between the previous and the current run.
     * @returns - a list of missing explicit references
     */
    private findMissingExplicitReferences(
        currentGCData: IGarbageCollectionData,
        previousGCData: IGarbageCollectionData,
        explicitReferences: Map<string, string[]>,
    ): [string, string[]][] {
        assert(
            previousGCData !== undefined,
            0x2b7, /* "Can't validate correctness without GC data from last run" */
        );

        const currentGraph = Object.entries(currentGCData.gcNodes);
        const missingExplicitReferences: [string, string[]][] = [];
        currentGraph.forEach(([nodeId, currentOutboundRoutes]) => {
            const previousRoutes = previousGCData.gcNodes[nodeId] ?? [];
            const explicitRoutes = explicitReferences.get(nodeId) ?? [];
            const missingExplicitRoutes: string[] = [];

            /**
             * 1. For routes in the current GC data, routes that were not present in previous GC data and did not have
             * explicit references should be added to missing explicit routes list.
             * 2. Only include data store and blob routes since GC only works for these two.
             * Note: Due to a bug with de-duped blobs, only adding data store routes for now.
             * 3. Ignore DDS routes to their parent datastores since those were added implicitly. So, there won't be
             * explicit routes to them.
             */
            currentOutboundRoutes.forEach((route) => {
                const nodeType = this.runtime.getNodeType(route);
                if ((nodeType === GCNodeType.DataStore || nodeType === GCNodeType.Blob)
                    && !nodeId.startsWith(route)
                    && (!previousRoutes.includes(route) && !explicitRoutes.includes(route))) {
                    missingExplicitRoutes.push(route);
                }
            });
            if (missingExplicitRoutes.length > 0) {
                missingExplicitReferences.push([nodeId, missingExplicitRoutes]);
            }
        });

        // Ideally missingExplicitReferences should always have a size 0
        return missingExplicitReferences;
    }

    /**
     * Generates the stats of a garbage collection run from the given results of the run.
     * @param gcResult - The result of a GC run.
     * @returns the GC stats of the GC run.
     */
    private generateStats(gcResult: IGCResult): IGCStats {
        const gcStats: IGCStats = {
            nodeCount: 0,
            dataStoreCount: 0,
            attachmentBlobCount: 0,
            unrefNodeCount: 0,
            unrefDataStoreCount: 0,
            unrefAttachmentBlobCount: 0,
            updatedNodeCount: 0,
            updatedDataStoreCount: 0,
            updatedAttachmentBlobCount: 0,
        };

        const updateNodeStats = (nodeId: string, referenced: boolean) => {
            gcStats.nodeCount++;
            // If there is no previous GC data, every node's state is generated and is considered as updated.
            // Otherwise, find out if any node went from referenced to unreferenced or vice-versa.
            const stateUpdated = this.gcDataFromLastRun === undefined ||
                this.unreferencedNodesState.has(nodeId) === referenced;
            if (stateUpdated) {
                gcStats.updatedNodeCount++;
            }
            if (!referenced) {
                gcStats.unrefNodeCount++;
            }

            if (this.runtime.getNodeType(nodeId) === GCNodeType.DataStore) {
                gcStats.dataStoreCount++;
                if (stateUpdated) {
                    gcStats.updatedDataStoreCount++;
                }
                if (!referenced) {
                    gcStats.unrefDataStoreCount++;
                }
            }
            if (this.runtime.getNodeType(nodeId) === GCNodeType.Blob) {
                gcStats.attachmentBlobCount++;
                if (stateUpdated) {
                    gcStats.updatedAttachmentBlobCount++;
                }
                if (!referenced) {
                    gcStats.unrefAttachmentBlobCount++;
                }
            }
        };

        for (const nodeId of gcResult.referencedNodeIds) {
            updateNodeStats(nodeId, true /* referenced */);
        }

        for (const nodeId of gcResult.deletedNodeIds) {
            updateNodeStats(nodeId, false /* referenced */);
        }

        return gcStats;
    }

    /**
     * For nodes that are ready to sweep, log an event for now. Until we start running sweep which deletes objects,
     * this will give us a view into how much deleted content a container has.
     */
    private logSweepEvents(logger: ITelemetryLogger, currentReferenceTimestampMs: number) {
        if (this.mc.config.getBoolean(disableSweepLogKey) === true || this.sweepTimeoutMs === undefined) {
            return;
        }

        this.unreferencedNodesState.forEach((nodeStateTracker, nodeId) => {
            if (nodeStateTracker.state !== UnreferencedState.SweepReady) {
                return;
            }

            const nodeType = this.runtime.getNodeType(nodeId);
            if (nodeType !== GCNodeType.DataStore && nodeType !== GCNodeType.Blob) {
                return;
            }

            // Log deleted event for each node only once to reduce noise in telemetry.
            const uniqueEventId = `Deleted-${nodeId}`;
            if (this.loggedUnreferencedEvents.has(uniqueEventId)) {
                return;
            }
            this.loggedUnreferencedEvents.add(uniqueEventId);
            logger.sendTelemetryEvent({
                eventName: "GCObjectDeleted",
                id: nodeId,
                type: nodeType,
                age: currentReferenceTimestampMs - nodeStateTracker.unreferencedTimestampMs,
                timeout: this.sweepTimeoutMs,
                completedGCRuns: this.completedRuns,
                lastSummaryTime: this.getLastSummaryTimestampMs(),
            });
        });
    }

    /**
     * Called when an inactive node is used after. Queue up an event that will be logged next time GC runs.
     */
    private inactiveNodeUsed(
        usageType: "Changed" | "Loaded" | "Revived",
        nodeId: string,
        nodeStateTracker: UnreferencedStateTracker,
        fromNodeId?: string,
        packagePath?: readonly string[],
        currentReferenceTimestampMs = this.runtime.getCurrentReferenceTimestampMs(),
        requestHeaders?: IRequestHeader,
    ) {
        // If there is no reference timestamp to work with, no ops have been processed after creation. If so, skip
        // logging as nothing interesting would have happened worth logging.
        // If the node is active, skip logging.
        if (currentReferenceTimestampMs === undefined || nodeStateTracker.state === UnreferencedState.Active) {
            return;
        }

        // We only care about data stores and attachment blobs for this telemetry since GC only marks these objects
        // as unreferenced. Also, if an inactive DDS is used, the corresponding data store store will also be used.
        const nodeType = this.runtime.getNodeType(nodeId);
        if (nodeType !== GCNodeType.DataStore && nodeType !== GCNodeType.Blob) {
            return;
        }

        const state = nodeStateTracker.state;
        const uniqueEventId = `${state}-${nodeId}-${usageType}`;
        if (this.loggedUnreferencedEvents.has(uniqueEventId)) {
            return;
        }
        this.loggedUnreferencedEvents.add(uniqueEventId);

        const propsToLog = {
            id: nodeId,
            type: nodeType,
            unrefTime: nodeStateTracker.unreferencedTimestampMs,
            age: currentReferenceTimestampMs - nodeStateTracker.unreferencedTimestampMs,
            timeout: nodeStateTracker.state === UnreferencedState.Inactive
                ? this.inactiveTimeoutMs
                : this.sweepTimeoutMs,
            completedGCRuns: this.completedRuns,
            lastSummaryTime: this.getLastSummaryTimestampMs(),
            ...this.createContainerMetadata,
            externalRequest: requestHeaders?.[RuntimeHeaders.externalRequest],
            viaHandle: requestHeaders?.[RuntimeHeaders.viaHandle],
            fromId: fromNodeId,
        };

        // For summarizer client, queue the event so it is logged the next time GC runs if the event is still valid.
        // For non-summarizer client, log the event now since GC won't run on it. This may result in false positives
        // but it's a good signal nonetheless and we can consume it with a grain of salt.
        // Inactive errors are usages of Objects that are unreferenced for at least a period of 7 days.
        // SweepReady errors are usages of Objects that will be deleted by GC Sweep!
        if (this.isSummarizerClient) {
            this.pendingEventsQueue.push({ ...propsToLog, usageType, state });
        } else {
            // For non-summarizer clients, only log "Loaded" type events since these objects may not be loaded in the
            // summarizer clients if they are based off of user actions (such as scrolling to content for these objects)
            // Events generated:
            // InactiveObject_Loaded, SweepReadyObject_Loaded
            if (usageType === "Loaded") {
                const event = {
                    ...propsToLog,
                    eventName: `${state}Object_${usageType}`,
                    pkg: packagePathToTelemetryProperty(packagePath),
                    stack: generateStack(),
                };

                // Do not log the inactive object x events as error events as they are not the best signal for
                // detecting something wrong with GC either from the partner or from the runtime itself.
                if (state === UnreferencedState.Inactive) {
                    this.mc.logger.sendTelemetryEvent(event);
                } else {
                    this.mc.logger.sendErrorEvent(event);
                }
            }

            // If SweepReady Usage Detection is enabed, the handler may close the interactive container.
            // Once Sweep is fully implemented, this will be removed since the objects will be gone
            // and errors will arise elsewhere in the runtime
            if (state === UnreferencedState.SweepReady) {
                this.sweepReadyUsageHandler.usageDetectedInInteractiveClient({ ...propsToLog, usageType });
            }
        }
    }

    private async logUnreferencedEvents(logger: ITelemetryLogger) {
        // Events sent come only from the summarizer client. In between summaries, events are pushed to a queue and at
        // summary time they are then logged.
        // Events generated:
        // InactiveObject_Loaded, InactiveObject_Changed, InactiveObject_Revived
        // SweepReadyObject_Loaded, SweepReadyObject_Changed, SweepReadyObject_Revived
        for (const eventProps of this.pendingEventsQueue) {
            const { usageType, state, ...propsToLog } = eventProps;
            /**
             * Revived event is logged only if the node is active. If the node is not active, the reference to it was
             * from another unreferenced node and this scenario is not interesting to log.
             * Loaded and Changed events are logged only if the node is not active. If the node is active, it was
             * revived and a Revived event will be logged for it.
             */
            const nodeStateTracker = this.unreferencedNodesState.get(eventProps.id);
            const active = nodeStateTracker === undefined || nodeStateTracker.state === UnreferencedState.Active;
            if ((usageType === "Revived") === active) {
                const pkg = await this.getNodePackagePath(eventProps.id);
                const fromPkg = eventProps.fromId ? await this.getNodePackagePath(eventProps.fromId) : undefined;
                const event = {
                    ...propsToLog,
                    eventName: `${state}Object_${usageType}`,
                    pkg: pkg ? { value: pkg.join("/"), tag: TelemetryDataTag.CodeArtifact } : undefined,
                    fromPkg: fromPkg ? { value: fromPkg.join("/"), tag: TelemetryDataTag.CodeArtifact } : undefined,
                }

                if (state === UnreferencedState.Inactive) {
                    logger.sendTelemetryEvent(event);
                } else {
                    logger.sendErrorEvent(event);
                }
            }
        }
        this.pendingEventsQueue = [];
    }
}

function generateSortedGCState(gcState: IGarbageCollectionState): IGarbageCollectionState {
    const sortableArray: [string, IGarbageCollectionNodeData][] = Object.entries(gcState.gcNodes);
    sortableArray.sort(([a], [b]) => a.localeCompare(b));
    const sortedGCState: IGarbageCollectionState = { gcNodes: {} };
    for (const [nodeId, nodeData] of sortableArray) {
        nodeData.outboundRoutes.sort();
        sortedGCState.gcNodes[nodeId] = nodeData;
    }
    return sortedGCState;
}

/** A wrapper around common-utils Timer that requires the timeout when calling start/restart */
class TimerWithNoDefaultTimeout extends Timer {
    constructor(
        private readonly callback: () => void,
    ) {
        // The default timeout/handlers will never be used since start/restart pass overrides below
        super(0, () => { throw new Error("DefaultHandler should not be used"); });
    }

    start(timeoutMs: number) {
        super.start(timeoutMs, this.callback);
    }

    restart(timeoutMs: number): void {
        super.restart(timeoutMs, this.callback);
    }
}<|MERGE_RESOLUTION|>--- conflicted
+++ resolved
@@ -62,13 +62,8 @@
     runSessionExpiryKey,
     runSweepKey,
     stableGCVersion,
-<<<<<<< HEAD
     sweepDatastoresKey,
-    throwOnTombstoneUsageKey,
     trackGCStateKey,
-=======
-    trackGCStateKey
->>>>>>> 6d835f19
 } from "./garbageCollectionConstants";
 import { sendGCTombstoneEvent } from "./garbageCollectionTombstoneUtils";
 import { SweepReadyUsageDetectionHandler } from "./gcSweepReadyUsageDetection";
