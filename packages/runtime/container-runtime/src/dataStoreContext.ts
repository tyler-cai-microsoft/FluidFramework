/*!
 * Copyright (c) Microsoft Corporation and contributors. All rights reserved.
 * Licensed under the MIT License.
 */

import {
	IDisposable,
	ITelemetryLogger,
	ITelemetryProperties,
} from "@fluidframework/common-definitions";
import { FluidObject, IRequest, IResponse, IFluidHandle } from "@fluidframework/core-interfaces";
import {
	IAudience,
	IDeltaManager,
	AttachState,
	ILoaderOptions,
} from "@fluidframework/container-definitions";
import { assert, Deferred, LazyPromise, TypedEventEmitter } from "@fluidframework/common-utils";
import { IDocumentStorageService } from "@fluidframework/driver-definitions";
import { readAndParse } from "@fluidframework/driver-utils";
import { BlobTreeEntry } from "@fluidframework/protocol-base";
import {
	IClientDetails,
	IDocumentMessage,
	IQuorumClients,
	ISequencedDocumentMessage,
	ISnapshotTree,
	ITreeEntry,
} from "@fluidframework/protocol-definitions";
import { IContainerRuntime } from "@fluidframework/container-runtime-definitions";
import {
	BindState,
	channelsTreeName,
	CreateChildSummarizerNodeFn,
	CreateChildSummarizerNodeParam,
	FluidDataStoreRegistryEntry,
	IAttachMessage,
	IFluidDataStoreChannel,
	IFluidDataStoreContext,
	IFluidDataStoreContextDetached,
	IFluidDataStoreContextEvents,
	IFluidDataStoreRegistry,
	IGarbageCollectionData,
	IGarbageCollectionDetailsBase,
	IInboundSignalMessage,
	IProvideFluidDataStoreFactory,
	ISummarizeInternalResult,
	ISummarizeResult,
	ISummarizerNodeWithGC,
	SummarizeInternalFn,
	ITelemetryContext,
} from "@fluidframework/runtime-definitions";
import { addBlobToSummary, convertSummaryTreeToITree } from "@fluidframework/runtime-utils";
import {
	ChildLogger,
	loggerToMonitoringContext,
	LoggingError,
	MonitoringContext,
	TelemetryDataTag,
	ThresholdCounter,
} from "@fluidframework/telemetry-utils";
import {
	DataCorruptionError,
	DataProcessingError,
	extractSafePropertiesFromMessage,
} from "@fluidframework/container-utils";

import { ContainerRuntime } from "./containerRuntime";
import {
	dataStoreAttributesBlobName,
	hasIsolatedChannels,
	wrapSummaryInChannelsTree,
	ReadFluidDataStoreAttributes,
	WriteFluidDataStoreAttributes,
	getAttributesFormatVersion,
	getFluidDataStoreAttributes,
} from "./summaryFormat";
import { throwOnTombstoneUsageKey } from "./garbageCollectionConstants";
import { sendGCUnexpectedUsageEvent } from "./garbageCollectionHelpers";
import { summarizerClientType } from "./summarizerClientElection";

function createAttributes(
	pkg: readonly string[],
	isRootDataStore: boolean,
): WriteFluidDataStoreAttributes {
	const stringifiedPkg = JSON.stringify(pkg);
	return {
		pkg: stringifiedPkg,
		summaryFormatVersion: 2,
		isRootDataStore,
	};
}
export function createAttributesBlob(pkg: readonly string[], isRootDataStore: boolean): ITreeEntry {
	const attributes = createAttributes(pkg, isRootDataStore);
	return new BlobTreeEntry(dataStoreAttributesBlobName, JSON.stringify(attributes));
}

interface ISnapshotDetails {
	pkg: readonly string[];
	isRootDataStore: boolean;
	snapshot?: ISnapshotTree;
}

interface FluidDataStoreMessage {
	content: any;
	type: string;
}

/** Properties necessary for creating a FluidDataStoreContext */
export interface IFluidDataStoreContextProps {
	readonly id: string;
	readonly runtime: ContainerRuntime;
	readonly storage: IDocumentStorageService;
	readonly scope: FluidObject;
	readonly createSummarizerNodeFn: CreateChildSummarizerNodeFn;
	readonly pkg?: Readonly<string[]>;
}

/** Properties necessary for creating a local FluidDataStoreContext */
export interface ILocalFluidDataStoreContextProps extends IFluidDataStoreContextProps {
	readonly pkg: Readonly<string[]> | undefined;
	readonly snapshotTree: ISnapshotTree | undefined;
	readonly isRootDataStore: boolean | undefined;
	readonly makeLocallyVisibleFn: () => void;
	/**
	 * @deprecated 0.16 Issue #1635, #3631
	 */
	readonly createProps?: any;
}

/** Properties necessary for creating a remote FluidDataStoreContext */
export interface IRemoteFluidDataStoreContextProps extends IFluidDataStoreContextProps {
	readonly snapshotTree: ISnapshotTree | undefined;
	readonly getBaseGCDetails: () => Promise<IGarbageCollectionDetailsBase | undefined>;
}

/**
 * Represents the context for the store. This context is passed to the store runtime.
 */
<<<<<<< HEAD
export abstract class FluidDataStoreContext extends TypedEventEmitter<IFluidDataStoreContextEvents> implements
    IFluidDataStoreContext,
    IDisposable {
    public get packagePath(): readonly string[] {
        assert(this.pkg !== undefined, 0x139 /* "Undefined package path" */);
        return this.pkg;
    }

    public get options(): ILoaderOptions {
        return this._containerRuntime.options;
    }

    public get clientId(): string | undefined {
        return this._containerRuntime.clientId;
    }

    public get clientDetails(): IClientDetails {
        return this._containerRuntime.clientDetails;
    }

    public get logger(): ITelemetryLogger {
        return this._containerRuntime.logger;
    }

    public get deltaManager(): IDeltaManager<ISequencedDocumentMessage, IDocumentMessage> {
        return this._containerRuntime.deltaManager;
    }

    public get connected(): boolean {
        return this._containerRuntime.connected;
    }

    public get IFluidHandleContext() {
        return this._containerRuntime.IFluidHandleContext;
    }

    public get containerRuntime(): IContainerRuntime {
        return this._containerRuntime;
    }

    public get isLoaded(): boolean {
        return this.loaded;
    }

    public get baseSnapshot(): ISnapshotTree | undefined {
        return this._baseSnapshot;
    }

    private _disposed = false;
    public get disposed() { return this._disposed; }

    /**
     * Tombstone is a temporary feature that prevents a data store from sending / receiving ops, signals and from
     * loading.
     */
    private _tombstoned = false;
    public get tombstoned() { return this._tombstoned; }
    /** If true, throw an error when a tombstone data store is used. */
    private readonly throwOnTombstoneUsage: boolean;

    /** If true, this means that this data store context and its children have been removed from the runtime */
    private deleted: boolean = false;

    public get attachState(): AttachState {
        return this._attachState;
    }

    public get IFluidDataStoreRegistry(): IFluidDataStoreRegistry | undefined {
        return this.registry;
    }

    /**
     * A datastore is considered as root if it
     * 1. is root in memory - see isInMemoryRoot
     * 2. is root as part of the base snapshot that the datastore loaded from
     * @returns whether a datastore is root
     */
    public async isRoot(): Promise<boolean> {
        return this.isInMemoryRoot() || (await this.getInitialSnapshotDetails()).isRootDataStore;
    }

    /**
     * There are 3 states where isInMemoryRoot needs to be true
     * 1. when a datastore becomes aliased. This can happen for both remote and local datastores
     * 2. when a datastore is created locally as root
     * 3. when a datastore is created locally as root and is rehydrated
     * @returns whether a datastore is root in memory
     */
    protected isInMemoryRoot(): boolean {
        return this._isInMemoryRoot;
    }

    protected registry: IFluidDataStoreRegistry | undefined;

    protected detachedRuntimeCreation = false;
    /** @deprecated - To be replaced by calling makeLocallyVisible directly  */
    public readonly bindToContext: () => void;
    protected channel: IFluidDataStoreChannel | undefined;
    private loaded = false;
    protected pending: ISequencedDocumentMessage[] | undefined = [];
    protected channelDeferred: Deferred<IFluidDataStoreChannel> | undefined;
    private _baseSnapshot: ISnapshotTree | undefined;
    protected _attachState: AttachState;
    private _isInMemoryRoot: boolean = false;
    protected readonly summarizerNode: ISummarizerNodeWithGC;
    protected readonly mc: MonitoringContext;
    private readonly thresholdOpsCounter: ThresholdCounter;
    private static readonly pendingOpsCountThreshold = 1000;

    // The used routes of this node as per the last GC run. This is used to update the used routes of the channel
    // if it realizes after GC is run.
    private lastUsedRoutes: string[] | undefined;

    public readonly id: string;
    private readonly _containerRuntime: ContainerRuntime;
    public readonly storage: IDocumentStorageService;
    public readonly scope: FluidObject;
    protected pkg?: readonly string[];

    constructor(
        props: IFluidDataStoreContextProps,
        private readonly existing: boolean,
        private bindState: BindState,  // Used to assert for state tracking purposes
        public readonly isLocalDataStore: boolean,
        private readonly makeLocallyVisibleFn: () => void,
    ) {
        super();

        this._containerRuntime = props.runtime;
        this.id = props.id;
        this.storage = props.storage;
        this.scope = props.scope;
        this.pkg = props.pkg;

        // URIs use slashes as delimiters. Handles use URIs.
        // Thus having slashes in types almost guarantees trouble down the road!
        assert(!this.id.includes("/"), 0x13a /* Data store ID contains slash */);

        this._attachState = this.containerRuntime.attachState !== AttachState.Detached && this.existing ?
            this.containerRuntime.attachState : AttachState.Detached;

        this.bindToContext = () => {
            assert(this.bindState === BindState.NotBound, 0x13b /* "datastore context is already in bound state" */);
            this.bindState = BindState.Binding;
            assert(this.channel !== undefined, 0x13c /* "undefined channel on datastore context" */);
            this.makeLocallyVisible();
            this.bindState = BindState.Bound;
        };

        const thisSummarizeInternal =
            async (fullTree: boolean, trackState: boolean, telemetryContext?: ITelemetryContext) =>
            this.summarizeInternal(fullTree, trackState, telemetryContext);

        this.summarizerNode = props.createSummarizerNodeFn(
            thisSummarizeInternal,
            async (fullGC?: boolean) => this.getGCDataInternal(fullGC),
            async () => this.getBaseGCDetails(),
        );

        this.mc = loggerToMonitoringContext(ChildLogger.create(this.logger, "FluidDataStoreContext"));
        this.thresholdOpsCounter = new ThresholdCounter(FluidDataStoreContext.pendingOpsCountThreshold, this.mc.logger);

        // Tombstone should only throw when the feature flag is enabled and the client isn't a summarizer
        this.throwOnTombstoneUsage =
            this.mc.config.getBoolean(throwOnTombstoneUsageKey) === true &&
            this.clientDetails.type !== summarizerClientType;
    }

    public dispose(): void {
        if (this._disposed) {
            return;
        }
        this._disposed = true;

        // Dispose any pending runtime after it gets fulfilled
        // Errors are logged where this.channelDeferred is consumed/generated (realizeCore(), bindRuntime())
        if (this.channelDeferred) {
            this.channelDeferred.promise.then((runtime) => {
                runtime.dispose();
            }).catch((error) => {});
        }
    }

    public delete() {
        this.deleted = true;
    }

    public setTombstone(tombstone: boolean) {
        if (this.tombstoned === tombstone) {
            return;
        }

        this._tombstoned = tombstone;
    }

    private rejectDeferredRealize(reason: string, packageName?: string): never {
        throw new LoggingError(reason, { packageName: { value: packageName, tag: TelemetryDataTag.CodeArtifact } });
    }

    public async realize(): Promise<IFluidDataStoreChannel> {
        assert(!this.detachedRuntimeCreation, 0x13d /* "Detached runtime creation on realize()" */);
        if (!this.channelDeferred) {
            this.channelDeferred = new Deferred<IFluidDataStoreChannel>();
            this.realizeCore(this.existing).catch((error) => {
                const errorWrapped = DataProcessingError.wrapIfUnrecognized(error, "realizeFluidDataStoreContext");
                errorWrapped.addTelemetryProperties({
                    fluidDataStoreId: {
                        value: this.id,
                        tag: TelemetryDataTag.CodeArtifact,
                    },
                });
                this.channelDeferred?.reject(errorWrapped);
                this.logger.sendErrorEvent({ eventName: "RealizeError" }, errorWrapped);
            });
        }
        return this.channelDeferred.promise;
    }

    protected async factoryFromPackagePath(packages?: readonly string[]) {
        assert(this.pkg === packages, 0x13e /* "Unexpected package path" */);
        if (packages === undefined) {
            this.rejectDeferredRealize("packages is undefined");
        }

        let entry: FluidDataStoreRegistryEntry | undefined;
        let registry: IFluidDataStoreRegistry | undefined = this._containerRuntime.IFluidDataStoreRegistry;
        let lastPkg: string | undefined;
        for (const pkg of packages) {
            if (!registry) {
                this.rejectDeferredRealize("No registry for package", lastPkg);
            }
            lastPkg = pkg;
            entry = await registry.get(pkg);
            if (!entry) {
                this.rejectDeferredRealize("Registry does not contain entry for the package", pkg);
            }
            registry = entry.IFluidDataStoreRegistry;
        }
        const factory = entry?.IFluidDataStoreFactory;
        if (factory === undefined) {
            this.rejectDeferredRealize("Can't find factory for package", lastPkg);
        }

        return { factory, registry };
    }

    private async realizeCore(existing: boolean): Promise<void> {
        const details = await this.getInitialSnapshotDetails();
        // Base snapshot is the baseline where pending ops are applied to.
        // It is important that this be in sync with the pending ops, and also
        // that it is set here, before bindRuntime is called.
        this._baseSnapshot = details.snapshot;
        const packages = details.pkg;

        const { factory, registry } = await this.factoryFromPackagePath(packages);

        assert(this.registry === undefined, 0x13f /* "datastore context registry is already set" */);
        this.registry = registry;

        const channel = await factory.instantiateDataStore(this, existing);
        assert(channel !== undefined, 0x140 /* "undefined channel on datastore context" */);
        this.bindRuntime(channel);
    }

    /**
     * Notifies this object about changes in the connection state.
     * @param value - New connection state.
     * @param clientId - ID of the client. Its old ID when in disconnected state and
     * its new client ID when we are connecting or connected.
     */
    public setConnectionState(connected: boolean, clientId?: string) {
        // ConnectionState should not fail in tombstone mode as this is internally run
        this.verifyNotClosed("setConnectionState", false /* checkTombstone */);

        // Connection events are ignored if the store is not yet loaded
        if (!this.loaded) {
            return;
        }

        assert(this.connected === connected, 0x141 /* "Unexpected connected state" */);

        // eslint-disable-next-line @typescript-eslint/no-non-null-assertion
        this.channel!.setConnectionState(connected, clientId);
    }

    public process(messageArg: ISequencedDocumentMessage, local: boolean, localOpMetadata: unknown): void {
        this.verifyNotClosed("process", true, extractSafePropertiesFromMessage(messageArg));

        const innerContents = messageArg.contents as FluidDataStoreMessage;
        const message = {
            ...messageArg,
            type: innerContents.type,
            contents: innerContents.content,
        };

        this.summarizerNode.recordChange(message);

        if (this.loaded) {
            return this.channel?.process(message, local, localOpMetadata);
        } else {
            assert(!local, 0x142 /* "local store channel is not loaded" */);
            assert(this.pending !== undefined, 0x23d /* "pending is undefined" */);
            this.pending.push(message);
            this.thresholdOpsCounter.sendIfMultiple("StorePendingOps", this.pending.length);
        }
    }

    public processSignal(message: IInboundSignalMessage, local: boolean): void {
        this.verifyNotClosed("processSignal");

        // Signals are ignored if the store is not yet loaded
        if (!this.loaded) {
            return;
        }

        this.channel?.processSignal(message, local);
    }

    public getQuorum(): IQuorumClients {
        return this._containerRuntime.getQuorum();
    }

    public getAudience(): IAudience {
        return this._containerRuntime.getAudience();
    }

    /**
     * Returns a summary at the current sequence number.
     * @param fullTree - true to bypass optimizations and force a full summary tree
     * @param trackState - This tells whether we should track state from this summary.
     * @param telemetryContext - summary data passed through the layers for telemetry purposes
     */
    public async summarize(
        fullTree: boolean = false,
        trackState: boolean = true,
        telemetryContext?: ITelemetryContext,
    ): Promise<ISummarizeResult> {
        return this.summarizerNode.summarize(fullTree, trackState, telemetryContext);
    }

    private async summarizeInternal(
        fullTree: boolean,
        trackState: boolean,
        telemetryContext?: ITelemetryContext,
    ): Promise<ISummarizeInternalResult> {
        await this.realize();

        // eslint-disable-next-line @typescript-eslint/no-non-null-assertion
        const summarizeResult = await this.channel!.summarize(fullTree, trackState, telemetryContext);

        // Wrap dds summaries in .channels subtree.
        wrapSummaryInChannelsTree(summarizeResult);
        const pathPartsForChildren = [channelsTreeName];

        // Add data store's attributes to the summary.
        const { pkg } = await this.getInitialSnapshotDetails();
        const isRoot = await this.isRoot();
        const attributes = createAttributes(pkg, isRoot);
        addBlobToSummary(summarizeResult, dataStoreAttributesBlobName, JSON.stringify(attributes));

        // If we are not referenced, mark the summary tree as unreferenced. Also, update unreferenced blob
        // size in the summary stats with the blobs size of this data store.
        if (!this.summarizerNode.isReferenced()) {
            summarizeResult.summary.unreferenced = true;
            summarizeResult.stats.unreferencedBlobSize = summarizeResult.stats.totalBlobSize;
        }

        return {
            ...summarizeResult,
            id: this.id,
            pathPartsForChildren,
        };
    }

    /**
     * Returns the data used for garbage collection. This includes a list of GC nodes that represent this data store
     * including any of its child channel contexts. Each node has a set of outbound routes to other GC nodes in the
     * document.
     * If there is no new data in this data store since the last summary, previous GC data is used.
     * If there is new data, the GC data is generated again (by calling getGCDataInternal).
     * @param fullGC - true to bypass optimizations and force full generation of GC data.
     */
    public async getGCData(fullGC: boolean = false): Promise<IGarbageCollectionData> {
        return this.summarizerNode.getGCData(fullGC);
    }

    /**
     * Generates data used for garbage collection. This is called when there is new data since last summary. It
     * realizes the data store and calls into each channel context to get its GC data.
     * @param fullGC - true to bypass optimizations and force full generation of GC data.
     */
    private async getGCDataInternal(fullGC: boolean = false): Promise<IGarbageCollectionData> {
        await this.realize();
        assert(this.channel !== undefined, 0x143 /* "Channel should not be undefined when running GC" */);

        return this.channel.getGCData(fullGC);
    }

    /**
     * After GC has run, called to notify the data store of routes used in it. These are used for the following:
     *
     * 1. To identify if this data store is being referenced in the document or not.
     *
     * 2. To determine if it needs to re-summarize in case used routes changed since last summary.
     *
     * 3. These are added to the summary generated by the data store.
     *
     * 4. To notify child contexts of their used routes. This is done immediately if the data store is loaded.
     * Else, it is done when realizing the data store.
     *
     * 5. To update the timestamp when this data store or any children are marked as unreferenced.
     *
     * @param usedRoutes - The routes that are used in this data store.
     */
    public updateUsedRoutes(usedRoutes: string[]) {
        // Update the used routes in this data store's summarizer node.
        this.summarizerNode.updateUsedRoutes(usedRoutes);

        /**
         * Store the used routes to update the channel if the data store is not loaded yet. If the used routes changed
         * since the previous run, the data store will be loaded during summarize since the used state changed. So, it's
         * safe to only store the last used routes.
         */
        this.lastUsedRoutes = usedRoutes;

        // If we are loaded, call the channel so it can update the used routes of the child contexts.
        // If we are not loaded, we will update this when we are realized.
        if (this.loaded) {
            this.updateChannelUsedRoutes();
        }
    }

    /**
     * Called when a new outbound reference is added to another node. This is used by garbage collection to identify
     * all references added in the system.
     * @param srcHandle - The handle of the node that added the reference.
     * @param outboundHandle - The handle of the outbound node that is referenced.
     */
    public addedGCOutboundReference(srcHandle: IFluidHandle, outboundHandle: IFluidHandle) {
        this._containerRuntime.addedGCOutboundReference(srcHandle, outboundHandle);
    }

    /**
     * Updates the used routes of the channel and its child contexts. The channel must be loaded before calling this.
     * It is called in these two scenarios:
     * 1. When the used routes of the data store is updated and the data store is loaded.
     * 2. When the data store is realized. This updates the channel's used routes as per last GC run.
     */
    private updateChannelUsedRoutes() {
        assert(this.loaded, 0x144 /* "Channel should be loaded when updating used routes" */);
        assert(this.channel !== undefined, 0x145 /* "Channel should be present when data store is loaded" */);

        // If there is no lastUsedRoutes, GC has not run up until this point.
        if (this.lastUsedRoutes === undefined) {
            return;
        }

        // Remove the route to this data store, if it exists.
        const usedChannelRoutes = this.lastUsedRoutes.filter(
            (id: string) => { return id !== "/" && id !== ""; },
        );
        this.channel.updateUsedRoutes(usedChannelRoutes);
    }

    /**
     * @deprecated 0.18.Should call request on the runtime directly
     */
    public async request(request: IRequest): Promise<IResponse> {
        const runtime = await this.realize();
        return runtime.request(request);
    }

    public submitMessage(type: string, content: any, localOpMetadata: unknown): void {
        this.verifyNotClosed("submitMessage");
        assert(!!this.channel, 0x146 /* "Channel must exist when submitting message" */);
        const fluidDataStoreContent: FluidDataStoreMessage = {
            content,
            type,
        };
        this._containerRuntime.submitDataStoreOp(
            this.id,
            fluidDataStoreContent,
            localOpMetadata);
    }

    /**
     * This is called from a SharedSummaryBlock that does not generate ops but only wants to be part of the summary.
     * It indicates that there is data in the object that needs to be summarized.
     * We will update the latestSequenceNumber of the summary tracker of this
     * store and of the object's channel.
     *
     * @param address - The address of the channel that is dirty.
     *
     */
    public setChannelDirty(address: string): void {
        this.verifyNotClosed("setChannelDirty");

        // Get the latest sequence number.
        const latestSequenceNumber = this.deltaManager.lastSequenceNumber;

        this.summarizerNode.invalidate(latestSequenceNumber);

        const channelSummarizerNode = this.summarizerNode.getChild(address);

        if (channelSummarizerNode) {
            channelSummarizerNode.invalidate(latestSequenceNumber); // TODO: lazy load problem?
        }
    }

    public submitSignal(type: string, content: any) {
        this.verifyNotClosed("submitSignal");

        assert(!!this.channel, 0x147 /* "Channel must exist on submitting signal" */);
        return this._containerRuntime.submitDataStoreSignal(this.id, type, content);
    }

    /**
     * This is called by the data store channel when it becomes locally visible indicating that it is ready to become
     * globally visible now.
     */
    public makeLocallyVisible() {
        assert(this.channel !== undefined, 0x2cf /* "undefined channel on datastore context" */);
        this.makeLocallyVisibleFn();
    }

    protected bindRuntime(channel: IFluidDataStoreChannel) {
        if (this.channel) {
            throw new Error("Runtime already bound");
        }

        try {
            assert(!this.detachedRuntimeCreation, 0x148 /* "Detached runtime creation on runtime bind" */);
            assert(this.channelDeferred !== undefined, 0x149 /* "Undefined channel deferral" */);
            assert(this.pkg !== undefined, 0x14a /* "Undefined package path" */);

            // eslint-disable-next-line @typescript-eslint/no-non-null-assertion
            const pending = this.pending!;

            // Apply all pending ops
            for (const op of pending) {
                channel.process(op, false, undefined /* localOpMetadata */);
            }

            this.thresholdOpsCounter.send("ProcessPendingOps", pending.length);
            this.pending = undefined;

            // And now mark the runtime active
            this.loaded = true;
            this.channel = channel;

            // Freeze the package path to ensure that someone doesn't modify it when it is
            // returned in packagePath().
            Object.freeze(this.pkg);

            /**
             * Update the used routes of the channel. If GC has run before this data store was realized, we will have
             * the used routes saved. So, this will ensure that all the child contexts have up-to-date used routes as
             * per the last time GC was run.
             * Also, this data store may have been realized during summarize. In that case, the child contexts need to
             * have their used routes updated to determine if its needs to summarize again and to add it to the summary.
             */
            this.updateChannelUsedRoutes();

            // And notify the pending promise it is now available
            this.channelDeferred.resolve(this.channel);
        } catch (error) {
            this.channelDeferred?.reject(error);
            this.logger.sendErrorEvent(
                { eventName: "BindRuntimeError", fluidDataStoreId: {
                    value: this.id,
                    tag: TelemetryDataTag.CodeArtifact,
                } },
                error);
        }
    }

    public async getAbsoluteUrl(relativeUrl: string): Promise<string | undefined> {
        if (this.attachState !== AttachState.Attached) {
            return undefined;
        }
        return this._containerRuntime.getAbsoluteUrl(relativeUrl);
    }

    public abstract generateAttachMessage(): IAttachMessage;

    public abstract getInitialSnapshotDetails(): Promise<ISnapshotDetails>;

    /**
     * @deprecated Sets the datastore as root, for aliasing purposes: #7948
     * This method should not be used outside of the aliasing context.
     * It will be removed, as the source of truth for this flag will be the aliasing blob.
     */
    public setInMemoryRoot(): void {
        this._isInMemoryRoot = true;
    }

    public abstract getBaseGCDetails(): Promise<IGarbageCollectionDetailsBase>;

    public reSubmit(contents: any, localOpMetadata: unknown) {
        assert(!!this.channel, 0x14b /* "Channel must exist when resubmitting ops" */);
        const innerContents = contents as FluidDataStoreMessage;
        this.channel.reSubmit(innerContents.type, innerContents.content, localOpMetadata);
    }

    public rollback(contents: any, localOpMetadata: unknown) {
        if (!this.channel) {
            throw new Error("Channel must exist when rolling back ops");
        }
        if (!this.channel.rollback) {
            throw new Error("Channel doesn't support rollback");
        }
        const innerContents = contents as FluidDataStoreMessage;
        this.channel.rollback(innerContents.type, innerContents.content, localOpMetadata);
    }

    public async applyStashedOp(contents: any): Promise<unknown> {
        if (!this.channel) {
            await this.realize();
        }
        assert(!!this.channel, 0x14c /* "Channel must exist when rebasing ops" */);
        const innerContents = contents as FluidDataStoreMessage;
        return this.channel.applyStashedOp(innerContents.content);
    }

    private verifyNotClosed(callSite: string, checkTombstone = true, safeTelemetryProps: ITelemetryProperties = {}) {
        if (this.deleted) {
            const messageString = `Context is deleted! Call site [${callSite}]`;
            const error = new DataCorruptionError(messageString, safeTelemetryProps);
            this.mc.logger.sendErrorEvent(
                {
                    eventName: "GC_Deleted_DataStore_Changed",
                    isSummarizerClient: this.clientDetails.type === summarizerClientType,
                    callSite,
                },
                error,
            );

            throw error;
        }

        if (this._disposed) {
            throw new Error(`Context is closed! Call site [${callSite}]`);
        }

        if (checkTombstone && this.tombstoned) {
            const messageString = `Context is tombstoned! Call site [${callSite}]`;
            const error = new DataCorruptionError(messageString, safeTelemetryProps);

            sendGCTombstoneEvent(
                this.mc,
                {
                    eventName: "GC_Tombstone_DataStore_Changed",
                    category: this.throwOnTombstoneUsage ? "error" : "generic",
                    isSummarizerClient: this.clientDetails.type === summarizerClientType,
                    callSite,
                },
                this.pkg,
                error,
            );
            if (this.throwOnTombstoneUsage) {
                throw error;
            }
        }
    }

    public getCreateChildSummarizerNodeFn(id: string, createParam: CreateChildSummarizerNodeParam) {
        return (
            summarizeInternal: SummarizeInternalFn,
            getGCDataFn: (fullGC?: boolean) => Promise<IGarbageCollectionData>,
            getBaseGCDetailsFn?: () => Promise<IGarbageCollectionDetailsBase>,
        ) => this.summarizerNode.createChild(
            summarizeInternal,
            id,
            createParam,
            // DDS will not create failure summaries
            { throwOnFailure: true },
            getGCDataFn,
            getBaseGCDetailsFn,
        );
    }

    public async uploadBlob(blob: ArrayBufferLike): Promise<IFluidHandle<ArrayBufferLike>> {
        return this.containerRuntime.uploadBlob(blob);
    }
=======
export abstract class FluidDataStoreContext
	extends TypedEventEmitter<IFluidDataStoreContextEvents>
	implements IFluidDataStoreContext, IDisposable
{
	public get packagePath(): readonly string[] {
		assert(this.pkg !== undefined, 0x139 /* "Undefined package path" */);
		return this.pkg;
	}

	public get options(): ILoaderOptions {
		return this._containerRuntime.options;
	}

	public get clientId(): string | undefined {
		return this._containerRuntime.clientId;
	}

	public get clientDetails(): IClientDetails {
		return this._containerRuntime.clientDetails;
	}

	public get logger(): ITelemetryLogger {
		return this._containerRuntime.logger;
	}

	public get deltaManager(): IDeltaManager<ISequencedDocumentMessage, IDocumentMessage> {
		return this._containerRuntime.deltaManager;
	}

	public get connected(): boolean {
		return this._containerRuntime.connected;
	}

	public get IFluidHandleContext() {
		return this._containerRuntime.IFluidHandleContext;
	}

	public get containerRuntime(): IContainerRuntime {
		return this._containerRuntime;
	}

	public ensureNoDataModelChanges<T>(callback: () => T): T {
		return this._containerRuntime.ensureNoDataModelChanges(callback);
	}

	public get isLoaded(): boolean {
		return this.loaded;
	}

	public get baseSnapshot(): ISnapshotTree | undefined {
		return this._baseSnapshot;
	}

	private _disposed = false;
	public get disposed() {
		return this._disposed;
	}

	/**
	 * Tombstone is a temporary feature that prevents a data store from sending / receiving ops, signals and from
	 * loading.
	 */
	private _tombstoned = false;
	public get tombstoned() {
		return this._tombstoned;
	}
	/** If true, throw an error when a tombstone data store is used. */
	private readonly throwOnTombstoneUsage: boolean;

	public get attachState(): AttachState {
		return this._attachState;
	}

	public get IFluidDataStoreRegistry(): IFluidDataStoreRegistry | undefined {
		return this.registry;
	}

	/**
	 * A datastore is considered as root if it
	 * 1. is root in memory - see isInMemoryRoot
	 * 2. is root as part of the base snapshot that the datastore loaded from
	 * @returns whether a datastore is root
	 */
	public async isRoot(): Promise<boolean> {
		return this.isInMemoryRoot() || (await this.getInitialSnapshotDetails()).isRootDataStore;
	}

	/**
	 * There are 3 states where isInMemoryRoot needs to be true
	 * 1. when a datastore becomes aliased. This can happen for both remote and local datastores
	 * 2. when a datastore is created locally as root
	 * 3. when a datastore is created locally as root and is rehydrated
	 * @returns whether a datastore is root in memory
	 */
	protected isInMemoryRoot(): boolean {
		return this._isInMemoryRoot;
	}

	protected registry: IFluidDataStoreRegistry | undefined;

	protected detachedRuntimeCreation = false;
	/** @deprecated - To be replaced by calling makeLocallyVisible directly  */
	public readonly bindToContext: () => void;
	protected channel: IFluidDataStoreChannel | undefined;
	private loaded = false;
	protected pending: ISequencedDocumentMessage[] | undefined = [];
	protected channelDeferred: Deferred<IFluidDataStoreChannel> | undefined;
	private _baseSnapshot: ISnapshotTree | undefined;
	protected _attachState: AttachState;
	private _isInMemoryRoot: boolean = false;
	protected readonly summarizerNode: ISummarizerNodeWithGC;
	private readonly mc: MonitoringContext;
	private readonly thresholdOpsCounter: ThresholdCounter;
	private static readonly pendingOpsCountThreshold = 1000;

	// The used routes of this node as per the last GC run. This is used to update the used routes of the channel
	// if it realizes after GC is run.
	private lastUsedRoutes: string[] | undefined;

	public readonly id: string;
	private readonly _containerRuntime: ContainerRuntime;
	public readonly storage: IDocumentStorageService;
	public readonly scope: FluidObject;
	protected pkg?: readonly string[];

	constructor(
		props: IFluidDataStoreContextProps,
		private readonly existing: boolean,
		private bindState: BindState, // Used to assert for state tracking purposes
		public readonly isLocalDataStore: boolean,
		private readonly makeLocallyVisibleFn: () => void,
	) {
		super();

		this._containerRuntime = props.runtime;
		this.id = props.id;
		this.storage = props.storage;
		this.scope = props.scope;
		this.pkg = props.pkg;

		// URIs use slashes as delimiters. Handles use URIs.
		// Thus having slashes in types almost guarantees trouble down the road!
		assert(!this.id.includes("/"), 0x13a /* Data store ID contains slash */);

		this._attachState =
			this.containerRuntime.attachState !== AttachState.Detached && this.existing
				? this.containerRuntime.attachState
				: AttachState.Detached;

		this.bindToContext = () => {
			assert(
				this.bindState === BindState.NotBound,
				0x13b /* "datastore context is already in bound state" */,
			);
			this.bindState = BindState.Binding;
			assert(
				this.channel !== undefined,
				0x13c /* "undefined channel on datastore context" */,
			);
			this.makeLocallyVisible();
			this.bindState = BindState.Bound;
		};

		const thisSummarizeInternal = async (
			fullTree: boolean,
			trackState: boolean,
			telemetryContext?: ITelemetryContext,
		) => this.summarizeInternal(fullTree, trackState, telemetryContext);

		this.summarizerNode = props.createSummarizerNodeFn(
			thisSummarizeInternal,
			async (fullGC?: boolean) => this.getGCDataInternal(fullGC),
			async () => this.getBaseGCDetails(),
		);

		this.mc = loggerToMonitoringContext(
			ChildLogger.create(this.logger, "FluidDataStoreContext"),
		);
		this.thresholdOpsCounter = new ThresholdCounter(
			FluidDataStoreContext.pendingOpsCountThreshold,
			this.mc.logger,
		);

		// Tombstone should only throw when the feature flag is enabled and the client isn't a summarizer
		this.throwOnTombstoneUsage =
			this.mc.config.getBoolean(throwOnTombstoneUsageKey) === true &&
			this.clientDetails.type !== summarizerClientType;
	}

	public dispose(): void {
		if (this._disposed) {
			return;
		}
		this._disposed = true;

		// Dispose any pending runtime after it gets fulfilled
		// Errors are logged where this.channelDeferred is consumed/generated (realizeCore(), bindRuntime())
		if (this.channelDeferred) {
			this.channelDeferred.promise
				.then((runtime) => {
					runtime.dispose();
				})
				.catch((error) => {});
		}
	}

	public setTombstone(tombstone: boolean) {
		if (this.tombstoned === tombstone) {
			return;
		}

		this._tombstoned = tombstone;
	}

	private rejectDeferredRealize(reason: string, packageName?: string): never {
		throw new LoggingError(reason, {
			packageName: { value: packageName, tag: TelemetryDataTag.CodeArtifact },
		});
	}

	public async realize(): Promise<IFluidDataStoreChannel> {
		assert(!this.detachedRuntimeCreation, 0x13d /* "Detached runtime creation on realize()" */);
		if (!this.channelDeferred) {
			this.channelDeferred = new Deferred<IFluidDataStoreChannel>();
			this.realizeCore(this.existing).catch((error) => {
				const errorWrapped = DataProcessingError.wrapIfUnrecognized(
					error,
					"realizeFluidDataStoreContext",
				);
				errorWrapped.addTelemetryProperties({
					fluidDataStoreId: {
						value: this.id,
						tag: TelemetryDataTag.CodeArtifact,
					},
				});
				this.channelDeferred?.reject(errorWrapped);
				this.logger.sendErrorEvent({ eventName: "RealizeError" }, errorWrapped);
			});
		}
		return this.channelDeferred.promise;
	}

	protected async factoryFromPackagePath(packages?: readonly string[]) {
		assert(this.pkg === packages, 0x13e /* "Unexpected package path" */);
		if (packages === undefined) {
			this.rejectDeferredRealize("packages is undefined");
		}

		let entry: FluidDataStoreRegistryEntry | undefined;
		let registry: IFluidDataStoreRegistry | undefined =
			this._containerRuntime.IFluidDataStoreRegistry;
		let lastPkg: string | undefined;
		for (const pkg of packages) {
			if (!registry) {
				this.rejectDeferredRealize("No registry for package", lastPkg);
			}
			lastPkg = pkg;
			entry = await registry.get(pkg);
			if (!entry) {
				this.rejectDeferredRealize("Registry does not contain entry for the package", pkg);
			}
			registry = entry.IFluidDataStoreRegistry;
		}
		const factory = entry?.IFluidDataStoreFactory;
		if (factory === undefined) {
			this.rejectDeferredRealize("Can't find factory for package", lastPkg);
		}

		return { factory, registry };
	}

	private async realizeCore(existing: boolean): Promise<void> {
		const details = await this.getInitialSnapshotDetails();
		// Base snapshot is the baseline where pending ops are applied to.
		// It is important that this be in sync with the pending ops, and also
		// that it is set here, before bindRuntime is called.
		this._baseSnapshot = details.snapshot;
		const packages = details.pkg;

		const { factory, registry } = await this.factoryFromPackagePath(packages);

		assert(
			this.registry === undefined,
			0x13f /* "datastore context registry is already set" */,
		);
		this.registry = registry;

		const channel = await factory.instantiateDataStore(this, existing);
		assert(channel !== undefined, 0x140 /* "undefined channel on datastore context" */);
		this.bindRuntime(channel);
	}

	/**
	 * Notifies this object about changes in the connection state.
	 * @param value - New connection state.
	 * @param clientId - ID of the client. Its old ID when in disconnected state and
	 * its new client ID when we are connecting or connected.
	 */
	public setConnectionState(connected: boolean, clientId?: string) {
		// ConnectionState should not fail in tombstone mode as this is internally run
		this.verifyNotClosed("setConnectionState", false /* checkTombstone */);

		// Connection events are ignored if the store is not yet loaded
		if (!this.loaded) {
			return;
		}

		assert(this.connected === connected, 0x141 /* "Unexpected connected state" */);

		// eslint-disable-next-line @typescript-eslint/no-non-null-assertion
		this.channel!.setConnectionState(connected, clientId);
	}

	public process(
		messageArg: ISequencedDocumentMessage,
		local: boolean,
		localOpMetadata: unknown,
	): void {
		this.verifyNotClosed("process", true, extractSafePropertiesFromMessage(messageArg));

		const innerContents = messageArg.contents as FluidDataStoreMessage;
		const message = {
			...messageArg,
			type: innerContents.type,
			contents: innerContents.content,
		};

		this.summarizerNode.recordChange(message);

		if (this.loaded) {
			return this.channel?.process(message, local, localOpMetadata);
		} else {
			assert(!local, 0x142 /* "local store channel is not loaded" */);
			assert(this.pending !== undefined, 0x23d /* "pending is undefined" */);
			this.pending.push(message);
			this.thresholdOpsCounter.sendIfMultiple("StorePendingOps", this.pending.length);
		}
	}

	public processSignal(message: IInboundSignalMessage, local: boolean): void {
		this.verifyNotClosed("processSignal");

		// Signals are ignored if the store is not yet loaded
		if (!this.loaded) {
			return;
		}

		this.channel?.processSignal(message, local);
	}

	public getQuorum(): IQuorumClients {
		return this._containerRuntime.getQuorum();
	}

	public getAudience(): IAudience {
		return this._containerRuntime.getAudience();
	}

	/**
	 * Returns a summary at the current sequence number.
	 * @param fullTree - true to bypass optimizations and force a full summary tree
	 * @param trackState - This tells whether we should track state from this summary.
	 * @param telemetryContext - summary data passed through the layers for telemetry purposes
	 */
	public async summarize(
		fullTree: boolean = false,
		trackState: boolean = true,
		telemetryContext?: ITelemetryContext,
	): Promise<ISummarizeResult> {
		return this.summarizerNode.summarize(fullTree, trackState, telemetryContext);
	}

	private async summarizeInternal(
		fullTree: boolean,
		trackState: boolean,
		telemetryContext?: ITelemetryContext,
	): Promise<ISummarizeInternalResult> {
		await this.realize();

		// eslint-disable-next-line @typescript-eslint/no-non-null-assertion
		const summarizeResult = await this.channel!.summarize(
			fullTree,
			trackState,
			telemetryContext,
		);

		// Wrap dds summaries in .channels subtree.
		wrapSummaryInChannelsTree(summarizeResult);
		const pathPartsForChildren = [channelsTreeName];

		// Add data store's attributes to the summary.
		const { pkg } = await this.getInitialSnapshotDetails();
		const isRoot = await this.isRoot();
		const attributes = createAttributes(pkg, isRoot);
		addBlobToSummary(summarizeResult, dataStoreAttributesBlobName, JSON.stringify(attributes));

		// If we are not referenced, mark the summary tree as unreferenced. Also, update unreferenced blob
		// size in the summary stats with the blobs size of this data store.
		if (!this.summarizerNode.isReferenced()) {
			summarizeResult.summary.unreferenced = true;
			summarizeResult.stats.unreferencedBlobSize = summarizeResult.stats.totalBlobSize;
		}

		return {
			...summarizeResult,
			id: this.id,
			pathPartsForChildren,
		};
	}

	/**
	 * Returns the data used for garbage collection. This includes a list of GC nodes that represent this data store
	 * including any of its child channel contexts. Each node has a set of outbound routes to other GC nodes in the
	 * document.
	 * If there is no new data in this data store since the last summary, previous GC data is used.
	 * If there is new data, the GC data is generated again (by calling getGCDataInternal).
	 * @param fullGC - true to bypass optimizations and force full generation of GC data.
	 */
	public async getGCData(fullGC: boolean = false): Promise<IGarbageCollectionData> {
		return this.summarizerNode.getGCData(fullGC);
	}

	/**
	 * Generates data used for garbage collection. This is called when there is new data since last summary. It
	 * realizes the data store and calls into each channel context to get its GC data.
	 * @param fullGC - true to bypass optimizations and force full generation of GC data.
	 */
	private async getGCDataInternal(fullGC: boolean = false): Promise<IGarbageCollectionData> {
		await this.realize();
		assert(
			this.channel !== undefined,
			0x143 /* "Channel should not be undefined when running GC" */,
		);

		return this.channel.getGCData(fullGC);
	}

	/**
	 * After GC has run, called to notify the data store of routes used in it. These are used for the following:
	 *
	 * 1. To identify if this data store is being referenced in the document or not.
	 *
	 * 2. To determine if it needs to re-summarize in case used routes changed since last summary.
	 *
	 * 3. These are added to the summary generated by the data store.
	 *
	 * 4. To notify child contexts of their used routes. This is done immediately if the data store is loaded.
	 * Else, it is done when realizing the data store.
	 *
	 * 5. To update the timestamp when this data store or any children are marked as unreferenced.
	 *
	 * @param usedRoutes - The routes that are used in this data store.
	 */
	public updateUsedRoutes(usedRoutes: string[]) {
		// Update the used routes in this data store's summarizer node.
		this.summarizerNode.updateUsedRoutes(usedRoutes);

		/**
		 * Store the used routes to update the channel if the data store is not loaded yet. If the used routes changed
		 * since the previous run, the data store will be loaded during summarize since the used state changed. So, it's
		 * safe to only store the last used routes.
		 */
		this.lastUsedRoutes = usedRoutes;

		// If we are loaded, call the channel so it can update the used routes of the child contexts.
		// If we are not loaded, we will update this when we are realized.
		if (this.loaded) {
			this.updateChannelUsedRoutes();
		}
	}

	/**
	 * Called when a new outbound reference is added to another node. This is used by garbage collection to identify
	 * all references added in the system.
	 * @param srcHandle - The handle of the node that added the reference.
	 * @param outboundHandle - The handle of the outbound node that is referenced.
	 */
	public addedGCOutboundReference(srcHandle: IFluidHandle, outboundHandle: IFluidHandle) {
		this._containerRuntime.addedGCOutboundReference(srcHandle, outboundHandle);
	}

	/**
	 * Updates the used routes of the channel and its child contexts. The channel must be loaded before calling this.
	 * It is called in these two scenarios:
	 * 1. When the used routes of the data store is updated and the data store is loaded.
	 * 2. When the data store is realized. This updates the channel's used routes as per last GC run.
	 */
	private updateChannelUsedRoutes() {
		assert(this.loaded, 0x144 /* "Channel should be loaded when updating used routes" */);
		assert(
			this.channel !== undefined,
			0x145 /* "Channel should be present when data store is loaded" */,
		);

		// If there is no lastUsedRoutes, GC has not run up until this point.
		if (this.lastUsedRoutes === undefined) {
			return;
		}

		// Remove the route to this data store, if it exists.
		const usedChannelRoutes = this.lastUsedRoutes.filter((id: string) => {
			return id !== "/" && id !== "";
		});
		this.channel.updateUsedRoutes(usedChannelRoutes);
	}

	/**
	 * @deprecated 0.18.Should call request on the runtime directly
	 */
	public async request(request: IRequest): Promise<IResponse> {
		const runtime = await this.realize();
		return runtime.request(request);
	}

	public submitMessage(type: string, content: any, localOpMetadata: unknown): void {
		this.verifyNotClosed("submitMessage");
		assert(!!this.channel, 0x146 /* "Channel must exist when submitting message" */);
		const fluidDataStoreContent: FluidDataStoreMessage = {
			content,
			type,
		};
		this._containerRuntime.submitDataStoreOp(this.id, fluidDataStoreContent, localOpMetadata);
	}

	/**
	 * This is called from a SharedSummaryBlock that does not generate ops but only wants to be part of the summary.
	 * It indicates that there is data in the object that needs to be summarized.
	 * We will update the latestSequenceNumber of the summary tracker of this
	 * store and of the object's channel.
	 *
	 * @param address - The address of the channel that is dirty.
	 *
	 */
	public setChannelDirty(address: string): void {
		this.verifyNotClosed("setChannelDirty");

		// Get the latest sequence number.
		const latestSequenceNumber = this.deltaManager.lastSequenceNumber;

		this.summarizerNode.invalidate(latestSequenceNumber);

		const channelSummarizerNode = this.summarizerNode.getChild(address);

		if (channelSummarizerNode) {
			channelSummarizerNode.invalidate(latestSequenceNumber); // TODO: lazy load problem?
		}
	}

	public submitSignal(type: string, content: any) {
		this.verifyNotClosed("submitSignal");

		assert(!!this.channel, 0x147 /* "Channel must exist on submitting signal" */);
		return this._containerRuntime.submitDataStoreSignal(this.id, type, content);
	}

	/**
	 * This is called by the data store channel when it becomes locally visible indicating that it is ready to become
	 * globally visible now.
	 */
	public makeLocallyVisible() {
		assert(this.channel !== undefined, 0x2cf /* "undefined channel on datastore context" */);
		this.makeLocallyVisibleFn();
	}

	protected bindRuntime(channel: IFluidDataStoreChannel) {
		if (this.channel) {
			throw new Error("Runtime already bound");
		}

		try {
			assert(
				!this.detachedRuntimeCreation,
				0x148 /* "Detached runtime creation on runtime bind" */,
			);
			assert(this.channelDeferred !== undefined, 0x149 /* "Undefined channel deferral" */);
			assert(this.pkg !== undefined, 0x14a /* "Undefined package path" */);

			// eslint-disable-next-line @typescript-eslint/no-non-null-assertion
			const pending = this.pending!;

			// Apply all pending ops
			for (const op of pending) {
				channel.process(op, false, undefined /* localOpMetadata */);
			}

			this.thresholdOpsCounter.send("ProcessPendingOps", pending.length);
			this.pending = undefined;

			// And now mark the runtime active
			this.loaded = true;
			this.channel = channel;

			// Freeze the package path to ensure that someone doesn't modify it when it is
			// returned in packagePath().
			Object.freeze(this.pkg);

			/**
			 * Update the used routes of the channel. If GC has run before this data store was realized, we will have
			 * the used routes saved. So, this will ensure that all the child contexts have up-to-date used routes as
			 * per the last time GC was run.
			 * Also, this data store may have been realized during summarize. In that case, the child contexts need to
			 * have their used routes updated to determine if its needs to summarize again and to add it to the summary.
			 */
			this.updateChannelUsedRoutes();

			// And notify the pending promise it is now available
			this.channelDeferred.resolve(this.channel);
		} catch (error) {
			this.channelDeferred?.reject(error);
			this.logger.sendErrorEvent(
				{
					eventName: "BindRuntimeError",
					fluidDataStoreId: {
						value: this.id,
						tag: TelemetryDataTag.CodeArtifact,
					},
				},
				error,
			);
		}
	}

	public async getAbsoluteUrl(relativeUrl: string): Promise<string | undefined> {
		if (this.attachState !== AttachState.Attached) {
			return undefined;
		}
		return this._containerRuntime.getAbsoluteUrl(relativeUrl);
	}

	public abstract generateAttachMessage(): IAttachMessage;

	public abstract getInitialSnapshotDetails(): Promise<ISnapshotDetails>;

	/**
	 * @deprecated Sets the datastore as root, for aliasing purposes: #7948
	 * This method should not be used outside of the aliasing context.
	 * It will be removed, as the source of truth for this flag will be the aliasing blob.
	 */
	public setInMemoryRoot(): void {
		this._isInMemoryRoot = true;
	}

	public abstract getBaseGCDetails(): Promise<IGarbageCollectionDetailsBase>;

	public reSubmit(contents: any, localOpMetadata: unknown) {
		assert(!!this.channel, 0x14b /* "Channel must exist when resubmitting ops" */);
		const innerContents = contents as FluidDataStoreMessage;
		this.channel.reSubmit(innerContents.type, innerContents.content, localOpMetadata);
	}

	public rollback(contents: any, localOpMetadata: unknown) {
		if (!this.channel) {
			throw new Error("Channel must exist when rolling back ops");
		}
		if (!this.channel.rollback) {
			throw new Error("Channel doesn't support rollback");
		}
		const innerContents = contents as FluidDataStoreMessage;
		this.channel.rollback(innerContents.type, innerContents.content, localOpMetadata);
	}

	public async applyStashedOp(contents: any): Promise<unknown> {
		if (!this.channel) {
			await this.realize();
		}
		assert(!!this.channel, 0x14c /* "Channel must exist when rebasing ops" */);
		const innerContents = contents as FluidDataStoreMessage;
		return this.channel.applyStashedOp(innerContents.content);
	}

	private verifyNotClosed(
		callSite: string,
		checkTombstone = true,
		safeTelemetryProps: ITelemetryProperties = {},
	) {
		if (this._disposed) {
			throw new Error(`Context is closed! Call site [${callSite}]`);
		}

		if (checkTombstone && this.tombstoned) {
			const messageString = `Context is tombstoned! Call site [${callSite}]`;
			const error = new DataCorruptionError(messageString, safeTelemetryProps);

			sendGCUnexpectedUsageEvent(
				this.mc,
				{
					eventName: "GC_Tombstone_DataStore_Changed",
					category: this.throwOnTombstoneUsage ? "error" : "generic",
					isSummarizerClient: this.clientDetails.type === summarizerClientType,
					callSite,
				},
				this.pkg,
				error,
			);
			if (this.throwOnTombstoneUsage) {
				throw error;
			}
		}
	}

	public getCreateChildSummarizerNodeFn(id: string, createParam: CreateChildSummarizerNodeParam) {
		return (
			summarizeInternal: SummarizeInternalFn,
			getGCDataFn: (fullGC?: boolean) => Promise<IGarbageCollectionData>,
			getBaseGCDetailsFn?: () => Promise<IGarbageCollectionDetailsBase>,
		) =>
			this.summarizerNode.createChild(
				summarizeInternal,
				id,
				createParam,
				// DDS will not create failure summaries
				{ throwOnFailure: true },
				getGCDataFn,
				getBaseGCDetailsFn,
			);
	}

	public async uploadBlob(blob: ArrayBufferLike): Promise<IFluidHandle<ArrayBufferLike>> {
		return this.containerRuntime.uploadBlob(blob);
	}
>>>>>>> eabe3d15
}

export class RemoteFluidDataStoreContext extends FluidDataStoreContext {
	private readonly initSnapshotValue: ISnapshotTree | undefined;
	private readonly baseGCDetailsP: Promise<IGarbageCollectionDetailsBase>;

	constructor(props: IRemoteFluidDataStoreContextProps) {
		super(props, true /* existing */, BindState.Bound, false /* isLocalDataStore */, () => {
			throw new Error("Already attached");
		});

		this.initSnapshotValue = props.snapshotTree;
		this.baseGCDetailsP = new LazyPromise<IGarbageCollectionDetailsBase>(async () => {
			return (await props.getBaseGCDetails()) ?? {};
		});

		if (props.snapshotTree !== undefined) {
			this.summarizerNode.updateBaseSummaryState(props.snapshotTree);
		}
	}

	private readonly initialSnapshotDetailsP = new LazyPromise<ISnapshotDetails>(async () => {
		let tree = this.initSnapshotValue;
		let isRootDataStore = true;

		if (!!tree && tree.blobs[dataStoreAttributesBlobName] !== undefined) {
			// Need to get through snapshot and use that to populate extraBlobs
			const attributes = await readAndParse<ReadFluidDataStoreAttributes>(
				this.storage,
				tree.blobs[dataStoreAttributesBlobName],
			);

			let pkgFromSnapshot: string[];
			// Use the snapshotFormatVersion to determine how the pkg is encoded in the snapshot.
			// For snapshotFormatVersion = "0.1" (1) or above, pkg is jsonified, otherwise it is just a string.
			const formatVersion = getAttributesFormatVersion(attributes);
			if (formatVersion < 1) {
				pkgFromSnapshot =
					attributes.pkg.startsWith('["') && attributes.pkg.endsWith('"]')
						? (JSON.parse(attributes.pkg) as string[])
						: [attributes.pkg];
			} else {
				pkgFromSnapshot = JSON.parse(attributes.pkg) as string[];
			}
			this.pkg = pkgFromSnapshot;

			/**
			 * If there is no isRootDataStore in the attributes blob, set it to true. This will ensure that
			 * data stores in older documents are not garbage collected incorrectly. This may lead to additional
			 * roots in the document but they won't break.
			 */
			isRootDataStore = attributes.isRootDataStore ?? true;

			if (hasIsolatedChannels(attributes)) {
				tree = tree.trees[channelsTreeName];
				assert(
					tree !== undefined,
					0x1fe /* "isolated channels subtree should exist in remote datastore snapshot" */,
				);
			}
		}

		return {
			// eslint-disable-next-line @typescript-eslint/no-non-null-assertion
			pkg: this.pkg!,
			isRootDataStore,
			snapshot: tree,
		};
	});

	public async getInitialSnapshotDetails(): Promise<ISnapshotDetails> {
		return this.initialSnapshotDetailsP;
	}

	public async getBaseGCDetails(): Promise<IGarbageCollectionDetailsBase> {
		return this.baseGCDetailsP;
	}

	public generateAttachMessage(): IAttachMessage {
		throw new Error("Cannot attach remote store");
	}
}

/**
 * Base class for detached & attached context classes
 */
export class LocalFluidDataStoreContextBase extends FluidDataStoreContext {
<<<<<<< HEAD
    private readonly snapshotTree: ISnapshotTree | undefined;
    /**
     * @deprecated 0.16 Issue #1635, #3631
     */
    public readonly createProps?: any;

    constructor(props: ILocalFluidDataStoreContextProps) {
        super(
            props,
            props.snapshotTree !== undefined ? true : false /* existing */,
            props.snapshotTree ? BindState.Bound : BindState.NotBound,
            true /* isLocalDataStore */,
            props.makeLocallyVisibleFn,
        );

        this.snapshotTree = props.snapshotTree;
        if (props.isRootDataStore === true) {
            this.setInMemoryRoot();
        }
        this.createProps = props.createProps;
        this.attachListeners();
    }

    private attachListeners(): void {
        this.once("attaching", () => {
            assert(this.attachState === AttachState.Detached, 0x14d /* "Should move from detached to attaching" */);
            this._attachState = AttachState.Attaching;
        });
        this.once("attached", () => {
            assert(this.attachState === AttachState.Attaching, 0x14e /* "Should move from attaching to attached" */);
            this._attachState = AttachState.Attached;
        });
    }

    public generateAttachMessage(): IAttachMessage {
        assert(this.channel !== undefined, 0x14f /* "There should be a channel when generating attach message" */);
        assert(this.pkg !== undefined, 0x150 /* "pkg should be available in local data store context" */);

        const summarizeResult = this.channel.getAttachSummary();

        // Wrap dds summaries in .channels subtree.
        wrapSummaryInChannelsTree(summarizeResult);

        // Add data store's attributes to the summary.
        const attributes = createAttributes(
            this.pkg,
            this.isInMemoryRoot(),
        );
        addBlobToSummary(summarizeResult, dataStoreAttributesBlobName, JSON.stringify(attributes));

        // Attach message needs the summary in ITree format. Convert the ISummaryTree into an ITree.
        const snapshot = convertSummaryTreeToITree(summarizeResult.summary);

        const message: IAttachMessage = {
            id: this.id,
            snapshot,
            type: this.pkg[this.pkg.length - 1],
        };

        return message;
    }

    public async getInitialSnapshotDetails(): Promise<ISnapshotDetails> {
        let snapshot = this.snapshotTree;
        let attributes: ReadFluidDataStoreAttributes;
        let isRootDataStore = false;
        if (snapshot !== undefined) {
            // Get the dataStore attributes.
            // Note: storage can be undefined in special case while detached.
            attributes = await getFluidDataStoreAttributes(this.storage, snapshot);
            if (hasIsolatedChannels(attributes)) {
                snapshot = snapshot.trees[channelsTreeName];
                assert(snapshot !== undefined,
                    0x1ff /* "isolated channels subtree should exist in local datastore snapshot" */);
            }
            if (this.pkg === undefined) {
                this.pkg = JSON.parse(attributes.pkg) as string[];
                // If there is no isRootDataStore in the attributes blob, set it to true. This ensures that data
                // stores in older documents are not garbage collected incorrectly. This may lead to additional
                // roots in the document but they won't break.
                if (attributes.isRootDataStore ?? true) {
                    isRootDataStore = true;
                    this.setInMemoryRoot();
                }
            }
        }
        assert(this.pkg !== undefined, 0x152 /* "pkg should be available in local data store" */);

        return {
            pkg: this.pkg,
            isRootDataStore,
            snapshot,
        };
    }

    public async getBaseGCDetails(): Promise<IGarbageCollectionDetailsBase> {
        // Local data store does not have initial summary.
        return {};
    }

    /**
     * A context should only be marked as deleted when its a remote context.
     * Session Expiry at the runtime level should have closed the container creating the local data store context
     * before delete is even possible. Session Expiry is at 30 days, and sweep is done 36+ days later from the time
     * it was unreferenced. Thus the sweeping container should have loaded from a snapshot and thus creating a remote
     * context.
     */
    public delete() {
        sendGCTombstoneEvent(
            this.mc,
            {
                eventName: "GC_Deleted_DataStore_Unexpected_Delete",
                message: "Unexpected deletion of a local data store context",
                category: "error",
                isSummarizerClient: this.containerRuntime.clientDetails.type === summarizerClientType,
            },
            this.pkg,
        )
        super.delete();
    }
=======
	private readonly snapshotTree: ISnapshotTree | undefined;
	/**
	 * @deprecated 0.16 Issue #1635, #3631
	 */
	public readonly createProps?: any;

	constructor(props: ILocalFluidDataStoreContextProps) {
		super(
			props,
			props.snapshotTree !== undefined ? true : false /* existing */,
			props.snapshotTree ? BindState.Bound : BindState.NotBound,
			true /* isLocalDataStore */,
			props.makeLocallyVisibleFn,
		);

		this.snapshotTree = props.snapshotTree;
		if (props.isRootDataStore === true) {
			this.setInMemoryRoot();
		}
		this.createProps = props.createProps;
		this.attachListeners();
	}

	private attachListeners(): void {
		this.once("attaching", () => {
			assert(
				this.attachState === AttachState.Detached,
				0x14d /* "Should move from detached to attaching" */,
			);
			this._attachState = AttachState.Attaching;
		});
		this.once("attached", () => {
			assert(
				this.attachState === AttachState.Attaching,
				0x14e /* "Should move from attaching to attached" */,
			);
			this._attachState = AttachState.Attached;
		});
	}

	public generateAttachMessage(): IAttachMessage {
		assert(
			this.channel !== undefined,
			0x14f /* "There should be a channel when generating attach message" */,
		);
		assert(
			this.pkg !== undefined,
			0x150 /* "pkg should be available in local data store context" */,
		);

		const summarizeResult = this.channel.getAttachSummary();

		// Wrap dds summaries in .channels subtree.
		wrapSummaryInChannelsTree(summarizeResult);

		// Add data store's attributes to the summary.
		const attributes = createAttributes(this.pkg, this.isInMemoryRoot());
		addBlobToSummary(summarizeResult, dataStoreAttributesBlobName, JSON.stringify(attributes));

		// Attach message needs the summary in ITree format. Convert the ISummaryTree into an ITree.
		const snapshot = convertSummaryTreeToITree(summarizeResult.summary);

		const message: IAttachMessage = {
			id: this.id,
			snapshot,
			type: this.pkg[this.pkg.length - 1],
		};

		return message;
	}

	public async getInitialSnapshotDetails(): Promise<ISnapshotDetails> {
		let snapshot = this.snapshotTree;
		let attributes: ReadFluidDataStoreAttributes;
		let isRootDataStore = false;
		if (snapshot !== undefined) {
			// Get the dataStore attributes.
			// Note: storage can be undefined in special case while detached.
			attributes = await getFluidDataStoreAttributes(this.storage, snapshot);
			if (hasIsolatedChannels(attributes)) {
				snapshot = snapshot.trees[channelsTreeName];
				assert(
					snapshot !== undefined,
					0x1ff /* "isolated channels subtree should exist in local datastore snapshot" */,
				);
			}
			if (this.pkg === undefined) {
				this.pkg = JSON.parse(attributes.pkg) as string[];
				// If there is no isRootDataStore in the attributes blob, set it to true. This ensures that data
				// stores in older documents are not garbage collected incorrectly. This may lead to additional
				// roots in the document but they won't break.
				if (attributes.isRootDataStore ?? true) {
					isRootDataStore = true;
					this.setInMemoryRoot();
				}
			}
		}
		assert(this.pkg !== undefined, 0x152 /* "pkg should be available in local data store" */);

		return {
			pkg: this.pkg,
			isRootDataStore,
			snapshot,
		};
	}

	public async getBaseGCDetails(): Promise<IGarbageCollectionDetailsBase> {
		// Local data store does not have initial summary.
		return {};
	}
>>>>>>> eabe3d15
}

/**
 * context implementation for "attached" data store runtime.
 * Various workflows (snapshot creation, requests) result in .realize() being called
 * on context, resulting in instantiation and attachment of runtime.
 * Runtime is created using data store factory that is associated with this context.
 */
export class LocalFluidDataStoreContext extends LocalFluidDataStoreContextBase {
	constructor(props: ILocalFluidDataStoreContextProps) {
		super(props);
	}
}

/**
 * Detached context. Data Store runtime will be attached to it by attachRuntime() call
 * Before attachment happens, this context is not associated with particular type of runtime
 * or factory, i.e. it's package path is undefined.
 * Attachment process provides all missing parts - package path, data store runtime, and data store factory
 */
export class LocalDetachedFluidDataStoreContext
	extends LocalFluidDataStoreContextBase
	implements IFluidDataStoreContextDetached
{
	constructor(props: ILocalFluidDataStoreContextProps) {
		super(props);
		this.detachedRuntimeCreation = true;
	}

	public async attachRuntime(
		registry: IProvideFluidDataStoreFactory,
		dataStoreChannel: IFluidDataStoreChannel,
	) {
		assert(this.detachedRuntimeCreation, 0x154 /* "runtime creation is already attached" */);
		this.detachedRuntimeCreation = false;

		assert(this.channelDeferred === undefined, 0x155 /* "channel deferral is already set" */);
		this.channelDeferred = new Deferred<IFluidDataStoreChannel>();

		const factory = registry.IFluidDataStoreFactory;

		const entry = await this.factoryFromPackagePath(this.pkg);
		assert(entry.factory === factory, 0x156 /* "Unexpected factory for package path" */);

		assert(this.registry === undefined, 0x157 /* "datastore registry already attached" */);
		this.registry = entry.registry;

		super.bindRuntime(dataStoreChannel);

		// Load the handle to the data store's entryPoint to make sure that for a detached data store, the entryPoint
		// initialization function is called before the data store gets attached and potentially connected to the
		// delta stream, so it gets a chance to do things while the data store is still "purely local".
		// This preserves the behavior from before we introduced entryPoints, where the instantiateDataStore method
		// of data store factories tends to construct the data object (at least kick off an async method that returns
		// it); that code moved to the entryPoint initialization function, so we want to ensure it still executes
		// before the data store is attached.
		await dataStoreChannel.entryPoint?.get();

		if (await this.isRoot()) {
			dataStoreChannel.makeVisibleAndAttachGraph();
		}
	}

	public async getInitialSnapshotDetails(): Promise<ISnapshotDetails> {
		if (this.detachedRuntimeCreation) {
			throw new Error(
				"Detached Fluid Data Store context can't be realized! Please attach runtime first!",
			);
		}
		return super.getInitialSnapshotDetails();
	}
}<|MERGE_RESOLUTION|>--- conflicted
+++ resolved
@@ -137,692 +137,6 @@
 /**
  * Represents the context for the store. This context is passed to the store runtime.
  */
-<<<<<<< HEAD
-export abstract class FluidDataStoreContext extends TypedEventEmitter<IFluidDataStoreContextEvents> implements
-    IFluidDataStoreContext,
-    IDisposable {
-    public get packagePath(): readonly string[] {
-        assert(this.pkg !== undefined, 0x139 /* "Undefined package path" */);
-        return this.pkg;
-    }
-
-    public get options(): ILoaderOptions {
-        return this._containerRuntime.options;
-    }
-
-    public get clientId(): string | undefined {
-        return this._containerRuntime.clientId;
-    }
-
-    public get clientDetails(): IClientDetails {
-        return this._containerRuntime.clientDetails;
-    }
-
-    public get logger(): ITelemetryLogger {
-        return this._containerRuntime.logger;
-    }
-
-    public get deltaManager(): IDeltaManager<ISequencedDocumentMessage, IDocumentMessage> {
-        return this._containerRuntime.deltaManager;
-    }
-
-    public get connected(): boolean {
-        return this._containerRuntime.connected;
-    }
-
-    public get IFluidHandleContext() {
-        return this._containerRuntime.IFluidHandleContext;
-    }
-
-    public get containerRuntime(): IContainerRuntime {
-        return this._containerRuntime;
-    }
-
-    public get isLoaded(): boolean {
-        return this.loaded;
-    }
-
-    public get baseSnapshot(): ISnapshotTree | undefined {
-        return this._baseSnapshot;
-    }
-
-    private _disposed = false;
-    public get disposed() { return this._disposed; }
-
-    /**
-     * Tombstone is a temporary feature that prevents a data store from sending / receiving ops, signals and from
-     * loading.
-     */
-    private _tombstoned = false;
-    public get tombstoned() { return this._tombstoned; }
-    /** If true, throw an error when a tombstone data store is used. */
-    private readonly throwOnTombstoneUsage: boolean;
-
-    /** If true, this means that this data store context and its children have been removed from the runtime */
-    private deleted: boolean = false;
-
-    public get attachState(): AttachState {
-        return this._attachState;
-    }
-
-    public get IFluidDataStoreRegistry(): IFluidDataStoreRegistry | undefined {
-        return this.registry;
-    }
-
-    /**
-     * A datastore is considered as root if it
-     * 1. is root in memory - see isInMemoryRoot
-     * 2. is root as part of the base snapshot that the datastore loaded from
-     * @returns whether a datastore is root
-     */
-    public async isRoot(): Promise<boolean> {
-        return this.isInMemoryRoot() || (await this.getInitialSnapshotDetails()).isRootDataStore;
-    }
-
-    /**
-     * There are 3 states where isInMemoryRoot needs to be true
-     * 1. when a datastore becomes aliased. This can happen for both remote and local datastores
-     * 2. when a datastore is created locally as root
-     * 3. when a datastore is created locally as root and is rehydrated
-     * @returns whether a datastore is root in memory
-     */
-    protected isInMemoryRoot(): boolean {
-        return this._isInMemoryRoot;
-    }
-
-    protected registry: IFluidDataStoreRegistry | undefined;
-
-    protected detachedRuntimeCreation = false;
-    /** @deprecated - To be replaced by calling makeLocallyVisible directly  */
-    public readonly bindToContext: () => void;
-    protected channel: IFluidDataStoreChannel | undefined;
-    private loaded = false;
-    protected pending: ISequencedDocumentMessage[] | undefined = [];
-    protected channelDeferred: Deferred<IFluidDataStoreChannel> | undefined;
-    private _baseSnapshot: ISnapshotTree | undefined;
-    protected _attachState: AttachState;
-    private _isInMemoryRoot: boolean = false;
-    protected readonly summarizerNode: ISummarizerNodeWithGC;
-    protected readonly mc: MonitoringContext;
-    private readonly thresholdOpsCounter: ThresholdCounter;
-    private static readonly pendingOpsCountThreshold = 1000;
-
-    // The used routes of this node as per the last GC run. This is used to update the used routes of the channel
-    // if it realizes after GC is run.
-    private lastUsedRoutes: string[] | undefined;
-
-    public readonly id: string;
-    private readonly _containerRuntime: ContainerRuntime;
-    public readonly storage: IDocumentStorageService;
-    public readonly scope: FluidObject;
-    protected pkg?: readonly string[];
-
-    constructor(
-        props: IFluidDataStoreContextProps,
-        private readonly existing: boolean,
-        private bindState: BindState,  // Used to assert for state tracking purposes
-        public readonly isLocalDataStore: boolean,
-        private readonly makeLocallyVisibleFn: () => void,
-    ) {
-        super();
-
-        this._containerRuntime = props.runtime;
-        this.id = props.id;
-        this.storage = props.storage;
-        this.scope = props.scope;
-        this.pkg = props.pkg;
-
-        // URIs use slashes as delimiters. Handles use URIs.
-        // Thus having slashes in types almost guarantees trouble down the road!
-        assert(!this.id.includes("/"), 0x13a /* Data store ID contains slash */);
-
-        this._attachState = this.containerRuntime.attachState !== AttachState.Detached && this.existing ?
-            this.containerRuntime.attachState : AttachState.Detached;
-
-        this.bindToContext = () => {
-            assert(this.bindState === BindState.NotBound, 0x13b /* "datastore context is already in bound state" */);
-            this.bindState = BindState.Binding;
-            assert(this.channel !== undefined, 0x13c /* "undefined channel on datastore context" */);
-            this.makeLocallyVisible();
-            this.bindState = BindState.Bound;
-        };
-
-        const thisSummarizeInternal =
-            async (fullTree: boolean, trackState: boolean, telemetryContext?: ITelemetryContext) =>
-            this.summarizeInternal(fullTree, trackState, telemetryContext);
-
-        this.summarizerNode = props.createSummarizerNodeFn(
-            thisSummarizeInternal,
-            async (fullGC?: boolean) => this.getGCDataInternal(fullGC),
-            async () => this.getBaseGCDetails(),
-        );
-
-        this.mc = loggerToMonitoringContext(ChildLogger.create(this.logger, "FluidDataStoreContext"));
-        this.thresholdOpsCounter = new ThresholdCounter(FluidDataStoreContext.pendingOpsCountThreshold, this.mc.logger);
-
-        // Tombstone should only throw when the feature flag is enabled and the client isn't a summarizer
-        this.throwOnTombstoneUsage =
-            this.mc.config.getBoolean(throwOnTombstoneUsageKey) === true &&
-            this.clientDetails.type !== summarizerClientType;
-    }
-
-    public dispose(): void {
-        if (this._disposed) {
-            return;
-        }
-        this._disposed = true;
-
-        // Dispose any pending runtime after it gets fulfilled
-        // Errors are logged where this.channelDeferred is consumed/generated (realizeCore(), bindRuntime())
-        if (this.channelDeferred) {
-            this.channelDeferred.promise.then((runtime) => {
-                runtime.dispose();
-            }).catch((error) => {});
-        }
-    }
-
-    public delete() {
-        this.deleted = true;
-    }
-
-    public setTombstone(tombstone: boolean) {
-        if (this.tombstoned === tombstone) {
-            return;
-        }
-
-        this._tombstoned = tombstone;
-    }
-
-    private rejectDeferredRealize(reason: string, packageName?: string): never {
-        throw new LoggingError(reason, { packageName: { value: packageName, tag: TelemetryDataTag.CodeArtifact } });
-    }
-
-    public async realize(): Promise<IFluidDataStoreChannel> {
-        assert(!this.detachedRuntimeCreation, 0x13d /* "Detached runtime creation on realize()" */);
-        if (!this.channelDeferred) {
-            this.channelDeferred = new Deferred<IFluidDataStoreChannel>();
-            this.realizeCore(this.existing).catch((error) => {
-                const errorWrapped = DataProcessingError.wrapIfUnrecognized(error, "realizeFluidDataStoreContext");
-                errorWrapped.addTelemetryProperties({
-                    fluidDataStoreId: {
-                        value: this.id,
-                        tag: TelemetryDataTag.CodeArtifact,
-                    },
-                });
-                this.channelDeferred?.reject(errorWrapped);
-                this.logger.sendErrorEvent({ eventName: "RealizeError" }, errorWrapped);
-            });
-        }
-        return this.channelDeferred.promise;
-    }
-
-    protected async factoryFromPackagePath(packages?: readonly string[]) {
-        assert(this.pkg === packages, 0x13e /* "Unexpected package path" */);
-        if (packages === undefined) {
-            this.rejectDeferredRealize("packages is undefined");
-        }
-
-        let entry: FluidDataStoreRegistryEntry | undefined;
-        let registry: IFluidDataStoreRegistry | undefined = this._containerRuntime.IFluidDataStoreRegistry;
-        let lastPkg: string | undefined;
-        for (const pkg of packages) {
-            if (!registry) {
-                this.rejectDeferredRealize("No registry for package", lastPkg);
-            }
-            lastPkg = pkg;
-            entry = await registry.get(pkg);
-            if (!entry) {
-                this.rejectDeferredRealize("Registry does not contain entry for the package", pkg);
-            }
-            registry = entry.IFluidDataStoreRegistry;
-        }
-        const factory = entry?.IFluidDataStoreFactory;
-        if (factory === undefined) {
-            this.rejectDeferredRealize("Can't find factory for package", lastPkg);
-        }
-
-        return { factory, registry };
-    }
-
-    private async realizeCore(existing: boolean): Promise<void> {
-        const details = await this.getInitialSnapshotDetails();
-        // Base snapshot is the baseline where pending ops are applied to.
-        // It is important that this be in sync with the pending ops, and also
-        // that it is set here, before bindRuntime is called.
-        this._baseSnapshot = details.snapshot;
-        const packages = details.pkg;
-
-        const { factory, registry } = await this.factoryFromPackagePath(packages);
-
-        assert(this.registry === undefined, 0x13f /* "datastore context registry is already set" */);
-        this.registry = registry;
-
-        const channel = await factory.instantiateDataStore(this, existing);
-        assert(channel !== undefined, 0x140 /* "undefined channel on datastore context" */);
-        this.bindRuntime(channel);
-    }
-
-    /**
-     * Notifies this object about changes in the connection state.
-     * @param value - New connection state.
-     * @param clientId - ID of the client. Its old ID when in disconnected state and
-     * its new client ID when we are connecting or connected.
-     */
-    public setConnectionState(connected: boolean, clientId?: string) {
-        // ConnectionState should not fail in tombstone mode as this is internally run
-        this.verifyNotClosed("setConnectionState", false /* checkTombstone */);
-
-        // Connection events are ignored if the store is not yet loaded
-        if (!this.loaded) {
-            return;
-        }
-
-        assert(this.connected === connected, 0x141 /* "Unexpected connected state" */);
-
-        // eslint-disable-next-line @typescript-eslint/no-non-null-assertion
-        this.channel!.setConnectionState(connected, clientId);
-    }
-
-    public process(messageArg: ISequencedDocumentMessage, local: boolean, localOpMetadata: unknown): void {
-        this.verifyNotClosed("process", true, extractSafePropertiesFromMessage(messageArg));
-
-        const innerContents = messageArg.contents as FluidDataStoreMessage;
-        const message = {
-            ...messageArg,
-            type: innerContents.type,
-            contents: innerContents.content,
-        };
-
-        this.summarizerNode.recordChange(message);
-
-        if (this.loaded) {
-            return this.channel?.process(message, local, localOpMetadata);
-        } else {
-            assert(!local, 0x142 /* "local store channel is not loaded" */);
-            assert(this.pending !== undefined, 0x23d /* "pending is undefined" */);
-            this.pending.push(message);
-            this.thresholdOpsCounter.sendIfMultiple("StorePendingOps", this.pending.length);
-        }
-    }
-
-    public processSignal(message: IInboundSignalMessage, local: boolean): void {
-        this.verifyNotClosed("processSignal");
-
-        // Signals are ignored if the store is not yet loaded
-        if (!this.loaded) {
-            return;
-        }
-
-        this.channel?.processSignal(message, local);
-    }
-
-    public getQuorum(): IQuorumClients {
-        return this._containerRuntime.getQuorum();
-    }
-
-    public getAudience(): IAudience {
-        return this._containerRuntime.getAudience();
-    }
-
-    /**
-     * Returns a summary at the current sequence number.
-     * @param fullTree - true to bypass optimizations and force a full summary tree
-     * @param trackState - This tells whether we should track state from this summary.
-     * @param telemetryContext - summary data passed through the layers for telemetry purposes
-     */
-    public async summarize(
-        fullTree: boolean = false,
-        trackState: boolean = true,
-        telemetryContext?: ITelemetryContext,
-    ): Promise<ISummarizeResult> {
-        return this.summarizerNode.summarize(fullTree, trackState, telemetryContext);
-    }
-
-    private async summarizeInternal(
-        fullTree: boolean,
-        trackState: boolean,
-        telemetryContext?: ITelemetryContext,
-    ): Promise<ISummarizeInternalResult> {
-        await this.realize();
-
-        // eslint-disable-next-line @typescript-eslint/no-non-null-assertion
-        const summarizeResult = await this.channel!.summarize(fullTree, trackState, telemetryContext);
-
-        // Wrap dds summaries in .channels subtree.
-        wrapSummaryInChannelsTree(summarizeResult);
-        const pathPartsForChildren = [channelsTreeName];
-
-        // Add data store's attributes to the summary.
-        const { pkg } = await this.getInitialSnapshotDetails();
-        const isRoot = await this.isRoot();
-        const attributes = createAttributes(pkg, isRoot);
-        addBlobToSummary(summarizeResult, dataStoreAttributesBlobName, JSON.stringify(attributes));
-
-        // If we are not referenced, mark the summary tree as unreferenced. Also, update unreferenced blob
-        // size in the summary stats with the blobs size of this data store.
-        if (!this.summarizerNode.isReferenced()) {
-            summarizeResult.summary.unreferenced = true;
-            summarizeResult.stats.unreferencedBlobSize = summarizeResult.stats.totalBlobSize;
-        }
-
-        return {
-            ...summarizeResult,
-            id: this.id,
-            pathPartsForChildren,
-        };
-    }
-
-    /**
-     * Returns the data used for garbage collection. This includes a list of GC nodes that represent this data store
-     * including any of its child channel contexts. Each node has a set of outbound routes to other GC nodes in the
-     * document.
-     * If there is no new data in this data store since the last summary, previous GC data is used.
-     * If there is new data, the GC data is generated again (by calling getGCDataInternal).
-     * @param fullGC - true to bypass optimizations and force full generation of GC data.
-     */
-    public async getGCData(fullGC: boolean = false): Promise<IGarbageCollectionData> {
-        return this.summarizerNode.getGCData(fullGC);
-    }
-
-    /**
-     * Generates data used for garbage collection. This is called when there is new data since last summary. It
-     * realizes the data store and calls into each channel context to get its GC data.
-     * @param fullGC - true to bypass optimizations and force full generation of GC data.
-     */
-    private async getGCDataInternal(fullGC: boolean = false): Promise<IGarbageCollectionData> {
-        await this.realize();
-        assert(this.channel !== undefined, 0x143 /* "Channel should not be undefined when running GC" */);
-
-        return this.channel.getGCData(fullGC);
-    }
-
-    /**
-     * After GC has run, called to notify the data store of routes used in it. These are used for the following:
-     *
-     * 1. To identify if this data store is being referenced in the document or not.
-     *
-     * 2. To determine if it needs to re-summarize in case used routes changed since last summary.
-     *
-     * 3. These are added to the summary generated by the data store.
-     *
-     * 4. To notify child contexts of their used routes. This is done immediately if the data store is loaded.
-     * Else, it is done when realizing the data store.
-     *
-     * 5. To update the timestamp when this data store or any children are marked as unreferenced.
-     *
-     * @param usedRoutes - The routes that are used in this data store.
-     */
-    public updateUsedRoutes(usedRoutes: string[]) {
-        // Update the used routes in this data store's summarizer node.
-        this.summarizerNode.updateUsedRoutes(usedRoutes);
-
-        /**
-         * Store the used routes to update the channel if the data store is not loaded yet. If the used routes changed
-         * since the previous run, the data store will be loaded during summarize since the used state changed. So, it's
-         * safe to only store the last used routes.
-         */
-        this.lastUsedRoutes = usedRoutes;
-
-        // If we are loaded, call the channel so it can update the used routes of the child contexts.
-        // If we are not loaded, we will update this when we are realized.
-        if (this.loaded) {
-            this.updateChannelUsedRoutes();
-        }
-    }
-
-    /**
-     * Called when a new outbound reference is added to another node. This is used by garbage collection to identify
-     * all references added in the system.
-     * @param srcHandle - The handle of the node that added the reference.
-     * @param outboundHandle - The handle of the outbound node that is referenced.
-     */
-    public addedGCOutboundReference(srcHandle: IFluidHandle, outboundHandle: IFluidHandle) {
-        this._containerRuntime.addedGCOutboundReference(srcHandle, outboundHandle);
-    }
-
-    /**
-     * Updates the used routes of the channel and its child contexts. The channel must be loaded before calling this.
-     * It is called in these two scenarios:
-     * 1. When the used routes of the data store is updated and the data store is loaded.
-     * 2. When the data store is realized. This updates the channel's used routes as per last GC run.
-     */
-    private updateChannelUsedRoutes() {
-        assert(this.loaded, 0x144 /* "Channel should be loaded when updating used routes" */);
-        assert(this.channel !== undefined, 0x145 /* "Channel should be present when data store is loaded" */);
-
-        // If there is no lastUsedRoutes, GC has not run up until this point.
-        if (this.lastUsedRoutes === undefined) {
-            return;
-        }
-
-        // Remove the route to this data store, if it exists.
-        const usedChannelRoutes = this.lastUsedRoutes.filter(
-            (id: string) => { return id !== "/" && id !== ""; },
-        );
-        this.channel.updateUsedRoutes(usedChannelRoutes);
-    }
-
-    /**
-     * @deprecated 0.18.Should call request on the runtime directly
-     */
-    public async request(request: IRequest): Promise<IResponse> {
-        const runtime = await this.realize();
-        return runtime.request(request);
-    }
-
-    public submitMessage(type: string, content: any, localOpMetadata: unknown): void {
-        this.verifyNotClosed("submitMessage");
-        assert(!!this.channel, 0x146 /* "Channel must exist when submitting message" */);
-        const fluidDataStoreContent: FluidDataStoreMessage = {
-            content,
-            type,
-        };
-        this._containerRuntime.submitDataStoreOp(
-            this.id,
-            fluidDataStoreContent,
-            localOpMetadata);
-    }
-
-    /**
-     * This is called from a SharedSummaryBlock that does not generate ops but only wants to be part of the summary.
-     * It indicates that there is data in the object that needs to be summarized.
-     * We will update the latestSequenceNumber of the summary tracker of this
-     * store and of the object's channel.
-     *
-     * @param address - The address of the channel that is dirty.
-     *
-     */
-    public setChannelDirty(address: string): void {
-        this.verifyNotClosed("setChannelDirty");
-
-        // Get the latest sequence number.
-        const latestSequenceNumber = this.deltaManager.lastSequenceNumber;
-
-        this.summarizerNode.invalidate(latestSequenceNumber);
-
-        const channelSummarizerNode = this.summarizerNode.getChild(address);
-
-        if (channelSummarizerNode) {
-            channelSummarizerNode.invalidate(latestSequenceNumber); // TODO: lazy load problem?
-        }
-    }
-
-    public submitSignal(type: string, content: any) {
-        this.verifyNotClosed("submitSignal");
-
-        assert(!!this.channel, 0x147 /* "Channel must exist on submitting signal" */);
-        return this._containerRuntime.submitDataStoreSignal(this.id, type, content);
-    }
-
-    /**
-     * This is called by the data store channel when it becomes locally visible indicating that it is ready to become
-     * globally visible now.
-     */
-    public makeLocallyVisible() {
-        assert(this.channel !== undefined, 0x2cf /* "undefined channel on datastore context" */);
-        this.makeLocallyVisibleFn();
-    }
-
-    protected bindRuntime(channel: IFluidDataStoreChannel) {
-        if (this.channel) {
-            throw new Error("Runtime already bound");
-        }
-
-        try {
-            assert(!this.detachedRuntimeCreation, 0x148 /* "Detached runtime creation on runtime bind" */);
-            assert(this.channelDeferred !== undefined, 0x149 /* "Undefined channel deferral" */);
-            assert(this.pkg !== undefined, 0x14a /* "Undefined package path" */);
-
-            // eslint-disable-next-line @typescript-eslint/no-non-null-assertion
-            const pending = this.pending!;
-
-            // Apply all pending ops
-            for (const op of pending) {
-                channel.process(op, false, undefined /* localOpMetadata */);
-            }
-
-            this.thresholdOpsCounter.send("ProcessPendingOps", pending.length);
-            this.pending = undefined;
-
-            // And now mark the runtime active
-            this.loaded = true;
-            this.channel = channel;
-
-            // Freeze the package path to ensure that someone doesn't modify it when it is
-            // returned in packagePath().
-            Object.freeze(this.pkg);
-
-            /**
-             * Update the used routes of the channel. If GC has run before this data store was realized, we will have
-             * the used routes saved. So, this will ensure that all the child contexts have up-to-date used routes as
-             * per the last time GC was run.
-             * Also, this data store may have been realized during summarize. In that case, the child contexts need to
-             * have their used routes updated to determine if its needs to summarize again and to add it to the summary.
-             */
-            this.updateChannelUsedRoutes();
-
-            // And notify the pending promise it is now available
-            this.channelDeferred.resolve(this.channel);
-        } catch (error) {
-            this.channelDeferred?.reject(error);
-            this.logger.sendErrorEvent(
-                { eventName: "BindRuntimeError", fluidDataStoreId: {
-                    value: this.id,
-                    tag: TelemetryDataTag.CodeArtifact,
-                } },
-                error);
-        }
-    }
-
-    public async getAbsoluteUrl(relativeUrl: string): Promise<string | undefined> {
-        if (this.attachState !== AttachState.Attached) {
-            return undefined;
-        }
-        return this._containerRuntime.getAbsoluteUrl(relativeUrl);
-    }
-
-    public abstract generateAttachMessage(): IAttachMessage;
-
-    public abstract getInitialSnapshotDetails(): Promise<ISnapshotDetails>;
-
-    /**
-     * @deprecated Sets the datastore as root, for aliasing purposes: #7948
-     * This method should not be used outside of the aliasing context.
-     * It will be removed, as the source of truth for this flag will be the aliasing blob.
-     */
-    public setInMemoryRoot(): void {
-        this._isInMemoryRoot = true;
-    }
-
-    public abstract getBaseGCDetails(): Promise<IGarbageCollectionDetailsBase>;
-
-    public reSubmit(contents: any, localOpMetadata: unknown) {
-        assert(!!this.channel, 0x14b /* "Channel must exist when resubmitting ops" */);
-        const innerContents = contents as FluidDataStoreMessage;
-        this.channel.reSubmit(innerContents.type, innerContents.content, localOpMetadata);
-    }
-
-    public rollback(contents: any, localOpMetadata: unknown) {
-        if (!this.channel) {
-            throw new Error("Channel must exist when rolling back ops");
-        }
-        if (!this.channel.rollback) {
-            throw new Error("Channel doesn't support rollback");
-        }
-        const innerContents = contents as FluidDataStoreMessage;
-        this.channel.rollback(innerContents.type, innerContents.content, localOpMetadata);
-    }
-
-    public async applyStashedOp(contents: any): Promise<unknown> {
-        if (!this.channel) {
-            await this.realize();
-        }
-        assert(!!this.channel, 0x14c /* "Channel must exist when rebasing ops" */);
-        const innerContents = contents as FluidDataStoreMessage;
-        return this.channel.applyStashedOp(innerContents.content);
-    }
-
-    private verifyNotClosed(callSite: string, checkTombstone = true, safeTelemetryProps: ITelemetryProperties = {}) {
-        if (this.deleted) {
-            const messageString = `Context is deleted! Call site [${callSite}]`;
-            const error = new DataCorruptionError(messageString, safeTelemetryProps);
-            this.mc.logger.sendErrorEvent(
-                {
-                    eventName: "GC_Deleted_DataStore_Changed",
-                    isSummarizerClient: this.clientDetails.type === summarizerClientType,
-                    callSite,
-                },
-                error,
-            );
-
-            throw error;
-        }
-
-        if (this._disposed) {
-            throw new Error(`Context is closed! Call site [${callSite}]`);
-        }
-
-        if (checkTombstone && this.tombstoned) {
-            const messageString = `Context is tombstoned! Call site [${callSite}]`;
-            const error = new DataCorruptionError(messageString, safeTelemetryProps);
-
-            sendGCTombstoneEvent(
-                this.mc,
-                {
-                    eventName: "GC_Tombstone_DataStore_Changed",
-                    category: this.throwOnTombstoneUsage ? "error" : "generic",
-                    isSummarizerClient: this.clientDetails.type === summarizerClientType,
-                    callSite,
-                },
-                this.pkg,
-                error,
-            );
-            if (this.throwOnTombstoneUsage) {
-                throw error;
-            }
-        }
-    }
-
-    public getCreateChildSummarizerNodeFn(id: string, createParam: CreateChildSummarizerNodeParam) {
-        return (
-            summarizeInternal: SummarizeInternalFn,
-            getGCDataFn: (fullGC?: boolean) => Promise<IGarbageCollectionData>,
-            getBaseGCDetailsFn?: () => Promise<IGarbageCollectionDetailsBase>,
-        ) => this.summarizerNode.createChild(
-            summarizeInternal,
-            id,
-            createParam,
-            // DDS will not create failure summaries
-            { throwOnFailure: true },
-            getGCDataFn,
-            getBaseGCDetailsFn,
-        );
-    }
-
-    public async uploadBlob(blob: ArrayBufferLike): Promise<IFluidHandle<ArrayBufferLike>> {
-        return this.containerRuntime.uploadBlob(blob);
-    }
-=======
 export abstract class FluidDataStoreContext
 	extends TypedEventEmitter<IFluidDataStoreContextEvents>
 	implements IFluidDataStoreContext, IDisposable
@@ -891,6 +205,9 @@
 	}
 	/** If true, throw an error when a tombstone data store is used. */
 	private readonly throwOnTombstoneUsage: boolean;
+
+	/** If true, this means that this data store context and its children have been removed from the runtime */
+	private deleted: boolean = false;
 
 	public get attachState(): AttachState {
 		return this._attachState;
@@ -934,7 +251,7 @@
 	protected _attachState: AttachState;
 	private _isInMemoryRoot: boolean = false;
 	protected readonly summarizerNode: ISummarizerNodeWithGC;
-	private readonly mc: MonitoringContext;
+	protected readonly mc: MonitoringContext;
 	private readonly thresholdOpsCounter: ThresholdCounter;
 	private static readonly pendingOpsCountThreshold = 1000;
 
@@ -1027,6 +344,9 @@
 				})
 				.catch((error) => {});
 		}
+	}
+	public delete() {
+		this.deleted = true;
 	}
 
 	public setTombstone(tombstone: boolean) {
@@ -1498,6 +818,21 @@
 		checkTombstone = true,
 		safeTelemetryProps: ITelemetryProperties = {},
 	) {
+		if (this.deleted) {
+			const messageString = `Context is deleted! Call site [${callSite}]`;
+			const error = new DataCorruptionError(messageString, safeTelemetryProps);
+			this.mc.logger.sendErrorEvent(
+				{
+					eventName: "GC_Deleted_DataStore_Changed",
+					isSummarizerClient: this.clientDetails.type === summarizerClientType,
+					callSite,
+				},
+				error,
+			);
+
+			throw error;
+		}
+
 		if (this._disposed) {
 			throw new Error(`Context is closed! Call site [${callSite}]`);
 		}
@@ -1543,7 +878,6 @@
 	public async uploadBlob(blob: ArrayBufferLike): Promise<IFluidHandle<ArrayBufferLike>> {
 		return this.containerRuntime.uploadBlob(blob);
 	}
->>>>>>> eabe3d15
 }
 
 export class RemoteFluidDataStoreContext extends FluidDataStoreContext {
@@ -1631,128 +965,6 @@
  * Base class for detached & attached context classes
  */
 export class LocalFluidDataStoreContextBase extends FluidDataStoreContext {
-<<<<<<< HEAD
-    private readonly snapshotTree: ISnapshotTree | undefined;
-    /**
-     * @deprecated 0.16 Issue #1635, #3631
-     */
-    public readonly createProps?: any;
-
-    constructor(props: ILocalFluidDataStoreContextProps) {
-        super(
-            props,
-            props.snapshotTree !== undefined ? true : false /* existing */,
-            props.snapshotTree ? BindState.Bound : BindState.NotBound,
-            true /* isLocalDataStore */,
-            props.makeLocallyVisibleFn,
-        );
-
-        this.snapshotTree = props.snapshotTree;
-        if (props.isRootDataStore === true) {
-            this.setInMemoryRoot();
-        }
-        this.createProps = props.createProps;
-        this.attachListeners();
-    }
-
-    private attachListeners(): void {
-        this.once("attaching", () => {
-            assert(this.attachState === AttachState.Detached, 0x14d /* "Should move from detached to attaching" */);
-            this._attachState = AttachState.Attaching;
-        });
-        this.once("attached", () => {
-            assert(this.attachState === AttachState.Attaching, 0x14e /* "Should move from attaching to attached" */);
-            this._attachState = AttachState.Attached;
-        });
-    }
-
-    public generateAttachMessage(): IAttachMessage {
-        assert(this.channel !== undefined, 0x14f /* "There should be a channel when generating attach message" */);
-        assert(this.pkg !== undefined, 0x150 /* "pkg should be available in local data store context" */);
-
-        const summarizeResult = this.channel.getAttachSummary();
-
-        // Wrap dds summaries in .channels subtree.
-        wrapSummaryInChannelsTree(summarizeResult);
-
-        // Add data store's attributes to the summary.
-        const attributes = createAttributes(
-            this.pkg,
-            this.isInMemoryRoot(),
-        );
-        addBlobToSummary(summarizeResult, dataStoreAttributesBlobName, JSON.stringify(attributes));
-
-        // Attach message needs the summary in ITree format. Convert the ISummaryTree into an ITree.
-        const snapshot = convertSummaryTreeToITree(summarizeResult.summary);
-
-        const message: IAttachMessage = {
-            id: this.id,
-            snapshot,
-            type: this.pkg[this.pkg.length - 1],
-        };
-
-        return message;
-    }
-
-    public async getInitialSnapshotDetails(): Promise<ISnapshotDetails> {
-        let snapshot = this.snapshotTree;
-        let attributes: ReadFluidDataStoreAttributes;
-        let isRootDataStore = false;
-        if (snapshot !== undefined) {
-            // Get the dataStore attributes.
-            // Note: storage can be undefined in special case while detached.
-            attributes = await getFluidDataStoreAttributes(this.storage, snapshot);
-            if (hasIsolatedChannels(attributes)) {
-                snapshot = snapshot.trees[channelsTreeName];
-                assert(snapshot !== undefined,
-                    0x1ff /* "isolated channels subtree should exist in local datastore snapshot" */);
-            }
-            if (this.pkg === undefined) {
-                this.pkg = JSON.parse(attributes.pkg) as string[];
-                // If there is no isRootDataStore in the attributes blob, set it to true. This ensures that data
-                // stores in older documents are not garbage collected incorrectly. This may lead to additional
-                // roots in the document but they won't break.
-                if (attributes.isRootDataStore ?? true) {
-                    isRootDataStore = true;
-                    this.setInMemoryRoot();
-                }
-            }
-        }
-        assert(this.pkg !== undefined, 0x152 /* "pkg should be available in local data store" */);
-
-        return {
-            pkg: this.pkg,
-            isRootDataStore,
-            snapshot,
-        };
-    }
-
-    public async getBaseGCDetails(): Promise<IGarbageCollectionDetailsBase> {
-        // Local data store does not have initial summary.
-        return {};
-    }
-
-    /**
-     * A context should only be marked as deleted when its a remote context.
-     * Session Expiry at the runtime level should have closed the container creating the local data store context
-     * before delete is even possible. Session Expiry is at 30 days, and sweep is done 36+ days later from the time
-     * it was unreferenced. Thus the sweeping container should have loaded from a snapshot and thus creating a remote
-     * context.
-     */
-    public delete() {
-        sendGCTombstoneEvent(
-            this.mc,
-            {
-                eventName: "GC_Deleted_DataStore_Unexpected_Delete",
-                message: "Unexpected deletion of a local data store context",
-                category: "error",
-                isSummarizerClient: this.containerRuntime.clientDetails.type === summarizerClientType,
-            },
-            this.pkg,
-        )
-        super.delete();
-    }
-=======
 	private readonly snapshotTree: ISnapshotTree | undefined;
 	/**
 	 * @deprecated 0.16 Issue #1635, #3631
@@ -1863,7 +1075,28 @@
 		// Local data store does not have initial summary.
 		return {};
 	}
->>>>>>> eabe3d15
+
+	/**
+	 * A context should only be marked as deleted when its a remote context.
+	 * Session Expiry at the runtime level should have closed the container creating the local data store context
+	 * before delete is even possible. Session Expiry is at 30 days, and sweep is done 36+ days later from the time
+	 * it was unreferenced. Thus the sweeping container should have loaded from a snapshot and thus creating a remote
+	 * context.
+	 */
+	public delete() {
+		sendGCUnexpectedUsageEvent(
+			this.mc,
+			{
+				eventName: "GC_Deleted_DataStore_Unexpected_Delete",
+				message: "Unexpected deletion of a local data store context",
+				category: "error",
+				isSummarizerClient:
+					this.containerRuntime.clientDetails.type === summarizerClientType,
+			},
+			this.pkg,
+		);
+		super.delete();
+	}
 }
 
 /**
