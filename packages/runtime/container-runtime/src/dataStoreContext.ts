--- conflicted
+++ resolved
@@ -87,11 +87,8 @@
     getAttributesFormatVersion,
     getFluidDataStoreAttributes,
 } from "./summaryFormat";
-<<<<<<< HEAD
+import { throwOnTombstoneUsageKey } from "./garbageCollection";
 import { summarizerClientType } from "./summarizerClientElection";
-=======
-import { throwOnTombstoneUsageKey } from "./garbageCollection";
->>>>>>> d19f6de9
 
 function createAttributes(
     pkg: readonly string[],
@@ -788,14 +785,7 @@
                 callSite,
                 pkg: packagePathToTelemetryProperty(this.pkg),
             }, error);
-<<<<<<< HEAD
-            // The summarizer should always succeed in summarization as we always want a way to recover from a bad
-            // state.
-            if (this.clientDetails.type !== summarizerClientType) {
-=======
-
-            if (this.throwOnTombstoneUsage) {
->>>>>>> d19f6de9
+            if (this.throwOnTombstoneUsage && this.clientDetails.type !== summarizerClientType) {
                 throw error;
             }
         }
