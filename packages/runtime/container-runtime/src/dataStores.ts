--- conflicted
+++ resolved
@@ -84,713 +84,6 @@
  * but eventually could be hosted on any channel once we formalize the channel api boundary.
  */
 export class DataStores implements IDisposable {
-<<<<<<< HEAD
-    // Stores tracked by the Domain
-    private readonly pendingAttach = new Map<string, IAttachMessage>();
-    // 0.24 back-compat attachingBeforeSummary
-    public readonly attachOpFiredForDataStore = new Set<string>();
-
-    private readonly mc: MonitoringContext;
-
-    private readonly disposeOnce = new Lazy<void>(() => this.contexts.dispose());
-
-    public readonly containerLoadStats: {
-        // number of dataStores during loadContainer
-        readonly containerLoadDataStoreCount: number;
-        // number of unreferenced dataStores during loadContainer
-        readonly referencedDataStoreCount: number;
-    };
-
-    // Stores the ids of new data stores between two GC runs. This is used to notify the garbage collector of new
-    // root data stores that are added.
-    private dataStoresSinceLastGC: string[] = [];
-    /** If true, throw an error when a tombstone data store is retrieved. */
-    private readonly throwOnTombstoneLoad: boolean;
-    // The handle to the container runtime. This is used mainly for GC purposes to represent outbound reference from
-    // the container runtime to other nodes.
-    private readonly containerRuntimeHandle: IFluidHandle;
-    private readonly pendingAliasMap: Map<string, Promise<AliasResult>> = new Map<string, Promise<AliasResult>>();
-
-    constructor(
-        private readonly baseSnapshot: ISnapshotTree | undefined,
-        private readonly runtime: ContainerRuntime,
-        private readonly submitAttachFn: (attachContent: any) => void,
-        private readonly getCreateChildSummarizerNodeFn:
-            (id: string, createParam: CreateChildSummarizerNodeParam) => CreateChildSummarizerNodeFn,
-        private readonly deleteChildSummarizerNodeFn: (id: string) => void,
-        baseLogger: ITelemetryBaseLogger,
-        getBaseGCDetails: () => Promise<IGarbageCollectionDetailsBase>,
-        private readonly gcNodeUpdated: (
-            nodePath: string, timestampMs: number, packagePath?: readonly string[]) => void,
-        private readonly aliasMap: Map<string, string>,
-        private readonly contexts: DataStoreContexts = new DataStoreContexts(baseLogger),
-    ) {
-        this.mc = loggerToMonitoringContext(ChildLogger.create(baseLogger));
-        this.containerRuntimeHandle = new FluidObjectHandle(this.runtime, "/", this.runtime.IFluidHandleContext);
-
-        const baseGCDetailsP = new LazyPromise(async () => {
-            const baseGCDetails = await getBaseGCDetails();
-            return unpackChildNodesGCDetails(baseGCDetails);
-        });
-        // Returns the base GC details for the data store with the given id.
-        const dataStoreBaseGCDetails = async (dataStoreId: string) => {
-            const baseGCDetails = await baseGCDetailsP;
-            return baseGCDetails.get(dataStoreId);
-        };
-        // Tombstone should only throw when the feature flag is enabled and the client isn't a summarizer
-        this.throwOnTombstoneLoad =
-            this.mc.config.getBoolean(throwOnTombstoneLoadKey) === true &&
-            this.runtime.clientDetails.type !== summarizerClientType;
-
-        // Extract stores stored inside the snapshot
-        const fluidDataStores = new Map<string, ISnapshotTree>();
-        if (baseSnapshot) {
-            for (const [key, value] of Object.entries(baseSnapshot.trees)) {
-                fluidDataStores.set(key, value);
-            }
-        }
-
-        let unreferencedDataStoreCount = 0;
-        // Create a context for each of them
-        for (const [key, value] of fluidDataStores) {
-            let dataStoreContext: FluidDataStoreContext;
-
-            // counting number of unreferenced data stores
-            if (value.unreferenced) {
-                unreferencedDataStoreCount++;
-            }
-            // If we have a detached container, then create local data store contexts.
-            if (this.runtime.attachState !== AttachState.Detached) {
-                dataStoreContext = new RemoteFluidDataStoreContext({
-                    id: key,
-                    snapshotTree: value,
-                    getBaseGCDetails: async () => dataStoreBaseGCDetails(key),
-                    runtime: this.runtime,
-                    storage: this.runtime.storage,
-                    scope: this.runtime.scope,
-                    createSummarizerNodeFn: this.getCreateChildSummarizerNodeFn(
-                        key,
-                        { type: CreateSummarizerNodeSource.FromSummary },
-                    ),
-                });
-            } else {
-                if (typeof value !== "object") {
-                    throw new LoggingError("Snapshot should be there to load from!!");
-                }
-                const snapshotTree = value;
-                dataStoreContext = new LocalFluidDataStoreContext({
-                    id: key,
-                    pkg: undefined,
-                    runtime: this.runtime,
-                    storage: this.runtime.storage,
-                    scope: this.runtime.scope,
-                    createSummarizerNodeFn: this.getCreateChildSummarizerNodeFn(
-                        key,
-                        { type: CreateSummarizerNodeSource.FromSummary },
-                    ),
-                    makeLocallyVisibleFn: () => this.makeDataStoreLocallyVisible(key),
-                    snapshotTree,
-                    isRootDataStore: undefined,
-                });
-            }
-            this.contexts.addBoundOrRemoted(dataStoreContext);
-        }
-        this.containerLoadStats = {
-            containerLoadDataStoreCount: fluidDataStores.size,
-            referencedDataStoreCount: fluidDataStores.size - unreferencedDataStoreCount,
-        };
-    }
-
-    public get aliases(): ReadonlyMap<string, string> {
-        return this.aliasMap;
-    }
-
-    public get pendingAliases(): Map<string, Promise<AliasResult>> {
-        return this.pendingAliasMap;
-    }
-
-    public async waitIfPendingAlias(maybeAlias: string): Promise<AliasResult> {
-        const pendingAliasPromise = this.pendingAliases.get(maybeAlias);
-        return pendingAliasPromise === undefined ? "Success" : pendingAliasPromise;
-    }
-
-    public processAttachMessage(message: ISequencedDocumentMessage, local: boolean) {
-        const attachMessage = message.contents as InboundAttachMessage;
-
-        this.dataStoresSinceLastGC.push(attachMessage.id);
-
-        // The local object has already been attached
-        if (local) {
-            assert(this.pendingAttach.has(attachMessage.id),
-                0x15e /* "Local object does not have matching attach message id" */);
-            this.contexts.get(attachMessage.id)?.emit("attached");
-            this.pendingAttach.delete(attachMessage.id);
-            return;
-        }
-
-        // If a non-local operation then go and create the object, otherwise mark it as officially attached.
-        if (this.alreadyProcessed(attachMessage.id)) {
-            // TODO: dataStoreId may require a different tag from PackageData #7488
-            const error = new DataCorruptionError(
-                // pre-0.58 error message: duplicateDataStoreCreatedWithExistingId
-                "Duplicate DataStore created with existing id",
-                {
-                    ...extractSafePropertiesFromMessage(message),
-                    dataStoreId: {
-                        value: attachMessage.id,
-                        tag: TelemetryDataTag.CodeArtifact,
-                    },
-                },
-            );
-            throw error;
-        }
-
-        const flatBlobs = new Map<string, ArrayBufferLike>();
-        let snapshotTree: ISnapshotTree | undefined;
-        if (attachMessage.snapshot) {
-            snapshotTree = buildSnapshotTree(attachMessage.snapshot.entries, flatBlobs);
-        }
-
-        // Include the type of attach message which is the pkg of the store to be
-        // used by RemoteFluidDataStoreContext in case it is not in the snapshot.
-        const pkg = [attachMessage.type];
-        const remoteFluidDataStoreContext = new RemoteFluidDataStoreContext({
-            id: attachMessage.id,
-            snapshotTree,
-            // New data stores begin with empty GC details since GC hasn't run on them yet.
-            getBaseGCDetails: async () => { return {}; },
-            runtime: this.runtime,
-            storage: new BlobCacheStorageService(this.runtime.storage, flatBlobs),
-            scope: this.runtime.scope,
-            createSummarizerNodeFn: this.getCreateChildSummarizerNodeFn(
-                attachMessage.id,
-                {
-                    type: CreateSummarizerNodeSource.FromAttach,
-                    sequenceNumber: message.sequenceNumber,
-                    snapshot: attachMessage.snapshot ?? {
-                        entries: [createAttributesBlob(
-                            pkg,
-                            true /* isRootDataStore */,
-                        )],
-                    },
-                },
-            ),
-            pkg,
-        });
-
-        this.contexts.addBoundOrRemoted(remoteFluidDataStoreContext);
-    }
-
-    public processAliasMessage(
-        message: ISequencedDocumentMessage,
-        localOpMetadata: unknown,
-        local: boolean,
-    ): void {
-        const aliasMessage = message.contents as IDataStoreAliasMessage;
-        if (!isDataStoreAliasMessage(aliasMessage)) {
-            throw new DataCorruptionError(
-                "malformedDataStoreAliasMessage",
-                {
-                    ...extractSafePropertiesFromMessage(message),
-                },
-            );
-        }
-
-        const resolve = localOpMetadata as PendingAliasResolve;
-        const aliasResult = this.processAliasMessageCore(aliasMessage);
-        if (local) {
-            resolve(aliasResult);
-        }
-    }
-
-    public processAliasMessageCore(aliasMessage: IDataStoreAliasMessage): boolean {
-        if (this.alreadyProcessed(aliasMessage.alias)) {
-            return false;
-        }
-
-        const context = this.contexts.get(aliasMessage.internalId);
-        if (context === undefined) {
-            this.mc.logger.sendErrorEvent({
-                eventName: "AliasFluidDataStoreNotFound",
-                fluidDataStoreId: aliasMessage.internalId,
-            });
-            return false;
-        }
-
-        const handle = new FluidObjectHandle(
-            context,
-            aliasMessage.internalId,
-            this.runtime.IFluidHandleContext,
-        );
-        this.runtime.addedGCOutboundReference(this.containerRuntimeHandle, handle);
-
-        this.aliasMap.set(aliasMessage.alias, context.id);
-        context.setInMemoryRoot();
-        return true;
-    }
-
-    private alreadyProcessed(id: string): boolean {
-        return this.aliasMap.get(id) !== undefined || this.contexts.get(id) !== undefined;
-    }
-
-    /**
-     * Make the data stores locally visible in the container graph by moving the data store context from unbound to
-     * bound list. This data store can now be reached from the root.
-     * @param id - The id of the data store context to make visible.
-     */
-    private makeDataStoreLocallyVisible(id: string): void {
-        const localContext = this.contexts.getUnbound(id);
-        assert(!!localContext, 0x15f /* "Could not find unbound context to bind" */);
-
-        /**
-         * If the container is not detached, it is globally visible to all clients. This data store should also be
-         * globally visible. Move it to attaching state and send an "attach" op for it.
-         * If the container is detached, this data store will be part of the summary that makes the container attached.
-         */
-        if (this.runtime.attachState !== AttachState.Detached) {
-            localContext.emit("attaching");
-            const message = localContext.generateAttachMessage();
-
-            this.pendingAttach.set(id, message);
-            this.submitAttachFn(message);
-            this.attachOpFiredForDataStore.add(id);
-        }
-
-        this.contexts.bind(id);
-    }
-
-    public createDetachedDataStoreCore(
-        pkg: Readonly<string[]>,
-        isRoot: boolean,
-        id = uuid()): IFluidDataStoreContextDetached {
-        assert(!id.includes("/"), 0x30c /* Id cannot contain slashes */);
-
-        const context = new LocalDetachedFluidDataStoreContext({
-            id,
-            pkg,
-            runtime: this.runtime,
-            storage: this.runtime.storage,
-            scope: this.runtime.scope,
-            createSummarizerNodeFn: this.getCreateChildSummarizerNodeFn(
-                id,
-                { type: CreateSummarizerNodeSource.Local },
-            ),
-            makeLocallyVisibleFn: () => this.makeDataStoreLocallyVisible(id),
-            snapshotTree: undefined,
-            isRootDataStore: isRoot,
-        });
-        this.contexts.addUnbound(context);
-        return context;
-    }
-
-    public _createFluidDataStoreContext(pkg: string[], id: string, props?: any) {
-        assert(!id.includes("/"), 0x30d /* Id cannot contain slashes */);
-        const context = new LocalFluidDataStoreContext({
-            id,
-            pkg,
-            runtime: this.runtime,
-            storage: this.runtime.storage,
-            scope: this.runtime.scope,
-            createSummarizerNodeFn: this.getCreateChildSummarizerNodeFn(
-                id,
-                { type: CreateSummarizerNodeSource.Local },
-            ),
-            makeLocallyVisibleFn: () => this.makeDataStoreLocallyVisible(id),
-            snapshotTree: undefined,
-            isRootDataStore: false,
-            createProps: props,
-        });
-        this.contexts.addUnbound(context);
-        return context;
-    }
-
-    public get disposed() { return this.disposeOnce.evaluated; }
-    public readonly dispose = () => this.disposeOnce.value;
-
-    public resubmitDataStoreOp(content: any, localOpMetadata: unknown) {
-        const envelope = content as IEnvelope;
-        const context = this.contexts.get(envelope.address);
-        assert(!!context, 0x160 /* "There should be a store context for the op" */);
-        context.reSubmit(envelope.contents, localOpMetadata);
-    }
-
-    public rollbackDataStoreOp(content: any, localOpMetadata: unknown) {
-        const envelope = content as IEnvelope;
-        const context = this.contexts.get(envelope.address);
-        assert(!!context, 0x2e8 /* "There should be a store context for the op" */);
-        context.rollback(envelope.contents, localOpMetadata);
-    }
-
-    public async applyStashedOp(content: any): Promise<unknown> {
-        const envelope = content as IEnvelope;
-        const context = this.contexts.get(envelope.address);
-        assert(!!context, 0x161 /* "There should be a store context for the op" */);
-        return context.applyStashedOp(envelope.contents);
-    }
-
-    public async applyStashedAttachOp(message: IAttachMessage) {
-        this.pendingAttach.set(message.id, message);
-        // eslint-disable-next-line @typescript-eslint/consistent-type-assertions
-        this.processAttachMessage({ contents: message } as ISequencedDocumentMessage, false);
-    }
-
-    public processFluidDataStoreOp(message: ISequencedDocumentMessage, local: boolean, localMessageMetadata: unknown) {
-        const envelope = message.contents as IEnvelope;
-        const transformed = { ...message, contents: envelope.contents };
-        const context = this.contexts.get(envelope.address);
-        assert(!!context, 0x162 /* "There should be a store context for the op" */);
-        context.process(transformed, local, localMessageMetadata);
-
-        // Notify that a GC node for the data store changed. This is used to detect if a deleted data store is
-        // being used.
-        this.gcNodeUpdated(
-            `/${envelope.address}`,
-            message.timestamp,
-            context.isLoaded ? context.packagePath : undefined,
-        );
-    }
-
-    public async getDataStore(id: string, requestHeaderData: RuntimeHeaderData): Promise<FluidDataStoreContext> {
-        const headerData = { ...defaultRuntimeHeaderData, ...requestHeaderData };
-
-        const context = await this.contexts.getBoundOrRemoted(id, headerData.wait);
-        const request = { url: id };
-        if (context === undefined) {
-            // The requested data store does not exits. Throw a 404 response exception.
-            throw responseToException(create404Response(request), request);
-        }
-
-        if (context.tombstoned) {
-            const shouldFail = this.throwOnTombstoneLoad && !headerData.allowTombstone;
-
-            // The requested data store is removed by gc. Create a 404 gc response exception.
-            const error = responseToException(createResponseError(
-                404,
-                "DataStore was deleted",
-                request,
-                { [TombstoneResponseHeaderKey]: true },
-            ), request);
-            sendGCTombstoneEvent(
-                this.mc,
-                {
-                    eventName: "GC_Tombstone_DataStore_Requested",
-                    category: shouldFail ? "error" : "generic",
-                    isSummarizerClient: this.runtime.clientDetails.type === summarizerClientType,
-                    headers: JSON.stringify(requestHeaderData),
-                },
-                context.isLoaded ? context.packagePath : undefined,
-                error,
-            );
-
-            if (shouldFail) {
-                throw error;
-            }
-        }
-
-        return context;
-    }
-
-    public processSignal(address: string, message: IInboundSignalMessage, local: boolean) {
-        const context = this.contexts.get(address);
-        if (!context) {
-            // Attach message may not have been processed yet
-            assert(!local, 0x163 /* "Missing datastore for local signal" */);
-            this.mc.logger.sendTelemetryEvent({
-                eventName: "SignalFluidDataStoreNotFound",
-                fluidDataStoreId: {
-                    value: address,
-                    tag: TelemetryDataTag.CodeArtifact,
-                },
-            });
-            return;
-        }
-
-        context.processSignal(message, local);
-    }
-
-    public setConnectionState(connected: boolean, clientId?: string) {
-        for (const [fluidDataStore, context] of this.contexts) {
-            try {
-                context.setConnectionState(connected, clientId);
-            } catch (error) {
-                this.mc.logger.sendErrorEvent({
-                    eventName: "SetConnectionStateError",
-                    clientId,
-                    fluidDataStore,
-                }, error);
-            }
-        }
-    }
-
-    public setAttachState(attachState: AttachState.Attaching | AttachState.Attached): void {
-        const eventName = attachState === AttachState.Attaching ? "attaching" : "attached";
-        for (const [, context] of this.contexts) {
-            // Fire only for bounded stores.
-            if (!this.contexts.isNotBound(context.id)) {
-                context.emit(eventName);
-            }
-        }
-    }
-
-    public get size(): number {
-        return this.contexts.size;
-    }
-
-    public async summarize(
-        fullTree: boolean,
-        trackState: boolean,
-        telemetryContext?: ITelemetryContext,
-    ): Promise<ISummaryTreeWithStats> {
-        const summaryBuilder = new SummaryTreeBuilder();
-
-        // Iterate over each store and ask it to snapshot
-        await Promise.all(Array.from(this.contexts)
-            .filter(([_, context]) => {
-                // Summarizer works only with clients with no local changes!
-                assert(context.attachState !== AttachState.Attaching,
-                    0x165 /* "Summarizer cannot work if client has local changes" */);
-                return context.attachState === AttachState.Attached;
-            }).map(async ([contextId, context]) => {
-                const contextSummary = await context.summarize(fullTree, trackState, telemetryContext);
-                summaryBuilder.addWithStats(contextId, contextSummary);
-            }));
-
-        return summaryBuilder.getSummaryTree();
-    }
-
-    public createSummary(telemetryContext?: ITelemetryContext): ISummaryTreeWithStats {
-        const builder = new SummaryTreeBuilder();
-        // Attaching graph of some stores can cause other stores to get bound too.
-        // So keep taking summary until no new stores get bound.
-        let notBoundContextsLength: number;
-        do {
-            const builderTree = builder.summary.tree;
-            notBoundContextsLength = this.contexts.notBoundLength();
-            // Iterate over each data store and ask it to snapshot
-            Array.from(this.contexts)
-                .filter(([key, _]) =>
-                    // Take summary of bounded data stores only, make sure we haven't summarized them already
-                    // and no attach op has been fired for that data store because for loader versions <= 0.24
-                    // we set attach state as "attaching" before taking createNew summary.
-                    !(this.contexts.isNotBound(key)
-                        || builderTree[key]
-                        || this.attachOpFiredForDataStore.has(key)),
-                )
-                .map(([key, value]) => {
-                    let dataStoreSummary: ISummarizeResult;
-                    if (value.isLoaded) {
-                        const snapshot = value.generateAttachMessage().snapshot;
-                        dataStoreSummary = convertToSummaryTree(snapshot, true);
-                    } else {
-                        // If this data store is not yet loaded, then there should be no changes in the snapshot from
-                        // which it was created as it is detached container. So just use the previous snapshot.
-                        assert(!!this.baseSnapshot,
-                            0x166 /* "BaseSnapshot should be there as detached container loaded from snapshot" */);
-                        dataStoreSummary = convertSnapshotTreeToSummaryTree(this.baseSnapshot.trees[key]);
-                    }
-                    builder.addWithStats(key, dataStoreSummary);
-                });
-        } while (notBoundContextsLength !== this.contexts.notBoundLength());
-
-        return builder.getSummaryTree();
-    }
-
-    /**
-     * Before GC runs, called by the garbage collector to update any pending GC state.
-     * The garbage collector needs to know all outbound references that are added. Since root data stores are not
-     * explicitly marked as referenced, notify GC of new root data stores that were added since the last GC run.
-     */
-    public async updateStateBeforeGC(): Promise<void> {
-        for (const id of this.dataStoresSinceLastGC) {
-            const context = this.contexts.get(id);
-            assert(context !== undefined, 0x2b6 /* Missing data store context */);
-            if (await context.isRoot()) {
-                // A root data store is basically a reference from the container runtime to the data store.
-                const handle = new FluidObjectHandle(context, id, this.runtime.IFluidHandleContext);
-                this.runtime.addedGCOutboundReference(this.containerRuntimeHandle, handle);
-            }
-        }
-        this.dataStoresSinceLastGC = [];
-    }
-
-    /**
-     * Generates data used for garbage collection. It does the following:
-     *
-     * 1. Calls into each child data store context to get its GC data.
-     *
-     * 2. Prefixes the child context's id to the GC nodes in the child's GC data. This makes sure that the node can be
-     * identified as belonging to the child.
-     *
-     * 3. Adds a GC node for this channel to the nodes received from the children. All these nodes together represent
-     * the GC data of this channel.
-     *
-     * @param fullGC - true to bypass optimizations and force full generation of GC data.
-     */
-    public async getGCData(fullGC: boolean = false): Promise<IGarbageCollectionData> {
-        const builder = new GCDataBuilder();
-        // Iterate over each store and get their GC data.
-        await Promise.all(Array.from(this.contexts)
-            .filter(([_, context]) => {
-                // Get GC data only for attached contexts. Detached contexts are not connected in the GC reference
-                // graph so any references they might have won't be connected as well.
-                return context.attachState === AttachState.Attached;
-            }).map(async ([contextId, context]) => {
-                const contextGCData = await context.getGCData(fullGC);
-                // Prefix the child's id to the ids of its GC nodes so they can be identified as belonging to the child.
-                // This also gradually builds the id of each node to be a path from the root.
-                builder.prefixAndAddNodes(contextId, contextGCData.gcNodes);
-            }));
-
-        // Get the outbound routes and add a GC node for this channel.
-        builder.addNode("/", await this.getOutboundRoutes());
-        return builder.getGCData();
-    }
-
-    /**
-     * After GC has run, called to notify this Container's data stores of routes that are used in it.
-     * @param usedRoutes - The routes that are used in all data stores in this Container.
-     */
-    public updateUsedRoutes(usedRoutes: string[]) {
-        // Get a map of data store ids to routes used in it.
-        const usedDataStoreRoutes = unpackChildNodesUsedRoutes(usedRoutes);
-
-        // Verify that the used routes are correct.
-        for (const [id] of usedDataStoreRoutes) {
-            assert(this.contexts.has(id), 0x167 /* "Used route does not belong to any known data store" */);
-        }
-
-        // Update the used routes in each data store. Used routes is empty for unused data stores.
-        for (const [contextId, context] of this.contexts) {
-            context.updateUsedRoutes(usedDataStoreRoutes.get(contextId) ?? []);
-        }
-    }
-
-    /**
-     * This is called to update objects whose routes are unused. The unused objects are deleted.
-     * @param unusedRoutes - The routes that are unused in all data stores in this Container.
-     */
-    public updateUnusedRoutes(unusedRoutes: string[]) {
-        for (const route of unusedRoutes) {
-            const pathParts = route.split("/");
-            // Delete data store only if its route (/datastoreId) is in unusedRoutes. We don't want to delete a data
-            // store based on its DDS being unused.
-            if (pathParts.length > 2) {
-                continue;
-            }
-            const dataStoreId = pathParts[1];
-            assert(this.contexts.has(dataStoreId), 0x2d7 /* No data store with specified id */);
-            // Delete the contexts of unused data stores.
-            this.contexts.delete(dataStoreId);
-            // Delete the summarizer node of the unused data stores.
-            this.deleteChildSummarizerNodeFn(dataStoreId);
-        }
-    }
-
-    /**
-     * This is called to delete unused nodes.
-     * @param unusedRoutes - The routes of data stores and DDSes that should be deleted
-     * @returns - routes of deleted nodes
-     */
-    public deleteUnusedNodes(unusedRoutes: string[]): string[] {
-        if (this.mc.config.getBoolean(sweepDatastoresKey) !== true) {
-            return [];
-        }
-        const deletedRoutes = new Set<string>();
-
-        for (const route of unusedRoutes) {
-            const pathParts = route.split("/");
-            const dataStoreId = pathParts[1];
-
-            // TODO: GC:Validation - Skip any routes already deleted
-
-            // Push all deleted DataStore (/datastoreId) and sub DataStore (/datastoreId/...) routes to deleted routes
-            deletedRoutes.add(route);
-
-            // Ignore sub-data store routes because a data store and its sub-routes are deleted together, so, we only need to delete the data store.
-            if (pathParts.length > 2) {
-                continue;
-            }
-
-            const dataStore = this.contexts.get(dataStoreId);
-            assert(dataStore !== undefined, "Attempting to delete unknown dataStore");
-            dataStore.delete();
-
-            // Delete the contexts of unused data stores.
-            this.contexts.delete(dataStoreId);
-            // Delete the summarizer node of the unused data stores.
-            this.deleteChildSummarizerNodeFn(dataStoreId);
-        }
-
-        return Array.from(deletedRoutes);
-    }
-
-    /**
-     * This is called to update objects whose routes are tombstones. Tombstoned datastore contexts enable testing
-     * scenarios with accessing deleted content without actually deleting content from summaries.
-     * @param tombstonedRoutes - The routes that are tombstones in all data stores in this Container.
-     */
-    public updateTombstonedRoutes(tombstonedRoutes: string[]) {
-        const tombstonedDataStoresSet: Set<string> = new Set();
-        for (const route of tombstonedRoutes) {
-            const pathParts = route.split("/");
-            // Tombstone data store only if its route (/datastoreId) is directly in tombstoneRoutes.
-            if (pathParts.length > 2) {
-                continue;
-            }
-            const dataStoreId = pathParts[1];
-            assert(this.contexts.has(dataStoreId), 0x510 /* No data store with specified id */);
-            tombstonedDataStoresSet.add(dataStoreId);
-        }
-
-        // Update the used routes in each data store. Used routes is empty for unused data stores.
-        for (const [contextId, context] of this.contexts) {
-            context.setTombstone(tombstonedDataStoresSet.has(contextId));
-        }
-    }
-
-    /**
-     * Returns the outbound routes of this channel. Only root data stores are considered referenced and their paths are
-     * part of outbound routes.
-     */
-    private async getOutboundRoutes(): Promise<string[]> {
-        const outboundRoutes: string[] = [];
-        for (const [contextId, context] of this.contexts) {
-            const isRootDataStore = await context.isRoot();
-            if (isRootDataStore) {
-                outboundRoutes.push(`/${contextId}`);
-            }
-        }
-        return outboundRoutes;
-    }
-
-    /**
-     * Called by GC to retrieve the package path of a data store node with the given path.
-     */
-    public async getDataStorePackagePath(nodePath: string): Promise<readonly string[] | undefined> {
-        // If the node belongs to a data store, return its package path. For DDSes, we return the package path of the
-        // data store that contains it.
-        const context = this.contexts.get(nodePath.split("/")[1]);
-        return (await context?.getInitialSnapshotDetails())?.pkg;
-    }
-
-    /**
-     * Called by GC to determine if a node is for a data store or for an object within a data store (for e.g. DDS).
-     * @returns the GC node type if the node belongs to a data store or object within data store, undefined otherwise.
-     */
-    public getGCNodeType(nodePath: string): GCNodeType | undefined {
-        const pathParts = nodePath.split("/");
-        if (!this.contexts.has(pathParts[1])) {
-            return undefined;
-        }
-
-        // Data stores paths are of the format "/dataStoreId".
-        // Sub data store paths are of the format "/dataStoreId/subPath/...".
-        if (pathParts.length === 2) {
-            return GCNodeType.DataStore;
-        }
-        return GCNodeType.SubDataStore;
-    }
-=======
 	// Stores tracked by the Domain
 	private readonly pendingAttach = new Map<string, IAttachMessage>();
 	// 0.24 back-compat attachingBeforeSummary
@@ -1431,6 +724,44 @@
 	}
 
 	/**
+	 * This is called to delete unused nodes.
+	 * @param unusedRoutes - The routes of data stores and DDSes that should be deleted
+	 * @returns - routes of deleted nodes
+	 */
+	public deleteUnusedNodes(unusedRoutes: string[]): string[] {
+		if (this.mc.config.getBoolean(sweepDatastoresKey) !== true) {
+			return [];
+		}
+		const deletedRoutes = new Set<string>();
+
+		for (const route of unusedRoutes) {
+			const pathParts = route.split("/");
+			const dataStoreId = pathParts[1];
+
+			// TODO: GC:Validation - Skip any routes already deleted
+
+			// Push all deleted DataStore (/datastoreId) and sub DataStore (/datastoreId/...) routes to deleted routes
+			deletedRoutes.add(route);
+
+			// Ignore sub-data store routes because a data store and its sub-routes are deleted together, so, we only need to delete the data store.
+			if (pathParts.length > 2) {
+				continue;
+			}
+
+			const dataStore = this.contexts.get(dataStoreId);
+			assert(dataStore !== undefined, "Attempting to delete unknown dataStore");
+			dataStore.delete();
+
+			// Delete the contexts of unused data stores.
+			this.contexts.delete(dataStoreId);
+			// Delete the summarizer node of the unused data stores.
+			this.deleteChildSummarizerNodeFn(dataStoreId);
+		}
+
+		return Array.from(deletedRoutes);
+	}
+
+	/**
 	 * This is called to update objects whose routes are tombstones. Tombstoned datastore contexts enable testing
 	 * scenarios with accessing deleted content without actually deleting content from summaries.
 	 * @param tombstonedRoutes - The routes that are tombstones in all data stores in this Container.
@@ -1496,7 +827,6 @@
 		}
 		return GCNodeType.SubDataStore;
 	}
->>>>>>> eabe3d15
 }
 
 export function getSummaryForDatastores(
