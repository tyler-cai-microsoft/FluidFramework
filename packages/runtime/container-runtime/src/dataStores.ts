/*!
 * Copyright (c) Microsoft Corporation and contributors. All rights reserved.
 * Licensed under the MIT License.
 */

import { ITelemetryBaseLogger, IDisposable } from "@fluidframework/common-definitions";
import { DataCorruptionError, extractSafePropertiesFromMessage } from "@fluidframework/container-utils";
import { IFluidHandle } from "@fluidframework/core-interfaces";
import { FluidObjectHandle } from "@fluidframework/datastore";
import {
    ISequencedDocumentMessage,
    ISnapshotTree,
} from "@fluidframework/protocol-definitions";
import {
    AliasResult,
    channelsTreeName,
    CreateChildSummarizerNodeFn,
    CreateChildSummarizerNodeParam,
    CreateSummarizerNodeSource,
    IAttachMessage,
    IEnvelope,
    IFluidDataStoreContextDetached,
    IGarbageCollectionData,
    IGarbageCollectionDetailsBase,
    IInboundSignalMessage,
    InboundAttachMessage,
    ISummarizeResult,
    ISummaryTreeWithStats,
    ITelemetryContext,
} from "@fluidframework/runtime-definitions";
import {
    convertSnapshotTreeToSummaryTree,
    convertToSummaryTree,
    create404Response,
    createResponseError,
    responseToException,
    SummaryTreeBuilder,
} from "@fluidframework/runtime-utils";
import { ChildLogger, loggerToMonitoringContext, LoggingError, MonitoringContext, TelemetryDataTag } from "@fluidframework/telemetry-utils";
import { AttachState } from "@fluidframework/container-definitions";
import { BlobCacheStorageService, buildSnapshotTree } from "@fluidframework/driver-utils";
import { assert, Lazy, LazyPromise } from "@fluidframework/common-utils";
import { v4 as uuid } from "uuid";
import { GCDataBuilder, unpackChildNodesGCDetails, unpackChildNodesUsedRoutes } from "@fluidframework/garbage-collector";
import { DataStoreContexts } from "./dataStoreContexts";
import { ContainerRuntime } from "./containerRuntime";
import {
    FluidDataStoreContext,
    RemoteFluidDataStoreContext,
    LocalFluidDataStoreContext,
    createAttributesBlob,
    LocalDetachedFluidDataStoreContext,
} from "./dataStoreContext";
import { IContainerRuntimeMetadata, nonDataStorePaths, rootHasIsolatedChannels } from "./summaryFormat";
import { IDataStoreAliasMessage, isDataStoreAliasMessage } from "./dataStore";
import { GCNodeType } from "./garbageCollection";
import { throwOnTombstoneLoadKey } from "./garbageCollectionConstants";
import { summarizerClientType } from "./summarizerClientElection";
import { sendGCTombstoneEvent } from "./garbageCollectionTombstoneUtils";

type PendingAliasResolve = (success: boolean) => void;

/**
 * This class encapsulates data store handling. Currently it is only used by the container runtime,
 * but eventually could be hosted on any channel once we formalize the channel api boundary.
 */
export class DataStores implements IDisposable {
    // Stores tracked by the Domain
    private readonly pendingAttach = new Map<string, IAttachMessage>();
    // 0.24 back-compat attachingBeforeSummary
    public readonly attachOpFiredForDataStore = new Set<string>();

    private readonly mc: MonitoringContext;

    private readonly disposeOnce = new Lazy<void>(() => this.contexts.dispose());

    public readonly containerLoadStats: {
        // number of dataStores during loadContainer
        readonly containerLoadDataStoreCount: number;
        // number of unreferenced dataStores during loadContainer
        readonly referencedDataStoreCount: number;
    };

    // Stores the ids of new data stores between two GC runs. This is used to notify the garbage collector of new
    // root data stores that are added.
    private dataStoresSinceLastGC: string[] = [];
    /** If true, throw an error when a tombstone data store is retrieved. */
    private readonly throwOnTombstoneLoad: boolean;
    // The handle to the container runtime. This is used mainly for GC purposes to represent outbound reference from
    // the container runtime to other nodes.
    private readonly containerRuntimeHandle: IFluidHandle;
    private readonly pendingAliasMap: Map<string, Promise<AliasResult>> = new Map<string, Promise<AliasResult>>();

    constructor(
        private readonly baseSnapshot: ISnapshotTree | undefined,
        private readonly runtime: ContainerRuntime,
        private readonly submitAttachFn: (attachContent: any) => void,
        private readonly getCreateChildSummarizerNodeFn:
            (id: string, createParam: CreateChildSummarizerNodeParam) => CreateChildSummarizerNodeFn,
        private readonly deleteChildSummarizerNodeFn: (id: string) => void,
        baseLogger: ITelemetryBaseLogger,
        getBaseGCDetails: () => Promise<IGarbageCollectionDetailsBase>,
        private readonly gcNodeUpdated: (
            nodePath: string, timestampMs: number, packagePath?: readonly string[]) => void,
        private readonly aliasMap: Map<string, string>,
        private readonly contexts: DataStoreContexts = new DataStoreContexts(baseLogger),
    ) {
        this.mc = loggerToMonitoringContext(ChildLogger.create(baseLogger));
        this.containerRuntimeHandle = new FluidObjectHandle(this.runtime, "/", this.runtime.IFluidHandleContext);

        const baseGCDetailsP = new LazyPromise(async () => {
            const baseGCDetails = await getBaseGCDetails();
            return unpackChildNodesGCDetails(baseGCDetails);
        });
        // Returns the base GC details for the data store with the given id.
        const dataStoreBaseGCDetails = async (dataStoreId: string) => {
            const baseGCDetails = await baseGCDetailsP;
            return baseGCDetails.get(dataStoreId);
        };
        // Tombstone should only throw when the feature flag is enabled and the client isn't a summarizer
        this.throwOnTombstoneLoad =
            this.mc.config.getBoolean(throwOnTombstoneLoadKey) === true &&
            this.runtime.clientDetails.type !== summarizerClientType;

        // Extract stores stored inside the snapshot
        const fluidDataStores = new Map<string, ISnapshotTree>();
        if (baseSnapshot) {
            for (const [key, value] of Object.entries(baseSnapshot.trees)) {
                fluidDataStores.set(key, value);
            }
        }

        let unreferencedDataStoreCount = 0;
        // Create a context for each of them
        for (const [key, value] of fluidDataStores) {
            let dataStoreContext: FluidDataStoreContext;

            // counting number of unreferenced data stores
            if (value.unreferenced) {
                unreferencedDataStoreCount++;
            }
            // If we have a detached container, then create local data store contexts.
            if (this.runtime.attachState !== AttachState.Detached) {
                dataStoreContext = new RemoteFluidDataStoreContext({
                    id: key,
                    snapshotTree: value,
                    getBaseGCDetails: async () => dataStoreBaseGCDetails(key),
                    runtime: this.runtime,
                    storage: this.runtime.storage,
                    scope: this.runtime.scope,
                    createSummarizerNodeFn: this.getCreateChildSummarizerNodeFn(
                        key,
                        { type: CreateSummarizerNodeSource.FromSummary },
                    ),
                });
            } else {
                if (typeof value !== "object") {
                    throw new LoggingError("Snapshot should be there to load from!!");
                }
                const snapshotTree = value;
                dataStoreContext = new LocalFluidDataStoreContext({
                    id: key,
                    pkg: undefined,
                    runtime: this.runtime,
                    storage: this.runtime.storage,
                    scope: this.runtime.scope,
                    createSummarizerNodeFn: this.getCreateChildSummarizerNodeFn(
                        key,
                        { type: CreateSummarizerNodeSource.FromSummary },
                    ),
                    makeLocallyVisibleFn: () => this.makeDataStoreLocallyVisible(key),
                    snapshotTree,
                    isRootDataStore: undefined,
                });
            }
            this.contexts.addBoundOrRemoted(dataStoreContext);
        }
        this.containerLoadStats = {
            containerLoadDataStoreCount: fluidDataStores.size,
            referencedDataStoreCount: fluidDataStores.size - unreferencedDataStoreCount,
        };
    }

    public get aliases(): ReadonlyMap<string, string> {
        return this.aliasMap;
    }

    public get pendingAliases(): Map<string, Promise<AliasResult>> {
        return this.pendingAliasMap;
    }

    public async waitIfPendingAlias(maybeAlias: string): Promise<AliasResult> {
        const pendingAliasPromise = this.pendingAliases.get(maybeAlias);
        return pendingAliasPromise === undefined ? "Success" : pendingAliasPromise;
    }

    public processAttachMessage(message: ISequencedDocumentMessage, local: boolean) {
        const attachMessage = message.contents as InboundAttachMessage;

        this.dataStoresSinceLastGC.push(attachMessage.id);

        // The local object has already been attached
        if (local) {
            assert(this.pendingAttach.has(attachMessage.id),
                0x15e /* "Local object does not have matching attach message id" */);
            this.contexts.get(attachMessage.id)?.emit("attached");
            this.pendingAttach.delete(attachMessage.id);
            return;
        }

        // If a non-local operation then go and create the object, otherwise mark it as officially attached.
        if (this.alreadyProcessed(attachMessage.id)) {
            // TODO: dataStoreId may require a different tag from PackageData #7488
            const error = new DataCorruptionError(
                // pre-0.58 error message: duplicateDataStoreCreatedWithExistingId
                "Duplicate DataStore created with existing id",
                {
                    ...extractSafePropertiesFromMessage(message),
                    dataStoreId: {
                        value: attachMessage.id,
                        tag: TelemetryDataTag.CodeArtifact,
                    },
                },
            );
            throw error;
        }

        const flatBlobs = new Map<string, ArrayBufferLike>();
        let snapshotTree: ISnapshotTree | undefined;
        if (attachMessage.snapshot) {
            snapshotTree = buildSnapshotTree(attachMessage.snapshot.entries, flatBlobs);
        }

        // Include the type of attach message which is the pkg of the store to be
        // used by RemoteFluidDataStoreContext in case it is not in the snapshot.
        const pkg = [attachMessage.type];
        const remoteFluidDataStoreContext = new RemoteFluidDataStoreContext({
            id: attachMessage.id,
            snapshotTree,
            // New data stores begin with empty GC details since GC hasn't run on them yet.
            getBaseGCDetails: async () => { return {}; },
            runtime: this.runtime,
            storage: new BlobCacheStorageService(this.runtime.storage, flatBlobs),
            scope: this.runtime.scope,
            createSummarizerNodeFn: this.getCreateChildSummarizerNodeFn(
                attachMessage.id,
                {
                    type: CreateSummarizerNodeSource.FromAttach,
                    sequenceNumber: message.sequenceNumber,
                    snapshot: attachMessage.snapshot ?? {
                        entries: [createAttributesBlob(
                            pkg,
                            true /* isRootDataStore */,
                        )],
                    },
                },
            ),
            pkg,
        });

        this.contexts.addBoundOrRemoted(remoteFluidDataStoreContext);
    }

    public processAliasMessage(
        message: ISequencedDocumentMessage,
        localOpMetadata: unknown,
        local: boolean,
    ): void {
        const aliasMessage = message.contents as IDataStoreAliasMessage;
        if (!isDataStoreAliasMessage(aliasMessage)) {
            throw new DataCorruptionError(
                "malformedDataStoreAliasMessage",
                {
                    ...extractSafePropertiesFromMessage(message),
                },
            );
        }

        const resolve = localOpMetadata as PendingAliasResolve;
        const aliasResult = this.processAliasMessageCore(aliasMessage);
        if (local) {
            resolve(aliasResult);
        }
    }

    public processAliasMessageCore(aliasMessage: IDataStoreAliasMessage): boolean {
        if (this.alreadyProcessed(aliasMessage.alias)) {
            return false;
        }

        const context = this.contexts.get(aliasMessage.internalId);
        if (context === undefined) {
            this.mc.logger.sendErrorEvent({
                eventName: "AliasFluidDataStoreNotFound",
                fluidDataStoreId: aliasMessage.internalId,
            });
            return false;
        }

        const handle = new FluidObjectHandle(
            context,
            aliasMessage.internalId,
            this.runtime.IFluidHandleContext,
        );
        this.runtime.addedGCOutboundReference(this.containerRuntimeHandle, handle);

        this.aliasMap.set(aliasMessage.alias, context.id);
        context.setInMemoryRoot();
        return true;
    }

    private alreadyProcessed(id: string): boolean {
        return this.aliasMap.get(id) !== undefined || this.contexts.get(id) !== undefined;
    }

    /**
     * Make the data stores locally visible in the container graph by moving the data store context from unbound to
     * bound list. This data store can now be reached from the root.
     * @param id - The id of the data store context to make visible.
     */
    private makeDataStoreLocallyVisible(id: string): void {
        const localContext = this.contexts.getUnbound(id);
        assert(!!localContext, 0x15f /* "Could not find unbound context to bind" */);

        /**
         * If the container is not detached, it is globally visible to all clients. This data store should also be
         * globally visible. Move it to attaching state and send an "attach" op for it.
         * If the container is detached, this data store will be part of the summary that makes the container attached.
         */
        if (this.runtime.attachState !== AttachState.Detached) {
            localContext.emit("attaching");
            const message = localContext.generateAttachMessage();

            this.pendingAttach.set(id, message);
            this.submitAttachFn(message);
            this.attachOpFiredForDataStore.add(id);
        }

        this.contexts.bind(id);
    }

    public createDetachedDataStoreCore(
        pkg: Readonly<string[]>,
        isRoot: boolean,
        id = uuid()): IFluidDataStoreContextDetached {
        assert(!id.includes("/"), 0x30c /* Id cannot contain slashes */);

        const context = new LocalDetachedFluidDataStoreContext({
            id,
            pkg,
            runtime: this.runtime,
            storage: this.runtime.storage,
            scope: this.runtime.scope,
            createSummarizerNodeFn: this.getCreateChildSummarizerNodeFn(
                id,
                { type: CreateSummarizerNodeSource.Local },
            ),
            makeLocallyVisibleFn: () => this.makeDataStoreLocallyVisible(id),
            snapshotTree: undefined,
            isRootDataStore: isRoot,
        });
        this.contexts.addUnbound(context);
        return context;
    }

    public _createFluidDataStoreContext(pkg: string[], id: string, props?: any) {
        assert(!id.includes("/"), 0x30d /* Id cannot contain slashes */);
        const context = new LocalFluidDataStoreContext({
            id,
            pkg,
            runtime: this.runtime,
            storage: this.runtime.storage,
            scope: this.runtime.scope,
            createSummarizerNodeFn: this.getCreateChildSummarizerNodeFn(
                id,
                { type: CreateSummarizerNodeSource.Local },
            ),
            makeLocallyVisibleFn: () => this.makeDataStoreLocallyVisible(id),
            snapshotTree: undefined,
            isRootDataStore: false,
            createProps: props,
        });
        this.contexts.addUnbound(context);
        return context;
    }

    public get disposed() { return this.disposeOnce.evaluated; }
    public readonly dispose = () => this.disposeOnce.value;

    public resubmitDataStoreOp(content: any, localOpMetadata: unknown) {
        const envelope = content as IEnvelope;
        const context = this.contexts.get(envelope.address);
        assert(!!context, 0x160 /* "There should be a store context for the op" */);
        context.reSubmit(envelope.contents, localOpMetadata);
    }

    public rollbackDataStoreOp(content: any, localOpMetadata: unknown) {
        const envelope = content as IEnvelope;
        const context = this.contexts.get(envelope.address);
        assert(!!context, 0x2e8 /* "There should be a store context for the op" */);
        context.rollback(envelope.contents, localOpMetadata);
    }

    public async applyStashedOp(content: any): Promise<unknown> {
        const envelope = content as IEnvelope;
        const context = this.contexts.get(envelope.address);
        assert(!!context, 0x161 /* "There should be a store context for the op" */);
        return context.applyStashedOp(envelope.contents);
    }

    public async applyStashedAttachOp(message: IAttachMessage) {
        this.pendingAttach.set(message.id, message);
        // eslint-disable-next-line @typescript-eslint/consistent-type-assertions
        this.processAttachMessage({ contents: message } as ISequencedDocumentMessage, false);
    }

    public processFluidDataStoreOp(message: ISequencedDocumentMessage, local: boolean, localMessageMetadata: unknown) {
        const envelope = message.contents as IEnvelope;
        const transformed = { ...message, contents: envelope.contents };
        const context = this.contexts.get(envelope.address);
        assert(!!context, 0x162 /* "There should be a store context for the op" */);
        context.process(transformed, local, localMessageMetadata);

        // Notify that a GC node for the data store changed. This is used to detect if a deleted data store is
        // being used.
        this.gcNodeUpdated(
            `/${envelope.address}`,
            message.timestamp,
            context.isLoaded ? context.packagePath : undefined,
        );
    }

    public async getDataStore(id: string, wait: boolean, viaHandle: boolean): Promise<FluidDataStoreContext> {
        const context = await this.contexts.getBoundOrRemoted(id, wait);
        const request = { url: id };
        if (context === undefined) {
            // The requested data store does not exits. Throw a 404 response exception.
            throw responseToException(create404Response(request), request);
        }

        if (context.tombstoned) {
            // The requested data store is removed by gc. Create a 404 gc response exception.
            const error = responseToException(createResponseError(404, "Datastore removed by gc", request), request);
            sendGCTombstoneEvent(
                this.mc,
                {
                    eventName: "GC_Tombstone_DataStore_Requested",
                    category: this.throwOnTombstoneLoad ? "error" : "generic",
                    isSummarizerClient: this.runtime.clientDetails.type === summarizerClientType,
                    viaHandle,  // Note: A consumer could easily spoof this header and confuse our telemetry
                },
                context.isLoaded ? context.packagePath : undefined,
                error,
            );
            // Always log an error when tombstoned data store is used. However, throw an error only if
            // throwOnTombstoneLoad is set.
            if (this.throwOnTombstoneLoad) {
                throw error;
            }
        }

        return context;
    }

    public processSignal(address: string, message: IInboundSignalMessage, local: boolean) {
        const context = this.contexts.get(address);
        if (!context) {
            // Attach message may not have been processed yet
            assert(!local, 0x163 /* "Missing datastore for local signal" */);
            this.mc.logger.sendTelemetryEvent({
                eventName: "SignalFluidDataStoreNotFound",
                fluidDataStoreId: {
                    value: address,
                    tag: TelemetryDataTag.CodeArtifact,
                },
            });
            return;
        }

        context.processSignal(message, local);
    }

    public setConnectionState(connected: boolean, clientId?: string) {
        for (const [fluidDataStore, context] of this.contexts) {
            try {
                context.setConnectionState(connected, clientId);
            } catch (error) {
                this.mc.logger.sendErrorEvent({
                    eventName: "SetConnectionStateError",
                    clientId,
                    fluidDataStore,
                }, error);
            }
        }
    }

    public setAttachState(attachState: AttachState.Attaching | AttachState.Attached): void {
        const eventName = attachState === AttachState.Attaching ? "attaching" : "attached";
        for (const [, context] of this.contexts) {
            // Fire only for bounded stores.
            if (!this.contexts.isNotBound(context.id)) {
                context.emit(eventName);
            }
        }
    }

    public get size(): number {
        return this.contexts.size;
    }

    public async summarize(
        fullTree: boolean,
        trackState: boolean,
        telemetryContext?: ITelemetryContext,
    ): Promise<ISummaryTreeWithStats> {
        const summaryBuilder = new SummaryTreeBuilder();

        // Iterate over each store and ask it to snapshot
        await Promise.all(Array.from(this.contexts)
            .filter(([_, context]) => {
                // Summarizer works only with clients with no local changes!
                assert(context.attachState !== AttachState.Attaching,
                    0x165 /* "Summarizer cannot work if client has local changes" */);
                return context.attachState === AttachState.Attached;
            }).map(async ([contextId, context]) => {
                const contextSummary = await context.summarize(fullTree, trackState, telemetryContext);
                summaryBuilder.addWithStats(contextId, contextSummary);
            }));

        return summaryBuilder.getSummaryTree();
    }

    public createSummary(telemetryContext?: ITelemetryContext): ISummaryTreeWithStats {
        const builder = new SummaryTreeBuilder();
        // Attaching graph of some stores can cause other stores to get bound too.
        // So keep taking summary until no new stores get bound.
        let notBoundContextsLength: number;
        do {
            const builderTree = builder.summary.tree;
            notBoundContextsLength = this.contexts.notBoundLength();
            // Iterate over each data store and ask it to snapshot
            Array.from(this.contexts)
                .filter(([key, _]) =>
                    // Take summary of bounded data stores only, make sure we haven't summarized them already
                    // and no attach op has been fired for that data store because for loader versions <= 0.24
                    // we set attach state as "attaching" before taking createNew summary.
                    !(this.contexts.isNotBound(key)
                        || builderTree[key]
                        || this.attachOpFiredForDataStore.has(key)),
                )
                .map(([key, value]) => {
                    let dataStoreSummary: ISummarizeResult;
                    if (value.isLoaded) {
                        const snapshot = value.generateAttachMessage().snapshot;
                        dataStoreSummary = convertToSummaryTree(snapshot, true);
                    } else {
                        // If this data store is not yet loaded, then there should be no changes in the snapshot from
                        // which it was created as it is detached container. So just use the previous snapshot.
                        assert(!!this.baseSnapshot,
                            0x166 /* "BaseSnapshot should be there as detached container loaded from snapshot" */);
                        dataStoreSummary = convertSnapshotTreeToSummaryTree(this.baseSnapshot.trees[key]);
                    }
                    builder.addWithStats(key, dataStoreSummary);
                });
        } while (notBoundContextsLength !== this.contexts.notBoundLength());

        return builder.getSummaryTree();
    }

    /**
     * Before GC runs, called by the garbage collector to update any pending GC state.
     * The garbage collector needs to know all outbound references that are added. Since root data stores are not
     * explicitly marked as referenced, notify GC of new root data stores that were added since the last GC run.
     */
    public async updateStateBeforeGC(): Promise<void> {
        for (const id of this.dataStoresSinceLastGC) {
            const context = this.contexts.get(id);
            assert(context !== undefined, 0x2b6 /* Missing data store context */);
            if (await context.isRoot()) {
                // A root data store is basically a reference from the container runtime to the data store.
                const handle = new FluidObjectHandle(context, id, this.runtime.IFluidHandleContext);
                this.runtime.addedGCOutboundReference(this.containerRuntimeHandle, handle);
            }
        }
        this.dataStoresSinceLastGC = [];
    }

    /**
     * Generates data used for garbage collection. It does the following:
     *
     * 1. Calls into each child data store context to get its GC data.
     *
     * 2. Prefixes the child context's id to the GC nodes in the child's GC data. This makes sure that the node can be
     * identified as belonging to the child.
     *
     * 3. Adds a GC node for this channel to the nodes received from the children. All these nodes together represent
     * the GC data of this channel.
     *
     * @param fullGC - true to bypass optimizations and force full generation of GC data.
     */
    public async getGCData(fullGC: boolean = false): Promise<IGarbageCollectionData> {
        const builder = new GCDataBuilder();
        // Iterate over each store and get their GC data.
        await Promise.all(Array.from(this.contexts)
            .filter(([_, context]) => {
                // Get GC data only for attached contexts. Detached contexts are not connected in the GC reference
                // graph so any references they might have won't be connected as well.
                return context.attachState === AttachState.Attached;
            }).map(async ([contextId, context]) => {
                const contextGCData = await context.getGCData(fullGC);
                // Prefix the child's id to the ids of its GC nodes so they can be identified as belonging to the child.
                // This also gradually builds the id of each node to be a path from the root.
                builder.prefixAndAddNodes(contextId, contextGCData.gcNodes);
            }));

        // Get the outbound routes and add a GC node for this channel.
        builder.addNode("/", await this.getOutboundRoutes());
        return builder.getGCData();
    }

    /**
     * After GC has run, called to notify this Container's data stores of routes that are used in it.
     * @param usedRoutes - The routes that are used in all data stores in this Container.
     */
    public updateUsedRoutes(usedRoutes: string[]) {
        // Get a map of data store ids to routes used in it.
        const usedDataStoreRoutes = unpackChildNodesUsedRoutes(usedRoutes);

        // Verify that the used routes are correct.
        for (const [id] of usedDataStoreRoutes) {
            assert(this.contexts.has(id), 0x167 /* "Used route does not belong to any known data store" */);
        }

        // Update the used routes in each data store. Used routes is empty for unused data stores.
        for (const [contextId, context] of this.contexts) {
            context.updateUsedRoutes(usedDataStoreRoutes.get(contextId) ?? []);
        }
    }

    /**
     * This is called to update objects whose routes are unused. The unused objects are deleted.
     * @param unusedRoutes - The routes that are unused in all data stores in this Container.
     */
    public updateUnusedRoutes(unusedRoutes: string[], safeRoutes: string[]): string[] {
        const deletedRoutes: string[] = [];
        const deletedDatastoreIds: Set<string> = new Set();
        const notDeletedRoutes = safeRoutes.filter((route) => !unusedRoutes.includes(route));
        const notDeletedDataStoreIds: Set<string> = new Set();
        for (const route of notDeletedRoutes) {
            const pathParts = route.split("/");
            if (pathParts.length < 2) {
                continue;
            }
            const dataStoreId = pathParts[1];
            // skip non datastore routes
            if (!this.contexts.has(dataStoreId)) {
                continue;
            }
            notDeletedDataStoreIds.add(dataStoreId);
        }

        const missingDeletedDataStoreIds: Set<string> = new Set();
        for (const route of unusedRoutes) {
            const pathParts = route.split("/");
            if (pathParts.length < 2) {
                continue;
            }
            const dataStoreId = pathParts[1];
            // skip non datastore routes
            if (!this.contexts.has(dataStoreId)) {
                continue;
            }
            assert(!notDeletedDataStoreIds.has(dataStoreId), "Not deleting all datastore and sub datastore routes!");

            // If a sub datastore is being deleted, its parent datastore should also be deleted
            if (pathParts.length > 2 && !deletedDatastoreIds.has(dataStoreId)) {
                missingDeletedDataStoreIds.add(dataStoreId);
            }

            // Push all deleted DataStore (/datastoreId) and DDS (/datastoreId/DDSId) routes to deleted routes
            deletedRoutes.push(route);

            // Mark datastores for deletion
            if (pathParts.length === 2) {
                deletedDatastoreIds.add(dataStoreId);
                missingDeletedDataStoreIds.delete(dataStoreId);
            }
        }

        assert(missingDeletedDataStoreIds.size === 0, "Deleting sub datastores without deleting their parent datastores!");

        // Actually delete the datastore
        for (const dataStoreId of deletedDatastoreIds) {
            // Delete the contexts of unused data stores.
            this.contexts.delete(dataStoreId);
            // Delete the summarizer node of the unused data stores.
            this.deleteChildSummarizerNodeFn(dataStoreId);
        }

        return deletedRoutes;
    }

    /**
     * This is called to update objects whose routes are tombstones. Tombstoned datastore contexts enable testing
     * scenarios with accessing deleted content without actually deleting content from summaries.
     * @param tombstonedRoutes - The routes that are tombstones in all data stores in this Container.
     */
    public updateTombstonedRoutes(tombstonedRoutes: string[]) {
        const tombstonedDataStoresSet: Set<string> = new Set();
        for (const route of tombstonedRoutes) {
            const pathParts = route.split("/");
            // Tombstone data store only if its route (/datastoreId) is directly in tombstoneRoutes.
            if (pathParts.length > 2) {
                continue;
            }
            const dataStoreId = pathParts[1];
<<<<<<< HEAD
            if(this.contexts.has(dataStoreId)) {
                tombstonedDataStoresSet.add(dataStoreId);
            }
=======
            assert(this.contexts.has(dataStoreId), 0x510 /* No data store with specified id */);
            tombstonedDataStoresSet.add(dataStoreId);
>>>>>>> 6d835f19
        }

        // Update the used routes in each data store. Used routes is empty for unused data stores.
        for (const [contextId, context] of this.contexts) {
            context.setTombstone(tombstonedDataStoresSet.has(contextId));
        }
    }

    /**
     * Returns the outbound routes of this channel. Only root data stores are considered referenced and their paths are
     * part of outbound routes.
     */
    private async getOutboundRoutes(): Promise<string[]> {
        const outboundRoutes: string[] = [];
        for (const [contextId, context] of this.contexts) {
            const isRootDataStore = await context.isRoot();
            if (isRootDataStore) {
                outboundRoutes.push(`/${contextId}`);
            }
        }
        return outboundRoutes;
    }

    /**
     * Called by GC to retrieve the package path of a data store node with the given path.
     */
    public async getDataStorePackagePath(nodePath: string): Promise<readonly string[] | undefined> {
        // If the node belongs to a data store, return its package path. For DDSes, we return the package path of the
        // data store that contains it.
        const context = this.contexts.get(nodePath.split("/")[1]);
        return (await context?.getInitialSnapshotDetails())?.pkg;
    }

    /**
     * Called by GC to determine if a node is for a data store or for an object within a data store (for e.g. DDS).
     * @returns the GC node type if the node belongs to a data store or object within data store, undefined otherwise.
     */
    public getGCNodeType(nodePath: string): GCNodeType | undefined {
        const pathParts = nodePath.split("/");
        if (!this.contexts.has(pathParts[1])) {
            return undefined;
        }

        // Data stores paths are of the format "/dataStoreId".
        // Sub data store paths are of the format "/dataStoreId/subPath/...".
        if (pathParts.length === 2) {
            return GCNodeType.DataStore;
        }
        return GCNodeType.SubDataStore;
    }
}

export function getSummaryForDatastores(
    snapshot: ISnapshotTree | undefined,
    metadata?: IContainerRuntimeMetadata,
): ISnapshotTree | undefined {
    if (!snapshot) {
        return undefined;
    }

    if (rootHasIsolatedChannels(metadata)) {
        const datastoresSnapshot = snapshot.trees[channelsTreeName];
        assert(!!datastoresSnapshot, 0x168 /* Expected tree in snapshot not found */);
        return datastoresSnapshot;
    } else {
        // back-compat: strip out all non-datastore paths before giving to DataStores object.
        const datastoresTrees: ISnapshotTree["trees"] = {};
        for (const [key, value] of Object.entries(snapshot.trees)) {
            if (!nonDataStorePaths.includes(key)) {
                datastoresTrees[key] = value;
            }
        }
        return {
            ...snapshot,
            trees: datastoresTrees,
        };
    }
}<|MERGE_RESOLUTION|>--- conflicted
+++ resolved
@@ -714,14 +714,9 @@
                 continue;
             }
             const dataStoreId = pathParts[1];
-<<<<<<< HEAD
             if(this.contexts.has(dataStoreId)) {
                 tombstonedDataStoresSet.add(dataStoreId);
             }
-=======
-            assert(this.contexts.has(dataStoreId), 0x510 /* No data store with specified id */);
-            tombstonedDataStoresSet.add(dataStoreId);
->>>>>>> 6d835f19
         }
 
         // Update the used routes in each data store. Used routes is empty for unused data stores.
