--- conflicted
+++ resolved
@@ -511,6 +511,7 @@
 					category: "error",
 					isSummarizerClient: this.runtime.clientDetails.type === summarizerClientType,
 					headers: JSON.stringify(requestHeaderData),
+					gcTombstoneEnforcementAllowed: this.runtime.gcTombstoneEnforcementAllowed,
 				},
 				undefined /** packagePath */,
 				error,
@@ -546,13 +547,9 @@
 				{
 					eventName: "GC_Tombstone_DataStore_Requested",
 					category: shouldFail ? "error" : "generic",
-<<<<<<< HEAD
 					isSummarizerClient: this.runtime.clientDetails.type === summarizerClientType,
 					headers: JSON.stringify(headerData),
-=======
-					headers: JSON.stringify(requestHeaderData),
 					gcTombstoneEnforcementAllowed: this.runtime.gcTombstoneEnforcementAllowed,
->>>>>>> 4a76a068
 				},
 				context.isLoaded ? context.packagePath : undefined,
 				error,
