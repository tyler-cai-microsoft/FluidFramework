--- conflicted
+++ resolved
@@ -311,64 +311,17 @@
 		// https://dev.azure.com/fluidframework/internal/_workitems/edit/779
 		await this.lockedSummaryAction(
 			() => {},
-			async () =>
-				this.refreshLatestSummaryAckCallback({
+			async () => {
+				const options: IRefreshSummaryAckOptions = {
 					proposalHandle: summaryOpHandle,
 					ackHandle: summaryAckHandle,
-<<<<<<< HEAD
-				});
-				await this.summarizingLock;
-			}
-
-			// Make sure we block any summarizer from being executed/enqueued while
-			// executing the refreshLatestSummaryAck.
-			// https://dev.azure.com/fluidframework/internal/_workitems/edit/779
-			await this.lockedSummaryAction(
-				() => {},
-				async () => {
-					const options: IRefreshSummaryAckOptions = {
-						proposalHandle: summaryOpHandle,
-						ackHandle: summaryAckHandle,
-						summaryRefSeq: refSequenceNumber,
-						summaryLogger,
-					};
-					await this.refreshLatestSummaryAckAndHandleError(options);
-				},
-				() => {},
-			);
-			refSequenceNumber++;
-		}
-		return refSequenceNumber;
-=======
 					summaryRefSeq: refSequenceNumber,
 					summaryLogger,
-				}).catch(async (error) => {
-					// If the error is 404, so maybe the fetched version no longer exists on server. We just
-					// ignore this error in that case, as that means we will have another summaryAck for the
-					// latest version with which we will refresh the state. However in case of single commit
-					// summary, we might me missing a summary ack, so in that case we are still fine as the
-					// code in `submitSummary` function in container runtime, will refresh the latest state
-					// by calling `prefetchLatestSummaryThenClose`. We will load the next summarizer from the
-					// updated state and be fine.
-					const isIgnoredError =
-						isFluidError(error) &&
-						error.errorType === DriverErrorTypes.fileNotFoundOrAccessDeniedError;
-
-					summaryLogger.sendTelemetryEvent(
-						{
-							eventName: isIgnoredError
-								? "HandleSummaryAckErrorIgnored"
-								: "HandleLastSummaryAckError",
-							referenceSequenceNumber: refSequenceNumber,
-							proposalHandle: summaryOpHandle,
-							ackHandle: summaryAckHandle,
-						},
-						error,
-					);
-				}),
+				};
+				await this.refreshLatestSummaryAckAndHandleError(options);
+			},
 			() => {},
 		);
->>>>>>> 04560e93
 	}
 
 	private readonly refreshLatestSummaryAckAndHandleError = async (
