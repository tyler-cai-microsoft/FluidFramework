/*!
 * Copyright (c) Microsoft Corporation and contributors. All rights reserved.
 * Licensed under the MIT License.
 */

import { strict as assert } from "assert";
import { SinonFakeTimers, useFakeTimers } from "sinon";
import { ITelemetryBaseEvent } from "@fluidframework/common-definitions";
import { ICriticalContainerError } from "@fluidframework/container-definitions";
import { concatGarbageCollectionStates } from "@fluidframework/garbage-collector";
import { ISnapshotTree, SummaryType } from "@fluidframework/protocol-definitions";
import {
	gcBlobPrefix,
	gcTreeKey,
	IGarbageCollectionData,
	IGarbageCollectionNodeData,
	IGarbageCollectionState,
	IGarbageCollectionDetailsBase,
	IGarbageCollectionSummaryDetailsLegacy,
	ISummarizeResult,
	gcDeletedBlobKey,
} from "@fluidframework/runtime-definitions";
import {
	MockLogger,
	sessionStorageConfigProvider,
	TelemetryDataTag,
	ConfigTypes,
} from "@fluidframework/telemetry-utils";
import { ReadAndParseBlob, RefreshSummaryResult } from "@fluidframework/runtime-utils";
import { Timer } from "@fluidframework/common-utils";
import {
	GarbageCollector,
	GCNodeType,
	IGarbageCollectionRuntime,
	IGarbageCollector,
	IGarbageCollectorCreateParams,
} from "../garbageCollection";
import {
	defaultSessionExpiryDurationMs,
	runSessionExpiryKey,
	oneDayMs,
	runGCKey,
	runSweepKey,
	defaultInactiveTimeoutMs,
	gcTestModeKey,
	disableSweepLogKey,
	currentGCVersion,
	stableGCVersion,
	gcVersionUpgradeToV2Key,
} from "../garbageCollectionConstants";

import {
	dataStoreAttributesBlobName,
	GCVersion,
	IContainerRuntimeMetadata,
	IGCMetadata,
} from "../summaryFormat";
import { IGCRuntimeOptions } from "../containerRuntime";
import { pkgVersion } from "../packageVersion";

/** @see - sweepReadyUsageDetectionSetting */
const SweepReadyUsageDetectionKey = "Fluid.GarbageCollection.Dogfood.SweepReadyUsageDetection";

type GcWithPrivates = IGarbageCollector & {
	readonly gcEnabled: boolean;
	readonly sweepEnabled: boolean;
	readonly shouldRunGC: boolean;
	readonly shouldRunSweep: boolean;
	readonly trackGCState: boolean;
	readonly testMode: boolean;
	readonly latestSummaryGCVersion: GCVersion;
	readonly sessionExpiryTimeoutMs: number | undefined;
	readonly inactiveTimeoutMs: number;
	readonly sweepTimeoutMs: number | undefined;
	readonly sessionExpiryTimer: Omit<Timer, "defaultTimeout"> & { defaultTimeout: number };
};

describe("Garbage Collection Tests", () => {
<<<<<<< HEAD
    const defaultSnapshotCacheExpiryMs = 5 * 24 * 60 * 60 * 1000;

    // Nodes in the reference graph.
    const nodes: string[] = [
        "/node1",
        "/node2",
        "/node3",
        "/node4",
    ];

    const mockLogger: MockLogger = new MockLogger();
    const testPkgPath = ["testPkg"];
    // The package data is tagged in the telemetry event.
    const eventPkg = { value: testPkgPath.join("/"), tag: TelemetryDataTag.CodeArtifact };

    const oldRawConfig = sessionStorageConfigProvider.value.getRawConfig;
    let injectedSettings: Record<string, ConfigTypes> = {};
    let clock: SinonFakeTimers;

    // The default GC data returned by `getGCData` on which GC is run. Update this to update the referenced graph.
    let defaultGCData: IGarbageCollectionData = { gcNodes: {} };

    // Returns a dummy snapshot tree to be built upon.
    const getDummySnapshotTree = (): ISnapshotTree => {
        return {
            blobs: {},
            trees: {},
        };
    };
    // eslint-disable-next-line @typescript-eslint/consistent-type-assertions
    const parseNothing: ReadAndParseBlob = async <T>() => { const x: T = {} as T; return x; };

    function createGarbageCollector(
        createParams: Partial<IGarbageCollectorCreateParams> = {},
        gcBlobsMap: Map<string, IGarbageCollectionState | IGarbageCollectionDetailsBase | string[]> = new Map(),
        closeFn: (error?: ICriticalContainerError) => void = () => {},
        isSummarizerClient: boolean = true,
    ) {
        const getNodeType = (nodePath: string) => {
            if (nodePath.split("/").length !== 2) {
                return GCNodeType.Other;
            }
            return GCNodeType.DataStore;
        };

        // The runtime to be passed to the garbage collector.
        const gcRuntime: IGarbageCollectionRuntime = {
            updateStateBeforeGC: async () => { },
            getGCData: async (fullGC?: boolean) => defaultGCData,
            updateUsedRoutes: (usedRoutes: string[]) => { return { totalNodeCount: 0, unusedNodeCount: 0 }; },
            updateUnusedRoutes: (unusedRoutes: string[]) => { },
            deleteUnusedNodes: (deletableRoutes: string[]): string[] => { return []; },
            updateTombstonedRoutes: (tombstoneRoutes: string[]) => { },
            getNodeType,
            getCurrentReferenceTimestampMs: () => Date.now(),
            closeFn,
        };

        return GarbageCollector.create({
            ...createParams,
            runtime: gcRuntime,
            gcOptions: createParams.gcOptions ?? {},
            baseSnapshot: createParams.baseSnapshot,
            baseLogger: mockLogger,
            existing: createParams.metadata !== undefined /* existing */,
            metadata: createParams.metadata,
            createContainerMetadata: {
                createContainerRuntimeVersion: pkgVersion,
                createContainerTimestamp: Date.now(),
            },
            isSummarizerClient,
            readAndParseBlob: async <T>(id: string) => gcBlobsMap.get(id) as T,
            getNodePackagePath: async (nodeId: string) => testPkgPath,
            getLastSummaryTimestampMs: () => Date.now(),
            activeConnection: () => true,
            getContainerDiagnosticId: () => "someDocId",
        });
    }
    let gc: GcWithPrivates | undefined;

    before(() => {
        clock = useFakeTimers();
        sessionStorageConfigProvider.value.getRawConfig = (name) => injectedSettings[name];
    });

    beforeEach(() => {
        gc = undefined;
    });

    afterEach(() => {
        clock.reset();
        mockLogger.clear();
        injectedSettings = {};
        defaultGCData = { gcNodes: {} };
        gc?.dispose();
    });

    after(() => {
        clock.restore();
        sessionStorageConfigProvider.value.getRawConfig = oldRawConfig;
    });

    describe("Configuration", () => {
        const testOverrideSweepTimeoutKey = "Fluid.GarbageCollection.TestOverride.SweepTimeoutMs";
        const testOverrideSessionExpiryMsKey = "Fluid.GarbageCollection.TestOverride.SessionExpiryMs";
        const createGcWithPrivateMembers = (gcMetadata?: IGCMetadata, gcOptions?: IGCRuntimeOptions): GcWithPrivates => {
            const metadata: IContainerRuntimeMetadata | undefined = gcMetadata && { summaryFormatVersion: 1, message: undefined, ...gcMetadata };
            return createGarbageCollector({ metadata, gcOptions }) as GcWithPrivates;
        };
        const customSessionExpiryDurationMs = defaultSessionExpiryDurationMs + 1;

        beforeEach(() => {
            injectedSettings["Fluid.GarbageCollection.TestOverride.InactiveTimeoutMs"] = 1; // To ensure it's less than sweep timeout
        });

        describe("Existing container", () => {
            it("No metadata", () => {
                gc = createGcWithPrivateMembers({});
                assert(!gc.gcEnabled, "gcEnabled incorrect");
                assert(!gc.sweepEnabled, "sweepEnabled incorrect");
                assert(gc.sessionExpiryTimeoutMs === undefined, "sessionExpiryTimeoutMs incorrect");
                assert(gc.sweepTimeoutMs === undefined, "sweepTimeoutMs incorrect");
                assert.equal(gc.latestSummaryGCVersion, 0, "latestSummaryGCVersion incorrect");
            });
            it("gcFeature 0", () => {
                gc = createGcWithPrivateMembers({ gcFeature: 0 });
                assert(!gc.gcEnabled, "gcEnabled incorrect");
                assert.equal(gc.latestSummaryGCVersion, 0, "latestSummaryGCVersion incorrect");
            });
            it("gcFeature 0, sweepEnabled true", () => {
                gc = createGcWithPrivateMembers({ gcFeature: 0, sweepEnabled: true });
                assert(!gc.gcEnabled, "gcEnabled incorrect");
                assert(gc.sweepEnabled, "sweepEnabled incorrect");
                assert.equal(gc.latestSummaryGCVersion, 0, "latestSummaryGCVersion incorrect");
            });
            it("gcFeature 1", () => {
                gc = createGcWithPrivateMembers({ gcFeature: 1 });
                assert(gc.gcEnabled, "gcEnabled incorrect");
                assert.equal(gc.latestSummaryGCVersion, 1, "latestSummaryGCVersion incorrect");
            });
            it("sweepEnabled false", () => {
                gc = createGcWithPrivateMembers({ sweepEnabled: false });
                assert(!gc.sweepEnabled, "sweepEnabled incorrect");
            });
            it("sessionExpiryTimeoutMs set (sweepTimeoutMs unset)", () => {
                gc = createGcWithPrivateMembers({ sessionExpiryTimeoutMs: customSessionExpiryDurationMs });
                assert.equal(gc.sessionExpiryTimeoutMs, customSessionExpiryDurationMs, "sessionExpiryTimeoutMs incorrect");
                assert.equal(gc.sweepTimeoutMs, customSessionExpiryDurationMs + 6 * oneDayMs, "sweepTimeoutMs incorrect");
            });
            it("sweepTimeoutMs set", () => {
                gc = createGcWithPrivateMembers({ sweepTimeoutMs: 123 });
                assert.equal(gc.sweepTimeoutMs, 123, "sweepTimeoutMs incorrect");
            });
            it("Metadata Roundtrip", () => {
                const inputMetadata: IGCMetadata = {
                    sweepEnabled: true,
                    gcFeature: 1,
                    sessionExpiryTimeoutMs: customSessionExpiryDurationMs,
                    sweepTimeoutMs: 123,
                };
                gc = createGcWithPrivateMembers(inputMetadata);
                const outputMetadata = gc.getMetadata();
                const expectedOutputMetadata: IGCMetadata = { ...inputMetadata, gcFeature: stableGCVersion };
                assert.deepEqual(outputMetadata, expectedOutputMetadata, "getMetadata returned different metadata than loaded from");
            });
            it("Metadata Roundtrip with GC version upgrade to v2 enabled", () => {
                injectedSettings[gcVersionUpgradeToV2Key] = true;
                const inputMetadata: IGCMetadata = {
                    sweepEnabled: true,
                    gcFeature: 1,
                    sessionExpiryTimeoutMs: customSessionExpiryDurationMs,
                    sweepTimeoutMs: 123,
                };
                gc = createGcWithPrivateMembers(inputMetadata);
                const outputMetadata = gc.getMetadata();
                const expectedOutputMetadata: IGCMetadata = { ...inputMetadata, gcFeature: currentGCVersion };
                assert.deepEqual(outputMetadata, expectedOutputMetadata, "getMetadata returned different metadata than loaded from");
            });
        });

        describe("New Container", () => {
            it("No options", () => {
                injectedSettings[runSessionExpiryKey] = true;
                gc = createGcWithPrivateMembers(undefined /* metadata */, {});
                assert(gc.gcEnabled, "gcEnabled incorrect");
                assert(!gc.sweepEnabled, "sweepEnabled incorrect");
                assert(gc.sessionExpiryTimeoutMs !== undefined, "sessionExpiryTimeoutMs incorrect");
                assert(gc.sweepTimeoutMs !== undefined, "sweepTimeoutMs incorrect");
                assert.equal(gc.latestSummaryGCVersion, stableGCVersion, "latestSummaryGCVersion incorrect");
            });
            it("gcAllowed true", () => {
                gc = createGcWithPrivateMembers(undefined /* metadata */, { gcAllowed: true });
                assert(gc.gcEnabled, "gcEnabled incorrect");
            });
            it("gcAllowed false", () => {
                gc = createGcWithPrivateMembers(undefined /* metadata */, { gcAllowed: false });
                assert(!gc.gcEnabled, "gcEnabled incorrect");
            });
            it("sweepAllowed true, gcAllowed false", () => {
                assert.throws(
                    () => { gc = createGcWithPrivateMembers(undefined /* metadata */, { gcAllowed: false, sweepAllowed: true }); },
                    (e) => e.errorType === "usageError",
                    "Should be unsupported");
            });
            it("sweepAllowed true, gcAllowed true", () => {
                injectedSettings[runSessionExpiryKey] = true;
                gc = createGcWithPrivateMembers(undefined /* metadata */, { gcAllowed: true, sweepAllowed: true });
                assert(gc.gcEnabled, "gcEnabled incorrect");
                assert(gc.sweepEnabled, "sweepEnabled incorrect");
                assert(gc.shouldRunSweep, "shouldRunSweep incorrect");
                assert(gc.sweepTimeoutMs !== undefined, "sweepTimeoutMs incorrect");
                assert(gc.sessionExpiryTimeoutMs !== undefined, "sessionExpiryTimeoutMs incorrect");
            });
            it("sweepAllowed true, gcAllowed true, sessionExpiry off", () => {
                injectedSettings[runSessionExpiryKey] = false;
                gc = createGcWithPrivateMembers(undefined /* metadata */, { gcAllowed: true, sweepAllowed: true });
                assert(gc.gcEnabled, "gcEnabled incorrect");
                assert(gc.sweepEnabled, "sweepEnabled incorrect");
                assert(gc.sessionExpiryTimeoutMs === undefined, "sessionExpiryTimeoutMs incorrect");
                assert(gc.sweepTimeoutMs === undefined, "sweepTimeoutMs incorrect");
            });
            it("sweepAllowed false, sessionExpiry on", () => {
                injectedSettings[runSessionExpiryKey] = true;
                gc = createGcWithPrivateMembers(undefined /* metadata */, { sweepAllowed: false });
                assert(!gc.sweepEnabled, "sweepEnabled incorrect");
                assert(gc.sessionExpiryTimeoutMs !== undefined, "sessionExpiryTimeoutMs incorrect");
                assert(gc.sweepTimeoutMs !== undefined, "sweepTimeoutMs incorrect");
            });
            it("sweepAllowed false, sessionExpiry off", () => {
                injectedSettings[runSessionExpiryKey] = false;
                gc = createGcWithPrivateMembers(undefined /* metadata */, { sweepAllowed: false });
                assert(!gc.sweepEnabled, "sweepEnabled incorrect");
                assert(gc.sessionExpiryTimeoutMs === undefined, "sessionExpiryTimeoutMs incorrect");
                assert(gc.sweepTimeoutMs === undefined, "sweepTimeoutMs incorrect");
            });
            it("TestOverride.SweepTimeout set, sweepAllowed false, sessionExpiry on", () => {
                injectedSettings[testOverrideSweepTimeoutKey] = 123;
                injectedSettings[runSessionExpiryKey] = true;
                gc = createGcWithPrivateMembers(undefined /* metadata */, { sweepAllowed: false });
                assert(!gc.sweepEnabled, "sweepEnabled incorrect");
                assert(gc.sessionExpiryTimeoutMs === defaultSessionExpiryDurationMs, "sessionExpiryTimeoutMs incorrect");
                assert(gc.sweepTimeoutMs === 123, "sweepTimeoutMs incorrect");
            });
            it("TestOverride.SweepTimeout set, sweepAllowed false, sessionExpiry off", () => {
                injectedSettings[testOverrideSweepTimeoutKey] = 123;
                injectedSettings[runSessionExpiryKey] = false;
                gc = createGcWithPrivateMembers(undefined /* metadata */, { sweepAllowed: false });
                assert(!gc.sweepEnabled, "sweepEnabled incorrect");
                assert(gc.sessionExpiryTimeoutMs === undefined, "sessionExpiryTimeoutMs incorrect");
                assert(gc.sweepTimeoutMs === 123, "sweepTimeoutMs incorrect");
            });
            it("Metadata Roundtrip", () => {
                injectedSettings[runSessionExpiryKey] = true;
                const expectedMetadata: IGCMetadata = {
                    sweepEnabled: true,
                    gcFeature: 1,
                    sessionExpiryTimeoutMs: defaultSessionExpiryDurationMs,
                    sweepTimeoutMs: defaultSessionExpiryDurationMs + 6 * oneDayMs,
                };
                gc = createGcWithPrivateMembers(undefined /* metadata */, { sweepAllowed: true });
                const outputMetadata = gc.getMetadata();
                assert.deepEqual(outputMetadata, expectedMetadata, "getMetadata returned different metadata than expected");
            });
            it("Metadata Roundtrip with GC version upgrade to v2 enabled", () => {
                injectedSettings[runSessionExpiryKey] = true;
                injectedSettings[gcVersionUpgradeToV2Key] = true;
                const expectedMetadata: IGCMetadata = {
                    sweepEnabled: true,
                    gcFeature: currentGCVersion,
                    sessionExpiryTimeoutMs: defaultSessionExpiryDurationMs,
                    sweepTimeoutMs: defaultSessionExpiryDurationMs + 6 * oneDayMs,
                };
                gc = createGcWithPrivateMembers(undefined /* metadata */, { sweepAllowed: true });
                const outputMetadata = gc.getMetadata();
                assert.deepEqual(outputMetadata, expectedMetadata, "getMetadata returned different metadata than expected");
            });
        });

        describe("Session Expiry and Sweep Timeout", () => {
            beforeEach(() => {
                injectedSettings[runSessionExpiryKey] = true;
                injectedSettings["Fluid.GarbageCollection.TestOverride.InactiveTimeoutMs"] = 1; // To ensure it's less than sweep timeout
            });

            // Config sources for Session Expiry:
            // 1. defaultSessionExpiryDurationMs in code
            // 2. IGCRuntimeOptions.sessionExpiryTimeoutMs
            // 3. IGCMetadata.sessionExpiryTimeoutMs
            // 4. "Fluid.GarbageCollection.TestOverride.SessionExpiryMs" setting
            // 5. boolean setting: runSessionExpiryKey
            // Config sources for Sweep Timeout:
            // 1. IGCMetadata.sweepTimeoutMs
            // 2. Computed from Session Expiry, fixed upper bound for Snapshot Expiry and a fixed buffer (on create, or to backfill existing)
            // 3. "Fluid.GarbageCollection.TestOverride.SweepTimeoutMs" setting (only applicable on create)

            it("defaultSessionExpiryDurationMs", () => {
                gc = createGcWithPrivateMembers();
                assert.equal(gc.sessionExpiryTimeoutMs, defaultSessionExpiryDurationMs, "sessionExpiryTimeoutMs incorrect");
                assert.equal(gc.sessionExpiryTimer.defaultTimeout, defaultSessionExpiryDurationMs, "sessionExpiryTimer incorrect");
                assert.equal(gc.sweepTimeoutMs, defaultSessionExpiryDurationMs + 6 * oneDayMs, "sweepTimeoutMs incorrect");
            });
            it("defaultSessionExpiryDurationMs, TestOverride.SweepTimeout set", () => {
                injectedSettings[testOverrideSweepTimeoutKey] = 7890;
                gc = createGcWithPrivateMembers();
                assert.equal(gc.sessionExpiryTimeoutMs, defaultSessionExpiryDurationMs, "sessionExpiryTimeoutMs incorrect");
                assert.equal(gc.sessionExpiryTimer.defaultTimeout, defaultSessionExpiryDurationMs, "sessionExpiryTimer incorrect");
                assert.equal(gc.sweepTimeoutMs, 7890, "sweepTimeoutMs incorrect");
            });
            it("IGCRuntimeOptions.sessionExpiryTimeoutMs", () => {
                gc = createGcWithPrivateMembers(undefined /* metadata */, { sessionExpiryTimeoutMs: 123 });
                assert.equal(gc.sessionExpiryTimeoutMs, 123, "sessionExpiryTimeoutMs incorrect");
                assert.equal(gc.sessionExpiryTimer.defaultTimeout, 123, "sessionExpiryTimer incorrect");
                assert.equal(gc.sweepTimeoutMs, 123 + 6 * oneDayMs, "sweepTimeoutMs incorrect");
            });
            it("IGCMetadata.sessionExpiryTimeoutMs, backfill sweepTimeoutMs", () => {
                injectedSettings[testOverrideSweepTimeoutKey] = 1337; // Should be ignored
                gc = createGcWithPrivateMembers({ sessionExpiryTimeoutMs: 456 } /* metadata */);
                assert.equal(gc.sessionExpiryTimeoutMs, 456, "sessionExpiryTimeoutMs incorrect");
                assert.equal(gc.sessionExpiryTimer.defaultTimeout, 456, "sessionExpiryTimer incorrect");
                assert.equal(gc.sweepTimeoutMs, 456 + 6 * oneDayMs, "sweepTimeoutMs incorrect");
            });
            it("IGCMetadata.sessionExpiryTimeoutMs and IGCMetadata.sweepTimeoutMs", () => {
                injectedSettings[testOverrideSweepTimeoutKey] = 1337; // Should be ignored
                gc = createGcWithPrivateMembers({ sessionExpiryTimeoutMs: 456, sweepTimeoutMs: 789 } /* metadata */);
                assert.equal(gc.sessionExpiryTimeoutMs, 456, "sessionExpiryTimeoutMs incorrect");
                assert.equal(gc.sessionExpiryTimer.defaultTimeout, 456, "sessionExpiryTimer incorrect");
                assert.equal(gc.sweepTimeoutMs, 789, "sweepTimeoutMs incorrect");
            });
            it("IGCMetadata.sweepTimeoutMs only", () => {
                injectedSettings[testOverrideSweepTimeoutKey] = 1337; // Should be ignored
                // This could happen if you used TestOverride.SweepTimeoutMs but had SessionExpiry disabled, then loaded that container.
                gc = createGcWithPrivateMembers({ sweepTimeoutMs: 789 } /* metadata */);
                assert.equal(gc.sessionExpiryTimeoutMs, undefined, "sessionExpiryTimeoutMs incorrect");
                assert.equal(gc.sessionExpiryTimer, undefined, "sessionExpiryTimer incorrect");
                assert.equal(gc.sweepTimeoutMs, 789, "sweepTimeoutMs incorrect");
            });
            function testSessionExpiryMsOverride() {
                const expectedSweepTimeoutMs = defaultSessionExpiryDurationMs + 6 * oneDayMs;
                assert(!!gc, "PRECONDITION: gc must be set before calling this helper");
                assert.equal(gc.sessionExpiryTimeoutMs, defaultSessionExpiryDurationMs, "sessionExpiryTimeoutMs incorrect");
                assert.equal(gc.sessionExpiryTimer.defaultTimeout, 789, "sessionExpiry used for timer should be the override value");
                assert.equal(gc.sweepTimeoutMs, expectedSweepTimeoutMs, "sweepTimeoutMs incorrect");

                const expectedMetadata: IGCMetadata = {
                    sweepEnabled: false,
                    gcFeature: 1,
                    sessionExpiryTimeoutMs: defaultSessionExpiryDurationMs,
                    sweepTimeoutMs: expectedSweepTimeoutMs,
                };
                const outputMetadata = gc.getMetadata();
                assert.deepEqual(outputMetadata, expectedMetadata, "getMetadata returned different metadata than expected");
            }
            it("TestOverride.SessionExpiryMs setting applied to timeout but not written to file - New Container", () => {
                injectedSettings[testOverrideSessionExpiryMsKey] = 789;
                gc = createGcWithPrivateMembers();
                testSessionExpiryMsOverride();
            });
            it("TestOverride.SessionExpiryMs setting applied to timeout but not written to file - Existing Container", () => {
                injectedSettings[testOverrideSessionExpiryMsKey] = 789;
                gc = createGcWithPrivateMembers({ sessionExpiryTimeoutMs: defaultSessionExpiryDurationMs, gcFeature: 1 } /* metadata */);
                testSessionExpiryMsOverride();
            });
            it("RunSessionExpiry setting turned off", () => {
                injectedSettings[runSessionExpiryKey] = false;
                injectedSettings[testOverrideSessionExpiryMsKey] = 1234; // This override should be ignored
                gc = createGcWithPrivateMembers();
                assert.equal(gc.sessionExpiryTimeoutMs, undefined, "sessionExpiryTimeoutMs should be undefined if runSessionExpiryKey setting is false");
                assert.equal(gc.sessionExpiryTimer, undefined, "sessionExpiryTimer should be undefined if it's disabled");
                assert.equal(gc.sweepTimeoutMs, undefined, "sweepTimeoutMs incorrect");
            });
            it("RunSessionExpiry setting turned off, TestOverride.SweepTimeout set", () => {
                injectedSettings[runSessionExpiryKey] = false;
                injectedSettings[testOverrideSweepTimeoutKey] = 7890;
                injectedSettings[testOverrideSessionExpiryMsKey] = 1234; // This override should be ignored
                gc = createGcWithPrivateMembers();
                assert.equal(gc.sessionExpiryTimeoutMs, undefined, "sessionExpiryTimeoutMs should be undefined if runSessionExpiryKey setting is false");
                assert.equal(gc.sessionExpiryTimer, undefined, "sessionExpiryTimer should be undefined if it's disabled");
                assert.equal(gc.sweepTimeoutMs, 7890, "sweepTimeoutMs incorrect");
            });
        });

        describe("Session Behavior (e.g. 'shouldRun' fields)", () => {
            beforeEach(() => {
                injectedSettings["Fluid.GarbageCollection.TestOverride.InactiveTimeoutMs"] = 1; // To ensure it's less than sweep timeout
            });

            describe("shouldRunGC", () => {
                const testCases: { gcEnabled: boolean; disableGC?: boolean; runGC?: boolean; expectedResult: boolean; }[] = [
                    { gcEnabled: false, disableGC: true, runGC: true, expectedResult: true },
                    { gcEnabled: true, disableGC: false, runGC: false, expectedResult: false },
                    { gcEnabled: true, disableGC: true, expectedResult: false },
                    { gcEnabled: true, disableGC: false, expectedResult: true },
                    { gcEnabled: true, expectedResult: true },
                    { gcEnabled: false, expectedResult: false },
                ];
                testCases.forEach((testCase) => {
                    it(`Test Case ${JSON.stringify(testCase)}`, () => {
                        injectedSettings[runGCKey] = testCase.runGC;
                        gc = createGcWithPrivateMembers(undefined /* metadata */, { gcAllowed: testCase.gcEnabled, disableGC: testCase.disableGC });
                        assert.equal(gc.gcEnabled, testCase.gcEnabled, "PRECONDITION: gcEnabled set incorrectly");
                        assert.equal(gc.shouldRunGC, testCase.expectedResult, "shouldRunGC not set as expected");
                    });
                });
            });
            describe("shouldRunSweep", () => {
                const testCases: { shouldRunGC: boolean; setSweepTimeout: boolean; sweepEnabled: boolean; runSweep?: boolean; expectedResult: boolean; }[] = [
                    { shouldRunGC: false, setSweepTimeout: true, sweepEnabled: true, runSweep: true, expectedResult: false },
                    { shouldRunGC: true, setSweepTimeout: false, sweepEnabled: true, runSweep: true, expectedResult: false },
                    { shouldRunGC: true, setSweepTimeout: true, sweepEnabled: true, runSweep: false, expectedResult: false },
                    { shouldRunGC: true, setSweepTimeout: true, sweepEnabled: false, runSweep: true, expectedResult: true },
                    { shouldRunGC: true, setSweepTimeout: true, sweepEnabled: true, expectedResult: true },
                    { shouldRunGC: true, setSweepTimeout: true, sweepEnabled: false, expectedResult: false },
                ];
                testCases.forEach((testCase) => {
                    it(`Test Case ${JSON.stringify(testCase)}`, () => {
                        injectedSettings[runGCKey] = testCase.shouldRunGC;
                        injectedSettings[runSweepKey] = testCase.runSweep;
                        injectedSettings[runSessionExpiryKey] = testCase.setSweepTimeout; // Sweep timeout is set iff sessionExpiry runs (under other default inputs)
                        gc = createGcWithPrivateMembers(undefined /* metadata */, { sweepAllowed: testCase.sweepEnabled });
                        assert.equal(gc.shouldRunGC, testCase.shouldRunGC, "PRECONDITION: shouldRunGC set incorrectly");
                        assert.equal(gc.sweepTimeoutMs !== undefined, testCase.setSweepTimeout, "PRECONDITION: sweep timeout set incorrectly");
                        assert.equal(gc.sweepEnabled, testCase.sweepEnabled, "PRECONDITION: sweepEnabled set incorrectly");
                        assert.equal(gc.shouldRunSweep, testCase.expectedResult, "shouldRunSweep not set as expected");
                    });
                });
            });
            describe("inactiveTimeoutMs", () => {
                beforeEach(() => {
                    // Remove setting added in outer describe block
                    injectedSettings["Fluid.GarbageCollection.TestOverride.InactiveTimeoutMs"] = undefined;
                });
                const testCases: { testOverride?: number; option?: number; expectedResult: number; }[] = [
                    { testOverride: 123, option: 456, expectedResult: 123 },
                    { option: 456, expectedResult: 456 },
                    { expectedResult: defaultInactiveTimeoutMs },
                ];
                testCases.forEach((testCase) => {
                    it(`Test Case ${JSON.stringify(testCase)}`, () => {
                        injectedSettings["Fluid.GarbageCollection.TestOverride.InactiveTimeoutMs"] = testCase.testOverride;
                        gc = createGcWithPrivateMembers(undefined /* metadata */, { inactiveTimeoutMs: testCase.option });
                        assert.equal(gc.inactiveTimeoutMs, testCase.expectedResult, "inactiveTimeoutMs not set as expected");
                    });
                });
                it("inactiveTimeout must not be greater than sweepTimeout", () => {
                    injectedSettings[runSessionExpiryKey] = true;
                    injectedSettings["Fluid.GarbageCollection.TestOverride.InactiveTimeoutMs"] = Number.MAX_VALUE;
                    assert.throws(
                        () => { gc = createGcWithPrivateMembers(); },
                        (e) => e.errorType === "usageError",
                        "inactiveTimeout must not be greater than sweepTimeout");
                });
            });
            describe("testMode", () => {
                const testCases: { setting?: boolean; option?: boolean; expectedResult: boolean; }[] = [
                    { setting: true, option: false, expectedResult: true },
                    { setting: false, option: true, expectedResult: false },
                    { option: true, expectedResult: true },
                    { expectedResult: false },
                ];
                testCases.forEach((testCase) => {
                    it(`Test Case ${JSON.stringify(testCase)}`, () => {
                        injectedSettings[gcTestModeKey] = testCase.setting;
                        gc = createGcWithPrivateMembers(undefined /* metadata */, { runGCInTestMode: testCase.option });
                        assert.equal(gc.testMode, testCase.expectedResult, "testMode not set as expected");
                    });
                });
            });
        });
    });

    it("Session expiry closes container", () => {
        injectedSettings[runSessionExpiryKey] = "true";

        let closeCalled = false;
        function closeCalledAfterExactTicks(ticks: number) {
            clock.tick(ticks - 1);
            if (closeCalled) {
                return false;
            }
            clock.tick(1);
            return closeCalled;
        }

        gc = createGarbageCollector({ }, undefined /* gcBlobsMap */, () => { closeCalled = true; }) as GcWithPrivates;
        assert(closeCalledAfterExactTicks(defaultSessionExpiryDurationMs), "Close should have been called at exactly defaultSessionExpiryDurationMs");
    });

    describe("errors when unreferenced objects are used after they are inactive / deleted", () => {
        // Mock node loaded and changed activity for all the nodes in the graph.
         async function updateAllNodesAndRunGC(garbageCollector: IGarbageCollector) {
            nodes.forEach((nodeId) => {
                garbageCollector.nodeUpdated(nodeId, "Changed", Date.now(), testPkgPath);
                garbageCollector.nodeUpdated(nodeId, "Loaded", Date.now(), testPkgPath);
            });
            await garbageCollector.collectGarbage({});
        }

        beforeEach(async () => {
            // Set up the reference graph such that all nodes are referenced. Add in a couple of cycles in the graph.
            // Here's a diagram showing the references:
            // 0 - 1 - 2 - 3
            // |  /       /
            // |-/-------/
            defaultGCData.gcNodes["/"] = [nodes[0]];
            defaultGCData.gcNodes[nodes[0]] = [nodes[1]];
            defaultGCData.gcNodes[nodes[1]] = [nodes[0], nodes[2]];
            defaultGCData.gcNodes[nodes[2]] = [nodes[3]];
            defaultGCData.gcNodes[nodes[3]] = [nodes[0]];
        });

        const summarizerContainerTests = (
            timeout: number,
            revivedEventName: string,
            changedEventName: string,
            loadedEventName: string,
            expectDeleteLogs?: boolean,
        ) => {
            const deleteEventName = "GarbageCollector:GCObjectDeleted";
            // Validates that no unexpected event has been fired.
            function validateNoUnexpectedEvents() {
                mockLogger.assertMatchNone([
                        { eventName: revivedEventName },
                        { eventName: changedEventName },
                        { eventName: loadedEventName },
                        { eventName: deleteEventName },
                    ],
                    "unexpected events logged",
                );
            }

            const createGCOverride = (
                baseSnapshot?: ISnapshotTree,
                gcBlobsMap?: Map<string, IGarbageCollectionState | IGarbageCollectionDetailsBase>,
            ) => {
                return createGarbageCollector({ baseSnapshot }, gcBlobsMap);
            };

            it("doesn't generate events for referenced nodes", async () => {
                const garbageCollector = createGCOverride();

                // Run garbage collection on the default GC data where everything is referenced.
                await garbageCollector.collectGarbage({});

                // Advance the clock just before the timeout and validate no events are generated.
                clock.tick(timeout - 1);
                await updateAllNodesAndRunGC(garbageCollector);
                validateNoUnexpectedEvents();

                // Advance the clock to expire the timeout.
                clock.tick(1);

                // Update all nodes again. Validate that no unexpected events are generated since everything is referenced.
                await updateAllNodesAndRunGC(garbageCollector);
                validateNoUnexpectedEvents();
            });

            it("generates events for nodes that are used after time out", async () => {
                const garbageCollector = createGCOverride();

                // Remove node 2's reference from node 1. This should make node 2 and node 3 unreferenced.
                defaultGCData.gcNodes[nodes[1]] = [];

                await garbageCollector.collectGarbage({});

                // Advance the clock just before the timeout and validate no unexpected events are logged.
                clock.tick(timeout - 1);
                await updateAllNodesAndRunGC(garbageCollector);
                validateNoUnexpectedEvents();

                // Expire the timeout and validate that all events for node 2 and node 3 are logged.
                clock.tick(1);
                await updateAllNodesAndRunGC(garbageCollector);
                const expectedEvents: Omit<ITelemetryBaseEvent, "category">[] = [];

                if (expectDeleteLogs) {
                    expectedEvents.push(
                        { eventName: deleteEventName, timeout, id: nodes[2] },
                        { eventName: deleteEventName, timeout, id: nodes[3] },
                    );
                } else {
                    assert(!mockLogger.events.some((event) => event.eventName === deleteEventName), "Should not have any delete events logged");
                }
                expectedEvents.push(
                    { eventName: changedEventName, timeout, id: nodes[2], pkg: eventPkg, createContainerRuntimeVersion: pkgVersion },
                    { eventName: loadedEventName, timeout, id: nodes[2], pkg: eventPkg, createContainerRuntimeVersion: pkgVersion },
                    { eventName: changedEventName, timeout, id: nodes[3], pkg: eventPkg, createContainerRuntimeVersion: pkgVersion },
                    { eventName: loadedEventName, timeout, id: nodes[3], pkg: eventPkg, createContainerRuntimeVersion: pkgVersion },
                );
                mockLogger.assertMatch(expectedEvents, "all events not generated as expected");

                // Add reference from node 1 to node 3 and validate that we get a revived event.
                garbageCollector.addedOutboundReference(nodes[1], nodes[3]);
                await garbageCollector.collectGarbage({});
                mockLogger.assertMatch(
                    [{ eventName: revivedEventName, timeout, id: nodes[3], pkg: eventPkg, fromId: nodes[1] }],
                    "revived event not generated as expected",
                );
            });

            it("generates only revived event when an inactive node is changed and revived", async () => {
                const garbageCollector = createGCOverride();

                // Remove node 2's reference from node 1. This should make node 2 and node 3 unreferenced.
                defaultGCData.gcNodes[nodes[1]] = [];

                await garbageCollector.collectGarbage({});

                // Advance the clock just before the timeout and validate no unexpected events are logged.
                clock.tick(timeout - 1);
                await updateAllNodesAndRunGC(garbageCollector);
                validateNoUnexpectedEvents();

                // Expire the timeout and validate that only revived event is generated for node 2.
                clock.tick(1);
                garbageCollector.nodeUpdated(nodes[2], "Changed", Date.now(), testPkgPath);
                garbageCollector.nodeUpdated(nodes[2], "Loaded", Date.now(), testPkgPath);
                garbageCollector.addedOutboundReference(nodes[1], nodes[2]);
                await garbageCollector.collectGarbage({});

                for (const event of mockLogger.events) {
                    assert.notStrictEqual(event.eventName, changedEventName, "Unexpected changed event logged");
                    assert.notStrictEqual(event.eventName, loadedEventName, "Unexpected loaded event logged");
                }
                mockLogger.assertMatch(
                    [{ eventName: revivedEventName, timeout, id: nodes[2], pkg: eventPkg, fromId: nodes[1] }],
                    "revived event not logged as expected",
                );
            });

            it("generates events once per node", async () => {
                const garbageCollector = createGCOverride();

                // Remove node 3's reference from node 2.
                defaultGCData.gcNodes[nodes[2]] = [];

                await garbageCollector.collectGarbage({});

                // Advance the clock just before the timeout and validate no unexpected events are logged.
                clock.tick(timeout - 1);
                await updateAllNodesAndRunGC(garbageCollector);
                validateNoUnexpectedEvents();

                // Expire the timeout and validate that all events for node 2 and node 3 are logged.
                clock.tick(1);
                await updateAllNodesAndRunGC(garbageCollector);
                const expectedEvents: Omit<ITelemetryBaseEvent, "category">[] = [];
                if (expectDeleteLogs) {
                    expectedEvents.push({ eventName: deleteEventName, timeout, id: nodes[3] });
                } else {
                    assert(!mockLogger.events.some((event) => event.eventName === deleteEventName), "Should not have any delete events logged");
                }
                expectedEvents.push(
                    { eventName: changedEventName, timeout, id: nodes[3], pkg: eventPkg },
                    { eventName: loadedEventName, timeout, id: nodes[3], pkg: eventPkg },
                );
                mockLogger.assertMatch(expectedEvents, "all events not generated as expected");

                // Update all nodes again. There shouldn't be any more events since for each node the event is only once.
                await updateAllNodesAndRunGC(garbageCollector);
                validateNoUnexpectedEvents();
            });

            /**
             * Here, the base snapshot contains nodes that have timed out. The test validates that we generate errors
             * when these nodes are used.
             */
            it("generates events for nodes that time out on load", async () => {
                // Create GC state where node 3's unreferenced time was > timeout ms ago.
                // This means this node should time out as soon as its data is loaded.

                // Create a snapshot tree to be used as the GC snapshot tree.
                const gcSnapshotTree = getDummySnapshotTree();
                const gcBlobId = "root";
                // Add a GC blob with key that start with `gcBlobPrefix` to the GC snapshot tree. The blob Id for this
                // is generated by server in real scenarios but we use a static id here for testing.
                gcSnapshotTree.blobs[`${gcBlobPrefix}_${gcBlobId}`] = gcBlobId;

                // Create a base snapshot that contains the GC snapshot tree.
                const baseSnapshot = getDummySnapshotTree();
                baseSnapshot.trees[gcTreeKey] = gcSnapshotTree;

                // Create GC state with node 3 expired. This will be returned when the garbage collector asks
                // for the GC blob with `gcBlobId`.
                const gcState: IGarbageCollectionState = { gcNodes: {} };
                const node3Data: IGarbageCollectionNodeData = {
                    outboundRoutes: [],
                    unreferencedTimestampMs: Date.now() - (timeout + 100),
                };
                gcState.gcNodes[nodes[3]] = node3Data;

                const gcBlobMap: Map<string, IGarbageCollectionState> = new Map([[gcBlobId, gcState]]);
                const garbageCollector = createGCOverride(baseSnapshot, gcBlobMap);

                // Remove node 3's reference from node 2 so that it is still unreferenced.
                defaultGCData.gcNodes[nodes[2]] = [];

                // Run GC to trigger loading the GC details from the base summary. Will also generate Delete logs
                await garbageCollector.collectGarbage({});
                // Validate that the sweep ready event is logged when GC runs after load.
                if (expectDeleteLogs) {
                    mockLogger.assertMatch(
                        [{ eventName: deleteEventName, timeout, id: nodes[3] }],
                        "sweep ready event not generated as expected",
                    );
                } else {
                    mockLogger.assertMatchNone([{ eventName: deleteEventName }], "Should not have any delete events logged");
                }

                // Validate that all events are logged as expected.
                garbageCollector.nodeUpdated(nodes[3], "Changed", Date.now(), testPkgPath);
                garbageCollector.nodeUpdated(nodes[3], "Loaded", Date.now(), testPkgPath);
                await garbageCollector.collectGarbage({});
                mockLogger.assertMatch(
                    [
                        { eventName: changedEventName, timeout, id: nodes[3], pkg: eventPkg },
                        { eventName: loadedEventName, timeout, id: nodes[3], pkg: eventPkg },
                    ],
                    "all events not generated as expected",
                );

                // Add reference from node 2 to node 3 and validate that revived event is logged.
                garbageCollector.addedOutboundReference(nodes[2], nodes[3]);
                await garbageCollector.collectGarbage({});
                mockLogger.assertMatch(
                    [{ eventName: revivedEventName, timeout, id: nodes[3], pkg: eventPkg, fromId: nodes[2] }],
                    "revived event not generated as expected",
                );
            });

            /**
             * Here, the base snapshot contains nodes that have timed out and the GC blob in snapshot is in old format. The
             * test validates that we generate errors when these nodes are used.
             */
            it("generates events for nodes that time out on load - old snapshot format", async () => {
                // Create GC details for node 3's GC blob whose unreferenced time was > timeout ms ago.
                // This means this node should time out as soon as its data is loaded.
                const node3GCDetails: IGarbageCollectionSummaryDetailsLegacy = {
                    gcData: { gcNodes: { "/": [] } },
                    unrefTimestamp: Date.now() - (timeout + 100),
                };
                const node3Snapshot = getDummySnapshotTree();
                const gcBlobId = "node3GCDetails";
                const attributesBlobId = "attributesBlob";
                node3Snapshot.blobs[gcTreeKey] = gcBlobId;
                node3Snapshot.blobs[dataStoreAttributesBlobName] = attributesBlobId;

                // Create a base snapshot that contains snapshot tree of node 3.
                const baseSnapshot = getDummySnapshotTree();
                baseSnapshot.trees[nodes[3].slice(1)] = node3Snapshot;

                // Set up the getNodeGCDetails function to return the GC details for node 3 when asked by garbage collector.
                const gcBlobMap = new Map([
                    [gcBlobId, node3GCDetails],
                    [attributesBlobId, {}],
                ]);
                const garbageCollector = createGCOverride(baseSnapshot, gcBlobMap);

                // Remove node 3's reference from node 2 so that it is still unreferenced. The GC details from the base
                // summary is not loaded until the first time GC is run, so do that immediately.
                defaultGCData.gcNodes[nodes[2]] = [];
                await garbageCollector.collectGarbage({});

                // Validate that the sweep ready event is logged when GC runs after load.
                if (expectDeleteLogs) {
                    mockLogger.assertMatch(
                        [{ eventName: deleteEventName, timeout, id: nodes[3] }],
                        "sweep ready event not generated as expected",
                    );
                } else {
                    mockLogger.assertMatchNone([{ eventName: deleteEventName }], "Should not have any delete events logged");
                }

                // Validate that all events are logged as expected.
                garbageCollector.nodeUpdated(nodes[3], "Changed", Date.now(), testPkgPath);
                garbageCollector.nodeUpdated(nodes[3], "Loaded", Date.now(), testPkgPath);
                await garbageCollector.collectGarbage({});
                mockLogger.assertMatch(
                    [
                        { eventName: changedEventName, timeout, id: nodes[3], pkg: eventPkg },
                        { eventName: loadedEventName, timeout, id: nodes[3], pkg: eventPkg },
                    ],
                    "all events not generated as expected",
                );

                // Add reference from node 2 to node 3 and validate that revived event is logged.
                garbageCollector.addedOutboundReference(nodes[2], nodes[3]);
                await garbageCollector.collectGarbage({});
                mockLogger.assertMatch(
                    [{ eventName: revivedEventName, timeout, id: nodes[3], pkg: eventPkg, fromId: nodes[2] }],
                    "revived event not generated as expected",
                );
            });

            /**
             * Here, the base snapshot contains nodes that have timed out and the GC data in snapshot is present in multiple
             * blobs. The test validates that we generate errors when these nodes are used.
             */
            it(`generates events for nodes that time out on load - multi blob GC data`, async () => {
                const gcBlobMap: Map<string, IGarbageCollectionState> = new Map();
                const expiredTimestampMs = Date.now() - (timeout + 100);

                // Create three GC states to be added into separate GC blobs. Each GC state has a node whose unreferenced
                // time was > timeout ms ago. These three GC blobs are the added to the GC tree in summary.
                const blob1Id = "blob1";
                const blob1GCState: IGarbageCollectionState = { gcNodes: {} };
                blob1GCState.gcNodes[nodes[1]] = { outboundRoutes: [], unreferencedTimestampMs: expiredTimestampMs };
                gcBlobMap.set(blob1Id, blob1GCState);

                const blob2Id = "blob2";
                const blob2GCState: IGarbageCollectionState = { gcNodes: {} };
                blob2GCState.gcNodes[nodes[2]] = { outboundRoutes: [], unreferencedTimestampMs: expiredTimestampMs };
                gcBlobMap.set(blob2Id, blob2GCState);

                const blob3Id = "blob3";
                const blob3GCState: IGarbageCollectionState = { gcNodes: {} };
                blob3GCState.gcNodes[nodes[3]] = { outboundRoutes: [], unreferencedTimestampMs: expiredTimestampMs };
                gcBlobMap.set(blob3Id, blob3GCState);

                // Create a GC snapshot tree and add the above three GC blob ids to it.
                const gcSnapshotTree = getDummySnapshotTree();
                gcSnapshotTree.blobs[`${gcBlobPrefix}_${blob1Id}`] = blob1Id;
                gcSnapshotTree.blobs[`${gcBlobPrefix}_${blob2Id}`] = blob2Id;
                gcSnapshotTree.blobs[`${gcBlobPrefix}_${blob3Id}`] = blob3Id;

                // Create a base snapshot that contains the above GC snapshot tree.
                const baseSnapshot = getDummySnapshotTree();
                baseSnapshot.trees[gcTreeKey] = gcSnapshotTree;

                const garbageCollector = createGCOverride(baseSnapshot, gcBlobMap);

                // For the nodes in the GC snapshot blobs, remove their references from the default GC data.
                defaultGCData.gcNodes[nodes[0]] = [];
                defaultGCData.gcNodes[nodes[1]] = [];
                defaultGCData.gcNodes[nodes[2]] = [];

                await garbageCollector.collectGarbage({});
                 // Validate that the sweep ready event is logged when GC runs after load.
                 if (expectDeleteLogs) {
                    mockLogger.assertMatch(
                        [
                            { eventName: deleteEventName, timeout, id: nodes[1] },
                            { eventName: deleteEventName, timeout, id: nodes[2] },
                            { eventName: deleteEventName, timeout, id: nodes[3] },
                        ],
                        "sweep ready event not generated as expected",
                    );
                } else {
                    mockLogger.assertMatchNone([{ eventName: deleteEventName }], "Should not have any delete events logged");
                }

                // Validate that all events are logged as expected.
                garbageCollector.nodeUpdated(nodes[1], "Changed", Date.now(), testPkgPath);
                garbageCollector.nodeUpdated(nodes[2], "Changed", Date.now(), testPkgPath);
                garbageCollector.nodeUpdated(nodes[3], "Loaded", Date.now(), testPkgPath);
                await garbageCollector.collectGarbage({});
                mockLogger.assertMatch(
                    [
                        { eventName: changedEventName, timeout, id: nodes[1], pkg: eventPkg },
                        { eventName: changedEventName, timeout, id: nodes[2], pkg: eventPkg },
                        { eventName: loadedEventName, timeout, id: nodes[3], pkg: eventPkg },
                    ],
                    "all events not generated as expected",
                );
            });
        };

        describe("Inactive events (summarizer container)", () => {
            const inactiveTimeoutMs = 500;

            beforeEach(() => {
                injectedSettings["Fluid.GarbageCollection.TestOverride.InactiveTimeoutMs"] = inactiveTimeoutMs;
            });

            summarizerContainerTests(
                inactiveTimeoutMs,
                "GarbageCollector:InactiveObject_Revived",
                "GarbageCollector:InactiveObject_Changed",
                "GarbageCollector:InactiveObject_Loaded",
            );
        });

        describe("SweepReady events (summarizer container)", () => {
            const sweepTimeoutMs = defaultSessionExpiryDurationMs + defaultSnapshotCacheExpiryMs + oneDayMs;

            beforeEach(() => {
                injectedSettings[runSessionExpiryKey] = true;
            });

            summarizerContainerTests(
                sweepTimeoutMs,
                "GarbageCollector:SweepReadyObject_Revived",
                "GarbageCollector:SweepReadyObject_Changed",
                "GarbageCollector:SweepReadyObject_Loaded",
                true, // expectDeleteLogs
            );
        });

        describe("SweepReady events - Delete log disabled (summarizer container)", () => {
            const sweepTimeoutMs = defaultSessionExpiryDurationMs + defaultSnapshotCacheExpiryMs + oneDayMs;

            beforeEach(() => {
                injectedSettings[runSessionExpiryKey] = true;
                injectedSettings[disableSweepLogKey] = true;
            });

            summarizerContainerTests(
                sweepTimeoutMs,
                "GarbageCollector:SweepReadyObject_Revived",
                "GarbageCollector:SweepReadyObject_Changed",
                "GarbageCollector:SweepReadyObject_Loaded",
                false, // expectDeleteLogs
            );
        });

        describe("Interactive Client Behavior", () => {
            function updateAllNodes(garbageCollector) {
                nodes.forEach((nodeId) => {
                    garbageCollector.nodeUpdated(nodeId, "Changed", Date.now(), testPkgPath);
                    garbageCollector.nodeUpdated(nodeId, "Loaded", Date.now(), testPkgPath);
                });
            }

            async function interactiveClientTestCode(
                timeout: number,
                loadedEventName: string,
                sweepReadyUsageErrorExpected: boolean,
            ) {
                let lastCloseErrorType: string = "N/A";

                // Create GC state where node 3's unreferenced time was > timeout ms ago.
                // This is important since we shouldn't run GC on the interactive container,
                // but rather load from a snapshot in which SweepReady state is already reached.

                // Create a snapshot tree to be used as the GC snapshot tree.
                const gcSnapshotTree = getDummySnapshotTree();
                const gcBlobId = "root";
                // Add a GC blob with key that start with `gcBlobPrefix` to the GC snapshot tree. The blob Id for this
                // is generated by server in real scenarios but we use a static id here for testing.
                gcSnapshotTree.blobs[`${gcBlobPrefix}_${gcBlobId}`] = gcBlobId;

                // Create a base snapshot that contains the GC snapshot tree.
                const baseSnapshot = getDummySnapshotTree();
                baseSnapshot.trees[gcTreeKey] = gcSnapshotTree;

                // Create GC state with node 3 expired. This will be returned when the garbage collector asks
                // for the GC blob with `gcBlobId`.
                const gcState: IGarbageCollectionState = { gcNodes: {} };
                const unrefTime = Date.now() - (timeout + 100);
                const node3Data: IGarbageCollectionNodeData = {
                    outboundRoutes: [],
                    unreferencedTimestampMs: unrefTime,
                };
                gcState.gcNodes[nodes[3]] = node3Data;

                const gcBlobMap: Map<string, IGarbageCollectionState> = new Map([[gcBlobId, gcState]]);
                const garbageCollector = createGarbageCollector(
                    { baseSnapshot },
                    gcBlobMap,
                    (error) => { lastCloseErrorType = error?.errorType ?? "NONE"; },
                    false /* isSummarizerClient */,
                );

                // Trigger loading GC state from base snapshot - but don't call GC since that's not what happens in real flow
                await (garbageCollector as any).initializeGCStateFromBaseSnapshotP;

                // Update nodes and validate that all events for node 3 are logged.
                updateAllNodes(garbageCollector);
                assert(!mockLogger.events.some((event) => event.eventName !== loadedEventName && event.unrefTime === unrefTime), "shouldn't see any unreference events besides Loaded");
                mockLogger.assertMatch([{ eventName: loadedEventName, timeout, id: nodes[3], pkg: eventPkg, unrefTime }], "all events not generated as expected");

                const expectedErrorType = sweepReadyUsageErrorExpected ? "unreferencedObjectUsedAfterGarbageCollected" : "N/A";
                assert.equal(lastCloseErrorType, expectedErrorType, "Incorrect lastCloseReason after using unreferenced nodes");
            }

            beforeEach(() => {
                injectedSettings[runSessionExpiryKey] = true;
            });

            it("Inactive object used - generates events but does not close container (SweepReadyUsageDetection enabled)", async () => {
                const inactiveTimeoutMs = 400;
                injectedSettings["Fluid.GarbageCollection.TestOverride.InactiveTimeoutMs"] = inactiveTimeoutMs;
                injectedSettings[SweepReadyUsageDetectionKey] = "interactiveClient";

                await interactiveClientTestCode(
                    inactiveTimeoutMs,
                    "GarbageCollector:InactiveObject_Loaded",
                    false,
                );
            });

            it("SweepReady object used - generates events and closes container (SweepReadyUsageDetection enabled)", async () => {
                const sweepTimeoutMs = defaultSessionExpiryDurationMs + defaultSnapshotCacheExpiryMs + oneDayMs;
                injectedSettings[SweepReadyUsageDetectionKey] = "interactiveClient";

                await interactiveClientTestCode(
                    sweepTimeoutMs,
                    "GarbageCollector:SweepReadyObject_Loaded",
                    true,
                );
            });

            it("SweepReady object used - generates events but does not close container (SweepReadyUsageDetection disabled)", async () => {
                const sweepTimeoutMs = defaultSessionExpiryDurationMs + defaultSnapshotCacheExpiryMs + oneDayMs;
                injectedSettings[SweepReadyUsageDetectionKey] = "something else";

                await interactiveClientTestCode(
                    sweepTimeoutMs,
                    "GarbageCollector:SweepReadyObject_Loaded",
                    false,
                );
            });
        });

        it("generates both inactive and sweep ready events when nodes are used after time out", async () => {
            const inactiveTimeoutMs = 500;
            const sweepTimeoutMs = defaultSessionExpiryDurationMs + defaultSnapshotCacheExpiryMs + oneDayMs;
            injectedSettings[runSessionExpiryKey] = "true";
            injectedSettings["Fluid.GarbageCollection.TestOverride.InactiveTimeoutMs"] = inactiveTimeoutMs;

            const garbageCollector = createGarbageCollector({});

            // Remove node 2's reference from node 1. This should make node 2 and node 3 unreferenced.
            defaultGCData.gcNodes[nodes[1]] = [];
            await garbageCollector.collectGarbage({});

            // Advance the clock to trigger inactive timeout and validate that we get inactive events.
            clock.tick(inactiveTimeoutMs + 1);
            await updateAllNodesAndRunGC(garbageCollector);
            mockLogger.assertMatch(
                [
                    { eventName: "GarbageCollector:InactiveObject_Changed", timeout: inactiveTimeoutMs, id: nodes[2] },
                    { eventName: "GarbageCollector:InactiveObject_Loaded", timeout: inactiveTimeoutMs, id: nodes[2] },
                    { eventName: "GarbageCollector:InactiveObject_Changed", timeout: inactiveTimeoutMs, id: nodes[3] },
                    { eventName: "GarbageCollector:InactiveObject_Loaded", timeout: inactiveTimeoutMs, id: nodes[3] },
                ],
                "inactive events not generated as expected",
            );

            // Advance the clock to trigger sweep timeout and validate that we get sweep ready events.
            clock.tick(sweepTimeoutMs - inactiveTimeoutMs);
            await updateAllNodesAndRunGC(garbageCollector);
            mockLogger.assertMatch(
                [
                    { eventName: "GarbageCollector:SweepReadyObject_Changed", timeout: sweepTimeoutMs, id: nodes[2] },
                    { eventName: "GarbageCollector:SweepReadyObject_Loaded", timeout: sweepTimeoutMs, id: nodes[2] },
                    { eventName: "GarbageCollector:SweepReadyObject_Changed", timeout: sweepTimeoutMs, id: nodes[3] },
                    { eventName: "GarbageCollector:SweepReadyObject_Loaded", timeout: sweepTimeoutMs, id: nodes[3] },
                ],
                "sweep ready events not generated as expected",
            );
        });
    });

    describe("Deleted blobs in GC summary tree", () => {
        beforeEach(() => {
            injectedSettings["Fluid.GarbageCollection.TrackGCState"] = true;
        });

        it("correctly reads and write deleted blobs in summary", async () => {
            // Set up the GC reference graph to have something to work with.
            defaultGCData.gcNodes["/"] = [nodes[0]];

            // Create a snapshot tree to be used as the GC snapshot tree.
            const gcSnapshotTree = getDummySnapshotTree();
            // Add a blob to the tree for deleted nodes.
            const deletedNodesBlobId = "deletedNodes";
            gcSnapshotTree.blobs[gcDeletedBlobKey] = deletedNodesBlobId;
            const deletedNodeIds = [...nodes];
            // Add deleted nodes list the blobs map that will service read and parse blob calls from GC.
            const gcBlobsMap: Map<string, string[]> = new Map([[deletedNodesBlobId, deletedNodeIds]]);
            // Create a base snapshot that contains the GC snapshot tree.
            const baseSnapshot = getDummySnapshotTree();
            baseSnapshot.trees[gcTreeKey] = gcSnapshotTree;

            // Create and initialize garbage collector.
            const garbageCollector = createGarbageCollector({ baseSnapshot }, gcBlobsMap);
            await garbageCollector.initializeBaseState();

            // The nodes in deletedNodeIds should be marked as deleted.
            for (const nodeId of deletedNodeIds) {
                assert(garbageCollector.isNodeDeleted(nodeId) === true, `${nodeId} should be marked deleted`);
            }

            await garbageCollector.collectGarbage({});
            // Summarize with fullTree as true so that the deleted nodes are written as a blob and can be validated.
            const summaryTree = garbageCollector.summarize(true /* fullTree */, true /* trackState */);
            assert(summaryTree?.summary.type === SummaryType.Tree, "The summary should be a tree");

            // Get the deleted node ids from summary and validate that its the same as the one GC loaded from.
            const deletedNodesBlob = summaryTree.summary.tree[gcDeletedBlobKey];
            assert(deletedNodesBlob.type === SummaryType.Blob, "Deleted blob not present in summary");
            const deletedNodeIdsInSummary = JSON.parse(deletedNodesBlob.content as string) as string[];
            assert.deepStrictEqual(deletedNodeIdsInSummary, deletedNodeIds, "Unexpected deleted nodes in summary");
        });

        it("writes handle for deleted blobs when its unchanged", async () => {
            // Set up the GC reference graph to have something to work with.
            defaultGCData.gcNodes["/"] = [nodes[0]];

            // Create a snapshot tree to be used as the GC snapshot tree.
            const gcSnapshotTree = getDummySnapshotTree();
            // Add a blob to the tree for deleted nodes.
            const deletedNodesBlobId = "deletedNodes";
            gcSnapshotTree.blobs[gcDeletedBlobKey] = deletedNodesBlobId;
            const deletedNodeIds = [...nodes];
            // Add deleted nodes list the blobs map that will service read and parse blob calls from GC.
            const gcBlobsMap: Map<string, string[]> = new Map([[deletedNodesBlobId, deletedNodeIds]]);
            // Create a base snapshot that contains the GC snapshot tree.
            const baseSnapshot = getDummySnapshotTree();
            baseSnapshot.trees[gcTreeKey] = gcSnapshotTree;

            // Create and initialize garbage collector.
            const garbageCollector = createGarbageCollector({ baseSnapshot }, gcBlobsMap);
            await garbageCollector.initializeBaseState();

            // Run GC and summarize. The summary should contain the deleted nodes.
            await garbageCollector.collectGarbage({});
            const gcSummary = garbageCollector.summarize(false /* fullTree */, true /* trackState */);
            assert(gcSummary?.summary.type === SummaryType.Tree, "The summary should be a tree");

            // Get the deleted node ids from summary and validate that its the same as the one GC loaded from.
            const deletedNodesBlob = gcSummary.summary.tree[gcDeletedBlobKey];
            assert(deletedNodesBlob.type === SummaryType.Handle, "Deleted nodes state should be a handle");

            const refreshSummaryResult: RefreshSummaryResult = { latestSummaryUpdated: true, wasSummaryTracked: true};
            await garbageCollector.refreshLatestSummary(refreshSummaryResult, undefined, 0, parseNothing);

            // Run GC and summarize again. The whole GC summary should now be a summary handle.
            await garbageCollector.collectGarbage({});
            const gcSummary2 = garbageCollector.summarize(false /* fullTree */, true /* trackState */);
            assert(gcSummary2?.summary.type === SummaryType.Handle, "The summary should be a handle");
        });
    });

    describe("GC completed runs", () => {
        const gcEndEvent = "GarbageCollector:GarbageCollection_end";

        it("increments GC completed runs in logged events correctly", async () => {
            const garbageCollector = createGarbageCollector();

            await garbageCollector.collectGarbage({});
            mockLogger.assertMatch(
                [{ eventName: gcEndEvent, completedGCRuns: 0 }],
                "completedGCRuns should be 0 since this event was logged before first GC run completed",
            );

            await garbageCollector.collectGarbage({});
            mockLogger.assertMatch(
                [{ eventName: gcEndEvent, completedGCRuns: 1 }],
                "completedGCRuns should be 1 since this event was logged after first GC run completed",
            );

            await garbageCollector.collectGarbage({});
            mockLogger.assertMatch(
                [{ eventName: gcEndEvent, completedGCRuns: 2 }],
                "completedGCRuns should be 2 since this event was logged after second GC run completed",
            );

            // The GC run count should reset for new garbage collector.
            const garbageCollector2 = createGarbageCollector();
            await garbageCollector2.collectGarbage({});
            mockLogger.assertMatch(
                [{ eventName: gcEndEvent, completedGCRuns: 0 }],
                "completedGCRuns should be 0 since this event was logged before first GC run in new garbage collector",
            );
        });
    });

    /*
     * These tests validate scenarios where nodes that are referenced between summaries have their unreferenced
     * timestamp updated. These scenarios fall into the following categories:
     * 1. Nodes transition from unreferenced -> referenced -> unreferenced between 2 summaries - In these scenarios
     *    when GC runs, it should detect that the node was referenced and update its unreferenced timestamp.
     * 2. Unreferenced nodes are referenced from other unreferenced nodes - In this case, even though the node remains
     *    unreferenced, its unreferenced timestamp should be updated.
     *
     * In these tests, V = nodes and E = edges between nodes. Root nodes that are always referenced are marked as *.
     */
    describe("References between summaries", () => {
        let garbageCollector: IGarbageCollector;
        const nodeA = "/A";
        const nodeB = "/B";
        const nodeC = "/C";
        const nodeD = "/D";
        const nodeE = "/A/E";

        // Runs GC and returns the unreferenced timestamps of all nodes in the GC summary.
        async function getUnreferencedTimestamps() {
            // Advance the clock by 1 tick so that the unreferenced timestamp is updated in between runs.
            clock.tick(1);

            await garbageCollector.collectGarbage({});

            const summaryTree = garbageCollector.summarize(true, false)?.summary;
            assert(summaryTree !== undefined, "Nothing to summarize after running GC");
            assert(summaryTree.type === SummaryType.Tree, "Expecting a summary tree!");

            let rootGCState: IGarbageCollectionState = { gcNodes: {} };
            for (const key of Object.keys(summaryTree.tree)) {
                // Skip blobs that do not start with the GC prefix.
                if (!key.startsWith(gcBlobPrefix)) {
                    continue;
                }

                const gcBlob = summaryTree.tree[key];
                assert(gcBlob?.type === SummaryType.Blob, `GC blob not available`);
                const gcState = JSON.parse(gcBlob.content as string) as IGarbageCollectionState;
                // Merge the GC state of this blob into the root GC state.
                rootGCState = concatGarbageCollectionStates(rootGCState, gcState);
            }
            const nodeTimestamps: Map<string, number | undefined> = new Map();
            for (const [nodeId, nodeData] of Object.entries(rootGCState.gcNodes)) {
                nodeTimestamps.set(nodeId, nodeData.unreferencedTimestampMs);
            }
            return nodeTimestamps;
        }

        beforeEach(() => {
            defaultGCData.gcNodes = {};
            garbageCollector = createGarbageCollector();
        });

        describe("Nodes transitioning from unreferenced -> referenced -> unreferenced", () => {
            /**
             * Validates that we can detect references that were added and then removed.
             * 1. Summary 1 at t1. V = [A*, B]. E = []. B has unreferenced time t1.
             * 2. Reference from A to B added. E = [A -\> B].
             * 3. Reference from A to B removed. E = [].
             * 4. Summary 2 at t2. V = [A*, B]. E = []. B has unreferenced time t2.
             * Validates that the unreferenced time for B is t2 which is \> t1.
             */
            it(`Scenario 1 - Reference added and then removed`, async () => {
                // Initialize nodes A and B.
                defaultGCData.gcNodes["/"] = [nodeA];
                defaultGCData.gcNodes[nodeA] = [];
                defaultGCData.gcNodes[nodeB] = [];

                // 1. Run GC and generate summary 1. E = [].
                const timestamps1 = await getUnreferencedTimestamps();
                assert(timestamps1.get(nodeA) === undefined, "A should be referenced");

                const nodeBTime1 = timestamps1.get(nodeB);
                assert(nodeBTime1 !== undefined, "B should have unreferenced timestamp");

                // 2. Add reference from A to B. E = [A -\> B].
                garbageCollector.addedOutboundReference(nodeA, nodeB);
                defaultGCData.gcNodes[nodeA] = [nodeB];

                // 3. Remove reference from A to B. E = [].
                defaultGCData.gcNodes[nodeA] = [];

                // 4. Run GC and generate summary 2. E = [].
                const timestamps2 = await getUnreferencedTimestamps();
                assert(timestamps2.get(nodeA) === undefined, "A should be referenced");

                const nodeBTime2 = timestamps2.get(nodeB);

                assert(nodeBTime2 !== undefined && nodeBTime2 > nodeBTime1, "B's timestamp should have updated");
            });

            /**
             * Validates that we can detect references that were added transitively and then removed.
             * 1. Summary 1 at t1. V = [A*, B, C]. E = [B -\> C]. B and C have unreferenced time t2.
             * 2. Reference from A to B added. E = [A -\> B, B -\> C].
             * 3. Reference from B to C removed. E = [A -\> B].
             * 4. Reference from A to B removed. E = [].
             * 5. Summary 2 at t2. V = [A*, B, C]. E = []. B and C have unreferenced time t2.
             * Validates that the unreferenced time for B and C is t2 which is \> t1.
             */
            it(`Scenario 2 - Reference transitively added and removed`, async () => {
                // Initialize nodes A, B and C.
                defaultGCData.gcNodes["/"] = [nodeA];
                defaultGCData.gcNodes[nodeA] = [];
                defaultGCData.gcNodes[nodeB] = [nodeC];
                defaultGCData.gcNodes[nodeC] = [];

                // 1. Run GC and generate summary 1. E = [B -\> C].
                const timestamps1 = await getUnreferencedTimestamps();
                assert(timestamps1.get(nodeA) === undefined, "A should be referenced");

                const nodeBTime1 = timestamps1.get(nodeB);
                const nodeCTime1 = timestamps1.get(nodeC);
                assert(nodeBTime1 !== undefined, "B should have unreferenced timestamp");
                assert(nodeCTime1 !== undefined, "C should have unreferenced timestamp");

                // 2. Add reference from A to B. E = [A -\> B, B -\> C].
                garbageCollector.addedOutboundReference(nodeA, nodeB);
                defaultGCData.gcNodes[nodeA] = [nodeB];

                // 3. Remove reference from B to C. E = [A -\> B].
                defaultGCData.gcNodes[nodeB] = [];

                // 4. Remove reference from A to B. E = [].
                defaultGCData.gcNodes[nodeA] = [];

                // 5. Run GC and generate summary 2. E = [].
                const timestamps2 = await getUnreferencedTimestamps();
                assert(timestamps2.get(nodeA) === undefined, "A should be referenced");

                const nodeBTime2 = timestamps2.get(nodeB);
                const nodeCTime2 = timestamps2.get(nodeC);
                assert(nodeBTime2 !== undefined && nodeBTime2 > nodeBTime1, "B's timestamp should have updated");
                assert(nodeCTime2 !== undefined && nodeCTime2 > nodeCTime1, "C's timestamp should have updated");
            });

            /**
             * Validates that we can detect chain of references in which the first reference was added and then removed.
             * 1. Summary 1 at t1. V = [A*, B, C, D]. E = [B -\> C, C -\> D]. B, C and D have unreferenced time t2.
             * 2. Reference from A to B added. E = [A -\> B, B -\> C, C -\> D].
             * 3. Reference from A to B removed. E = [B -\> C, C -\> D].
             * 4. Summary 2 at t2. V = [A*, B, C, D]. E = [B -\> C, C -\> D]. B, C and D have unreferenced time t2.
             * Validates that the unreferenced time for B, C and D is t2 which is \> t1.
             */
            it(`Scenario 3 - Reference added through chain of references and removed`, async () => {
                // Initialize nodes A, B, C and D.
                defaultGCData.gcNodes["/"] = [nodeA];
                defaultGCData.gcNodes[nodeA] = [];
                defaultGCData.gcNodes[nodeB] = [nodeC];
                defaultGCData.gcNodes[nodeC] = [nodeD];
                defaultGCData.gcNodes[nodeD] = [];

                // 1. Run GC and generate summary 1. E = [B -\> C, C -\> D].
                const timestamps1 = await getUnreferencedTimestamps();
                assert(timestamps1.get(nodeA) === undefined, "A should be referenced");

                const nodeBTime1 = timestamps1.get(nodeB);
                const nodeCTime1 = timestamps1.get(nodeC);
                const nodeDTime1 = timestamps1.get(nodeD);
                assert(nodeBTime1 !== undefined, "B should have unreferenced timestamp");
                assert(nodeCTime1 !== undefined, "C should have unreferenced timestamp");
                assert(nodeDTime1 !== undefined, "D should have unreferenced timestamp");

                // 2. Add reference from A to B. E = [A -\> B, B -\> C, C -\> D].
                garbageCollector.addedOutboundReference(nodeA, nodeB);
                defaultGCData.gcNodes[nodeA] = [nodeB];

                // 3. Remove reference from A to B. E = [B -\> C, C -\> D].
                defaultGCData.gcNodes[nodeA] = [];

                // 4. Run GC and generate summary 2. E = [B -\> C, C -\> D].
                const timestamps2 = await getUnreferencedTimestamps();
                assert(timestamps2.get(nodeA) === undefined, "A should be referenced");

                const nodeBTime2 = timestamps2.get(nodeB);
                const nodeCTime2 = timestamps2.get(nodeC);
                const nodeDTime2 = timestamps2.get(nodeD);
                assert(nodeBTime2 !== undefined && nodeBTime2 > nodeBTime1, "B's timestamp should have updated");
                assert(nodeCTime2 !== undefined && nodeCTime2 > nodeCTime1, "C's timestamp should have updated");
                assert(nodeDTime2 !== undefined && nodeDTime2 > nodeDTime1, "D's timestamp should have updated");
            });

            /**
             * Validates that we can detect references that were added and removed via new nodes.
             * 1. Summary 1 at t1. V = [A*, C]. E = []. C has unreferenced time t1.
             * 2. Node B is created. E = [].
             * 3. Reference from A to B added. E = [A -\> B].
             * 4. Reference from B to C added. E = [A -\> B, B -\> C].
             * 5. Reference from B to C removed. E = [A -\> B].
             * 6. Summary 2 at t2. V = [A*, B, C]. E = [A -\> B]. C has unreferenced time t2.
             * Validates that the unreferenced time for C is t2 which is \> t1.
             */
            it(`Scenario 4 - Reference added via new nodes and removed`, async () => {
                // Initialize nodes A, B and C.
                defaultGCData.gcNodes["/"] = [nodeA];
                defaultGCData.gcNodes[nodeA] = [];
                defaultGCData.gcNodes[nodeC] = [];

                // 1. Run GC and generate summary 1. E = [].
                const timestamps1 = await getUnreferencedTimestamps();
                assert(timestamps1.get(nodeA) === undefined, "A should be referenced");

                const nodeCTime1 = timestamps1.get(nodeC);
                assert(nodeCTime1 !== undefined, "C should have unreferenced timestamp");

                // 2. Create node B, i.e., add B to GC data. E = [].
                defaultGCData.gcNodes[nodeB] = [];

                // 3. Add reference from A to B. E = [A -\> B].
                garbageCollector.addedOutboundReference(nodeA, nodeB);
                defaultGCData.gcNodes[nodeA] = [nodeB];

                // 4. Add reference from B to C. E = [A -\> B, B -\> C].
                garbageCollector.addedOutboundReference(nodeB, nodeC);
                defaultGCData.gcNodes[nodeB] = [nodeC];

                // 5. Remove reference from B to C. E = [A -\> B].
                defaultGCData.gcNodes[nodeB] = [];

                // 6. Run GC and generate summary 2. E = [A -\> B].
                const timestamps2 = await getUnreferencedTimestamps();
                assert(timestamps2.get(nodeA) === undefined, "A should be referenced");
                assert(timestamps2.get(nodeB) === undefined, "B should be referenced");

                const nodeCTime2 = timestamps2.get(nodeC);
                assert(nodeCTime2 !== undefined && nodeCTime2 > nodeCTime1, "C's timestamp should have updated");
            });

            /**
             * Validates that we can detect multiple references that were added and then removed by the same node.
             * 1. Summary 1 at t1. V = [A*, B, C]. E = []. B and C have unreferenced time t1.
             * 2. Reference from A to B added. E = [A -\> B].
             * 3. Reference from A to C added. E = [A -\> B, A -\> C].
             * 4. Reference from A to B removed. E = [A -\> C].
             * 5. Reference from A to C removed. E = [].
             * 6. Summary 2 at t2. V = [A*, B]. E = []. B and C have unreferenced time t2.
             * Validates that the unreferenced time for B and C is t2 which is \> t1.
             */
            it(`Scenario 5 - Multiple references added and then removed by same node`, async () => {
                // Initialize nodes A, B and C.
                defaultGCData.gcNodes["/"] = [nodeA];
                defaultGCData.gcNodes[nodeA] = [];
                defaultGCData.gcNodes[nodeB] = [];
                defaultGCData.gcNodes[nodeC] = [];

                // 1. Run GC and generate summary 1. E = [].
                const timestamps1 = await getUnreferencedTimestamps();
                assert(timestamps1.get(nodeA) === undefined, "A should be referenced");

                const nodeBTime1 = timestamps1.get(nodeB);
                const nodeCTime1 = timestamps1.get(nodeC);
                assert(nodeBTime1 !== undefined, "B should have unreferenced timestamp");
                assert(nodeCTime1 !== undefined, "C should have unreferenced timestamp");

                // 2. Add reference from A to B. E = [A -\> B].
                garbageCollector.addedOutboundReference(nodeA, nodeB);
                defaultGCData.gcNodes[nodeA] = [nodeB];

                // 3. Add reference from A to C. E = [A -\> B, A -\> C].
                garbageCollector.addedOutboundReference(nodeA, nodeC);
                defaultGCData.gcNodes[nodeA] = [nodeB, nodeC];

                // 4. Remove reference from A to B. E = [A -\> C].
                defaultGCData.gcNodes[nodeA] = [nodeC];

                // 5. Remove reference from A to C. E = [].
                defaultGCData.gcNodes[nodeA] = [];

                // 6. Run GC and generate summary 2. E = [].
                const timestamps2 = await getUnreferencedTimestamps();
                assert(timestamps2.get(nodeA) === undefined, "A should be referenced");

                const nodeBTime2 = timestamps2.get(nodeB);
                const nodeCTime2 = timestamps2.get(nodeC);
                assert(nodeCTime2 !== undefined && nodeCTime2 > nodeCTime1, "C's timestamp should have updated");
                assert(nodeBTime2 !== undefined && nodeBTime2 > nodeBTime1, "B's timestamp should have updated");
            });

            /**
             * Validates that we generate error on detecting reference during GC that was not notified explicitly.
             * 1. Summary 1 at t1. V = [A*]. E = [].
             * 2. Node B is created. E = [].
             * 3. Reference from A to B added without notifying GC. E = [A -\> B].
             * 4. Summary 2 at t2. V = [A*, B]. E = [A -\> B].
             * Validates that we log an error since B is detected as a referenced node but its reference was notified
             * to GC.
             */
            it(`Scenario 6 - Reference added without notifying GC`, async () => {
                // Initialize nodes A & D.
                defaultGCData.gcNodes["/"] = [nodeA, nodeD];
                defaultGCData.gcNodes[nodeA] = [];
                defaultGCData.gcNodes[nodeD] = [];

                // 1. Run GC and generate summary 1. E = [].
                const timestamps1 = await getUnreferencedTimestamps();
                assert(timestamps1.get(nodeA) === undefined, "A should be referenced");
                assert(timestamps1.get(nodeD) === undefined, "D should be referenced");

                // 2. Create nodes B & C. E = [].
                defaultGCData.gcNodes[nodeB] = [];
                defaultGCData.gcNodes[nodeC] = [];

                // 3. Add reference from A to B, A to C, A to E, D to C, and E to A without calling addedOutboundReference.
                // E = [A -\> B, A -\> C, A -\> E, D -\> C, E -\> A].
                defaultGCData.gcNodes[nodeA] = [nodeB, nodeC, nodeE];
                defaultGCData.gcNodes[nodeD] = [nodeC];
                defaultGCData.gcNodes[nodeE] = [nodeA];

                // 4. Add reference from A to D with calling addedOutboundReference
                defaultGCData.gcNodes[nodeA].push(nodeD);
                garbageCollector.addedOutboundReference(nodeA, nodeD);

                // 5. Run GC and generate summary 2. E = [A -\> B, A -\> C, A -\> E, D -\> C, E -\> A].
                await getUnreferencedTimestamps();

                // Validate that we got the "gcUnknownOutboundReferences" error.
                const unknownReferencesEvent = "GarbageCollector:gcUnknownOutboundReferences";
                const eventsFound = mockLogger.matchEvents([
                    {
                        eventName: unknownReferencesEvent,
                        gcNodeId: "/A",
                        gcRoutes: JSON.stringify(["/B", "/C"]),
                    },
                    {
                        eventName: unknownReferencesEvent,
                        gcNodeId: "/D",
                        gcRoutes: JSON.stringify(["/C"]),
                    },
                ]);
                assert(eventsFound, `Expected unknownReferenceEvent event!`);
            });
        });

        describe("References to unreferenced nodes", () => {
            /**
             * Validates that we can detect references that are added from an unreferenced node to another.
             * 1. Summary 1 at t1. V = [A*, B, C]. E = []. B and C have unreferenced time t1.
             * 2. Reference from B to C. E = [B -\> C].
             * 3. Summary 2 at t2. V = [A*, B, C]. E = [B -\> C]. B and C have unreferenced time t1.
             * Validates that the unreferenced time for B and C is still t1.
             */
             it(`Scenario 1 - Reference added to unreferenced node`, async () => {
                // Initialize nodes A, B and C.
                defaultGCData.gcNodes["/"] = [nodeA];
                defaultGCData.gcNodes[nodeA] = [];
                defaultGCData.gcNodes[nodeB] = [];
                defaultGCData.gcNodes[nodeC] = [];

                // 1. Run GC and generate summary 1. E = [B -\> C].
                const timestamps1 = await getUnreferencedTimestamps();
                assert(timestamps1.get(nodeA) === undefined, "A should be referenced");

                const nodeBTime1 = timestamps1.get(nodeB);
                const nodeCTime1 = timestamps1.get(nodeC);
                assert(nodeBTime1 !== undefined, "B should have unreferenced timestamp");
                assert(nodeCTime1 !== undefined, "C should have unreferenced timestamp");

                // 2. Add reference from B to C. E = [B -\> C].
                garbageCollector.addedOutboundReference(nodeB, nodeC);
                defaultGCData.gcNodes[nodeB] = [nodeC];

                // 3. Run GC and generate summary 2. E = [B -\> C].
                const timestamps2 = await getUnreferencedTimestamps();
                assert(timestamps2.get(nodeA) === undefined, "A should be referenced");

                const nodeBTime2 = timestamps2.get(nodeB);
                const nodeCTime2 = timestamps2.get(nodeC);
                assert(nodeBTime2 === nodeBTime1, "B's timestamp should be unchanged");
                assert(nodeCTime2 !== undefined && nodeCTime2 > nodeCTime1, "C's timestamp should have updated");
            });

            /*
             * Validates that we can detect references that are added from an unreferenced node to a list of
             * unreferenced nodes, i.e., nodes with references to each other but are overall unreferenced.
             * 1. Summary 1 at t1. V = [A*, B, C, D]. E = [C -\> D]. B, C and D have unreferenced time t1.
             * 2. Op adds reference from B to C. E = [B -\> C, C -\> D].
             * 3. Summary 2 at t2. V = [A*, B, C]. E = [B -\> C, C -\> D]. C and D have unreferenced time t2.
             * Validates that the unreferenced time for C and D is t2 which is > t1.
             */
            it(`Scenario 2 - Reference added to a list of unreferenced nodes from an unreferenced node`, async () => {
                // Initialize nodes A, B and C.
                defaultGCData.gcNodes["/"] = [nodeA];
                defaultGCData.gcNodes[nodeA] = [];
                defaultGCData.gcNodes[nodeB] = [];
                defaultGCData.gcNodes[nodeC] = [nodeD];
                defaultGCData.gcNodes[nodeD] = [];

                // 1. Run GC and generate summary 1. E = [B -\> C].
                const timestamps1 = await getUnreferencedTimestamps();
                assert(timestamps1.get(nodeA) === undefined, "A should be referenced");

                const nodeBTime1 = timestamps1.get(nodeB);
                const nodeCTime1 = timestamps1.get(nodeC);
                const nodeDTime1 = timestamps1.get(nodeC);
                assert(nodeBTime1 !== undefined, "B should have unreferenced timestamp");
                assert(nodeCTime1 !== undefined, "C should have unreferenced timestamp");
                assert(nodeDTime1 !== undefined, "C should have unreferenced timestamp");

                // 2. Add reference from B to C. E = [B -\> C, C-\> D].
                garbageCollector.addedOutboundReference(nodeB, nodeC);
                defaultGCData.gcNodes[nodeB] = [nodeC];

                // 3. Run GC and generate summary 2. E = [B -\> C. C -\> D].
                const timestamps2 = await getUnreferencedTimestamps();
                assert(timestamps2.get(nodeA) === undefined, "A should be referenced");

                const nodeBTime2 = timestamps2.get(nodeB);
                const nodeCTime2 = timestamps2.get(nodeC);
                const nodeDTime2 = timestamps2.get(nodeD);
                assert(nodeBTime2 === nodeBTime1, "B's timestamp should be unchanged");
                assert(nodeCTime2 !== undefined && nodeCTime2 > nodeCTime1, "C's timestamp should have updated");
                assert(nodeDTime2 !== undefined && nodeDTime2 > nodeDTime1, "D's timestamp should have updated");
            });

            /*
             * Validates that we can detect references that are added from an unreferenced node to a list of
             * unreferenced nodes, i.e., nodes with references to each other but are overall unreferenced. Then
             * a reference between the list is removed
             * 1. Summary 1 at t1. V = [A*, B, C, D]. E = [C -> D]. B, C and D have unreferenced time t1.
             * 2. Op adds reference from B to C. E = [B -> C, C -> D].
             * 3. Op removes reference from C to D. E = [B -> C].
             * 4. Summary 2 at t2. V = [A*, B, C]. E = [B -> C]. C and D have unreferenced time t2.
             * Validates that the unreferenced time for C and D is t2 which is > t1.
             */
            it(`Scenario 3 - Reference added to a list of unreferenced nodes and a reference is removed`, async () => {
                // Initialize nodes A, B and C.
                defaultGCData.gcNodes["/"] = [nodeA];
                defaultGCData.gcNodes[nodeA] = [];
                defaultGCData.gcNodes[nodeB] = [];
                defaultGCData.gcNodes[nodeC] = [nodeD];
                defaultGCData.gcNodes[nodeD] = [];

                // 1. Run GC and generate summary 1. E = [B -\> C].
                const timestamps1 = await getUnreferencedTimestamps();
                assert(timestamps1.get(nodeA) === undefined, "A should be referenced");

                const nodeBTime1 = timestamps1.get(nodeB);
                const nodeCTime1 = timestamps1.get(nodeC);
                const nodeDTime1 = timestamps1.get(nodeC);
                assert(nodeBTime1 !== undefined, "B should have unreferenced timestamp");
                assert(nodeCTime1 !== undefined, "C should have unreferenced timestamp");
                assert(nodeDTime1 !== undefined, "C should have unreferenced timestamp");

                // 2. Add reference from B to C. E = [B -\> C, C-\> D].
                garbageCollector.addedOutboundReference(nodeB, nodeC);
                defaultGCData.gcNodes[nodeB] = [nodeC];

                // 3. Remove reference from C to D. E = [B -\> C].
                defaultGCData.gcNodes[nodeC] = [];

                // 3. Run GC and generate summary 2. E = [B -\> C].
                const timestamps2 = await getUnreferencedTimestamps();
                assert(timestamps2.get(nodeA) === undefined, "A should be referenced");

                const nodeBTime2 = timestamps2.get(nodeB);
                const nodeCTime2 = timestamps2.get(nodeC);
                const nodeDTime2 = timestamps2.get(nodeD);
                assert(nodeBTime2 === nodeBTime1, "B's timestamp should be unchanged");
                assert(nodeCTime2 !== undefined && nodeCTime2 > nodeCTime1, "C's timestamp should have updated");
                assert(nodeDTime2 !== undefined && nodeDTime2 > nodeDTime1, "D's timestamp should have updated");
            });
        });
    });

    describe("No changes to GC between summaries", () => {
        const fullTree = false;
        const trackState = true;
        let garbageCollector: IGarbageCollector;

        beforeEach(() => {
            injectedSettings["Fluid.GarbageCollection.TrackGCState"] = true;
            // Initialize nodes A & D.
            defaultGCData.gcNodes = {};
            defaultGCData.gcNodes["/"] = nodes;
        });

        const checkGCSummaryType = (
            summary: ISummarizeResult | undefined,
            expectedBlobType: SummaryType,
            summaryNumber: string,
        ) => {
            assert(summary !== undefined, `Expected a summary on ${summaryNumber} summarize`);
            assert(
                summary.summary.type === expectedBlobType,
                `Expected summary type ${expectedBlobType} on ${summaryNumber} summarize, got ${summary.summary.type}`,
            );
        };

        it("creates a blob handle when no version specified", async () => {
            garbageCollector = createGarbageCollector();

            await garbageCollector.collectGarbage({});
            const tree1 = garbageCollector.summarize(fullTree, trackState);

            checkGCSummaryType(tree1, SummaryType.Tree, "first");

            await garbageCollector.refreshLatestSummary(
                { wasSummaryTracked: true, latestSummaryUpdated: true },
                undefined,
                0,
                parseNothing,
            );

            await garbageCollector.collectGarbage({});
            const tree2 = garbageCollector.summarize(fullTree, trackState);

            checkGCSummaryType(tree2, SummaryType.Handle, "second");
        });
    });
=======
	const defaultSnapshotCacheExpiryMs = 5 * 24 * 60 * 60 * 1000;

	// Nodes in the reference graph.
	const nodes: string[] = ["/node1", "/node2", "/node3", "/node4"];

	const mockLogger: MockLogger = new MockLogger();
	const testPkgPath = ["testPkg"];
	// The package data is tagged in the telemetry event.
	const eventPkg = { value: testPkgPath.join("/"), tag: TelemetryDataTag.CodeArtifact };

	const oldRawConfig = sessionStorageConfigProvider.value.getRawConfig;
	let injectedSettings: Record<string, ConfigTypes> = {};
	let clock: SinonFakeTimers;

	// The default GC data returned by `getGCData` on which GC is run. Update this to update the referenced graph.
	let defaultGCData: IGarbageCollectionData = { gcNodes: {} };

	// Returns a dummy snapshot tree to be built upon.
	const getDummySnapshotTree = (): ISnapshotTree => {
		return {
			blobs: {},
			trees: {},
		};
	};

	const parseNothing: ReadAndParseBlob = async <T>() => {
		// eslint-disable-next-line @typescript-eslint/consistent-type-assertions
		const x: T = {} as T;
		return x;
	};

	function createGarbageCollector(
		createParams: Partial<IGarbageCollectorCreateParams> = {},
		gcBlobsMap: Map<
			string,
			IGarbageCollectionState | IGarbageCollectionDetailsBase | string[]
		> = new Map(),
		closeFn: (error?: ICriticalContainerError) => void = () => {},
		isSummarizerClient: boolean = true,
	) {
		const getNodeType = (nodePath: string) => {
			if (nodePath.split("/").length !== 2) {
				return GCNodeType.Other;
			}
			return GCNodeType.DataStore;
		};

		// The runtime to be passed to the garbage collector.
		const gcRuntime: IGarbageCollectionRuntime = {
			updateStateBeforeGC: async () => {},
			getGCData: async (fullGC?: boolean) => defaultGCData,
			updateUsedRoutes: (usedRoutes: string[]) => {
				return { totalNodeCount: 0, unusedNodeCount: 0 };
			},
			updateUnusedRoutes: (unusedRoutes: string[]) => {},
			updateTombstonedRoutes: (tombstoneRoutes: string[]) => {},
			getNodeType,
			getCurrentReferenceTimestampMs: () => Date.now(),
			closeFn,
		};

		return GarbageCollector.create({
			...createParams,
			runtime: gcRuntime,
			gcOptions: createParams.gcOptions ?? {},
			baseSnapshot: createParams.baseSnapshot,
			baseLogger: mockLogger,
			existing: createParams.metadata !== undefined /* existing */,
			metadata: createParams.metadata,
			createContainerMetadata: {
				createContainerRuntimeVersion: pkgVersion,
				createContainerTimestamp: Date.now(),
			},
			isSummarizerClient,
			readAndParseBlob: async <T>(id: string) => gcBlobsMap.get(id) as T,
			getNodePackagePath: async (nodeId: string) => testPkgPath,
			getLastSummaryTimestampMs: () => Date.now(),
			activeConnection: () => true,
			getContainerDiagnosticId: () => "someDocId",
		});
	}
	let gc: GcWithPrivates | undefined;

	before(() => {
		clock = useFakeTimers();
		sessionStorageConfigProvider.value.getRawConfig = (name) => injectedSettings[name];
	});

	beforeEach(() => {
		gc = undefined;
	});

	afterEach(() => {
		clock.reset();
		mockLogger.clear();
		injectedSettings = {};
		defaultGCData = { gcNodes: {} };
		gc?.dispose();
	});

	after(() => {
		clock.restore();
		sessionStorageConfigProvider.value.getRawConfig = oldRawConfig;
	});

	describe("Configuration", () => {
		const testOverrideSweepTimeoutKey = "Fluid.GarbageCollection.TestOverride.SweepTimeoutMs";
		const testOverrideSessionExpiryMsKey =
			"Fluid.GarbageCollection.TestOverride.SessionExpiryMs";
		const createGcWithPrivateMembers = (
			gcMetadata?: IGCMetadata,
			gcOptions?: IGCRuntimeOptions,
		): GcWithPrivates => {
			const metadata: IContainerRuntimeMetadata | undefined = gcMetadata && {
				summaryFormatVersion: 1,
				message: undefined,
				...gcMetadata,
			};
			return createGarbageCollector({ metadata, gcOptions }) as GcWithPrivates;
		};
		const customSessionExpiryDurationMs = defaultSessionExpiryDurationMs + 1;

		beforeEach(() => {
			injectedSettings["Fluid.GarbageCollection.TestOverride.InactiveTimeoutMs"] = 1; // To ensure it's less than sweep timeout
		});

		describe("Existing container", () => {
			it("No metadata", () => {
				gc = createGcWithPrivateMembers({});
				assert(!gc.gcEnabled, "gcEnabled incorrect");
				assert(!gc.sweepEnabled, "sweepEnabled incorrect");
				assert(gc.sessionExpiryTimeoutMs === undefined, "sessionExpiryTimeoutMs incorrect");
				assert(gc.sweepTimeoutMs === undefined, "sweepTimeoutMs incorrect");
				assert.equal(gc.latestSummaryGCVersion, 0, "latestSummaryGCVersion incorrect");
			});
			it("gcFeature 0", () => {
				gc = createGcWithPrivateMembers({ gcFeature: 0 });
				assert(!gc.gcEnabled, "gcEnabled incorrect");
				assert.equal(gc.latestSummaryGCVersion, 0, "latestSummaryGCVersion incorrect");
			});
			it("gcFeature 0, sweepEnabled true", () => {
				gc = createGcWithPrivateMembers({ gcFeature: 0, sweepEnabled: true });
				assert(!gc.gcEnabled, "gcEnabled incorrect");
				assert(gc.sweepEnabled, "sweepEnabled incorrect");
				assert.equal(gc.latestSummaryGCVersion, 0, "latestSummaryGCVersion incorrect");
			});
			it("gcFeature 1", () => {
				gc = createGcWithPrivateMembers({ gcFeature: 1 });
				assert(gc.gcEnabled, "gcEnabled incorrect");
				assert.equal(gc.latestSummaryGCVersion, 1, "latestSummaryGCVersion incorrect");
			});
			it("sweepEnabled false", () => {
				gc = createGcWithPrivateMembers({ sweepEnabled: false });
				assert(!gc.sweepEnabled, "sweepEnabled incorrect");
			});
			it("sessionExpiryTimeoutMs set (sweepTimeoutMs unset)", () => {
				gc = createGcWithPrivateMembers({
					sessionExpiryTimeoutMs: customSessionExpiryDurationMs,
				});
				assert.equal(
					gc.sessionExpiryTimeoutMs,
					customSessionExpiryDurationMs,
					"sessionExpiryTimeoutMs incorrect",
				);
				assert.equal(
					gc.sweepTimeoutMs,
					customSessionExpiryDurationMs + 6 * oneDayMs,
					"sweepTimeoutMs incorrect",
				);
			});
			it("sweepTimeoutMs set", () => {
				gc = createGcWithPrivateMembers({ sweepTimeoutMs: 123 });
				assert.equal(gc.sweepTimeoutMs, 123, "sweepTimeoutMs incorrect");
			});
			it("Metadata Roundtrip", () => {
				const inputMetadata: IGCMetadata = {
					sweepEnabled: true,
					gcFeature: 1,
					sessionExpiryTimeoutMs: customSessionExpiryDurationMs,
					sweepTimeoutMs: 123,
				};
				gc = createGcWithPrivateMembers(inputMetadata);
				const outputMetadata = gc.getMetadata();
				const expectedOutputMetadata: IGCMetadata = {
					...inputMetadata,
					gcFeature: stableGCVersion,
				};
				assert.deepEqual(
					outputMetadata,
					expectedOutputMetadata,
					"getMetadata returned different metadata than loaded from",
				);
			});
			it("Metadata Roundtrip with GC version upgrade to v2 enabled", () => {
				injectedSettings[gcVersionUpgradeToV2Key] = true;
				const inputMetadata: IGCMetadata = {
					sweepEnabled: true,
					gcFeature: 1,
					sessionExpiryTimeoutMs: customSessionExpiryDurationMs,
					sweepTimeoutMs: 123,
				};
				gc = createGcWithPrivateMembers(inputMetadata);
				const outputMetadata = gc.getMetadata();
				const expectedOutputMetadata: IGCMetadata = {
					...inputMetadata,
					gcFeature: currentGCVersion,
				};
				assert.deepEqual(
					outputMetadata,
					expectedOutputMetadata,
					"getMetadata returned different metadata than loaded from",
				);
			});
		});

		describe("New Container", () => {
			it("No options", () => {
				injectedSettings[runSessionExpiryKey] = true;
				gc = createGcWithPrivateMembers(undefined /* metadata */, {});
				assert(gc.gcEnabled, "gcEnabled incorrect");
				assert(!gc.sweepEnabled, "sweepEnabled incorrect");
				assert(gc.sessionExpiryTimeoutMs !== undefined, "sessionExpiryTimeoutMs incorrect");
				assert(gc.sweepTimeoutMs !== undefined, "sweepTimeoutMs incorrect");
				assert.equal(
					gc.latestSummaryGCVersion,
					stableGCVersion,
					"latestSummaryGCVersion incorrect",
				);
			});
			it("gcAllowed true", () => {
				gc = createGcWithPrivateMembers(undefined /* metadata */, { gcAllowed: true });
				assert(gc.gcEnabled, "gcEnabled incorrect");
			});
			it("gcAllowed false", () => {
				gc = createGcWithPrivateMembers(undefined /* metadata */, { gcAllowed: false });
				assert(!gc.gcEnabled, "gcEnabled incorrect");
			});
			it("sweepAllowed true, gcAllowed false", () => {
				assert.throws(
					() => {
						gc = createGcWithPrivateMembers(undefined /* metadata */, {
							gcAllowed: false,
							sweepAllowed: true,
						});
					},
					(e) => e.errorType === "usageError",
					"Should be unsupported",
				);
			});
			it("sweepAllowed true, gcAllowed true", () => {
				injectedSettings[runSessionExpiryKey] = true;
				gc = createGcWithPrivateMembers(undefined /* metadata */, {
					gcAllowed: true,
					sweepAllowed: true,
				});
				assert(gc.gcEnabled, "gcEnabled incorrect");
				assert(gc.sweepEnabled, "sweepEnabled incorrect");
				assert(gc.shouldRunSweep, "shouldRunSweep incorrect");
				assert(gc.sweepTimeoutMs !== undefined, "sweepTimeoutMs incorrect");
				assert(gc.sessionExpiryTimeoutMs !== undefined, "sessionExpiryTimeoutMs incorrect");
			});
			it("sweepAllowed true, gcAllowed true, sessionExpiry off", () => {
				injectedSettings[runSessionExpiryKey] = false;
				gc = createGcWithPrivateMembers(undefined /* metadata */, {
					gcAllowed: true,
					sweepAllowed: true,
				});
				assert(gc.gcEnabled, "gcEnabled incorrect");
				assert(gc.sweepEnabled, "sweepEnabled incorrect");
				assert(gc.sessionExpiryTimeoutMs === undefined, "sessionExpiryTimeoutMs incorrect");
				assert(gc.sweepTimeoutMs === undefined, "sweepTimeoutMs incorrect");
			});
			it("sweepAllowed false, sessionExpiry on", () => {
				injectedSettings[runSessionExpiryKey] = true;
				gc = createGcWithPrivateMembers(undefined /* metadata */, { sweepAllowed: false });
				assert(!gc.sweepEnabled, "sweepEnabled incorrect");
				assert(gc.sessionExpiryTimeoutMs !== undefined, "sessionExpiryTimeoutMs incorrect");
				assert(gc.sweepTimeoutMs !== undefined, "sweepTimeoutMs incorrect");
			});
			it("sweepAllowed false, sessionExpiry off", () => {
				injectedSettings[runSessionExpiryKey] = false;
				gc = createGcWithPrivateMembers(undefined /* metadata */, { sweepAllowed: false });
				assert(!gc.sweepEnabled, "sweepEnabled incorrect");
				assert(gc.sessionExpiryTimeoutMs === undefined, "sessionExpiryTimeoutMs incorrect");
				assert(gc.sweepTimeoutMs === undefined, "sweepTimeoutMs incorrect");
			});
			it("TestOverride.SweepTimeout set, sweepAllowed false, sessionExpiry on", () => {
				injectedSettings[testOverrideSweepTimeoutKey] = 123;
				injectedSettings[runSessionExpiryKey] = true;
				gc = createGcWithPrivateMembers(undefined /* metadata */, { sweepAllowed: false });
				assert(!gc.sweepEnabled, "sweepEnabled incorrect");
				assert(
					gc.sessionExpiryTimeoutMs === defaultSessionExpiryDurationMs,
					"sessionExpiryTimeoutMs incorrect",
				);
				assert(gc.sweepTimeoutMs === 123, "sweepTimeoutMs incorrect");
			});
			it("TestOverride.SweepTimeout set, sweepAllowed false, sessionExpiry off", () => {
				injectedSettings[testOverrideSweepTimeoutKey] = 123;
				injectedSettings[runSessionExpiryKey] = false;
				gc = createGcWithPrivateMembers(undefined /* metadata */, { sweepAllowed: false });
				assert(!gc.sweepEnabled, "sweepEnabled incorrect");
				assert(gc.sessionExpiryTimeoutMs === undefined, "sessionExpiryTimeoutMs incorrect");
				assert(gc.sweepTimeoutMs === 123, "sweepTimeoutMs incorrect");
			});
			it("Metadata Roundtrip", () => {
				injectedSettings[runSessionExpiryKey] = true;
				const expectedMetadata: IGCMetadata = {
					sweepEnabled: true,
					gcFeature: 1,
					sessionExpiryTimeoutMs: defaultSessionExpiryDurationMs,
					sweepTimeoutMs: defaultSessionExpiryDurationMs + 6 * oneDayMs,
				};
				gc = createGcWithPrivateMembers(undefined /* metadata */, { sweepAllowed: true });
				const outputMetadata = gc.getMetadata();
				assert.deepEqual(
					outputMetadata,
					expectedMetadata,
					"getMetadata returned different metadata than expected",
				);
			});
			it("Metadata Roundtrip with GC version upgrade to v2 enabled", () => {
				injectedSettings[runSessionExpiryKey] = true;
				injectedSettings[gcVersionUpgradeToV2Key] = true;
				const expectedMetadata: IGCMetadata = {
					sweepEnabled: true,
					gcFeature: currentGCVersion,
					sessionExpiryTimeoutMs: defaultSessionExpiryDurationMs,
					sweepTimeoutMs: defaultSessionExpiryDurationMs + 6 * oneDayMs,
				};
				gc = createGcWithPrivateMembers(undefined /* metadata */, { sweepAllowed: true });
				const outputMetadata = gc.getMetadata();
				assert.deepEqual(
					outputMetadata,
					expectedMetadata,
					"getMetadata returned different metadata than expected",
				);
			});
		});

		describe("Session Expiry and Sweep Timeout", () => {
			beforeEach(() => {
				injectedSettings[runSessionExpiryKey] = true;
				injectedSettings["Fluid.GarbageCollection.TestOverride.InactiveTimeoutMs"] = 1; // To ensure it's less than sweep timeout
			});

			// Config sources for Session Expiry:
			// 1. defaultSessionExpiryDurationMs in code
			// 2. IGCRuntimeOptions.sessionExpiryTimeoutMs
			// 3. IGCMetadata.sessionExpiryTimeoutMs
			// 4. "Fluid.GarbageCollection.TestOverride.SessionExpiryMs" setting
			// 5. boolean setting: runSessionExpiryKey
			// Config sources for Sweep Timeout:
			// 1. IGCMetadata.sweepTimeoutMs
			// 2. Computed from Session Expiry, fixed upper bound for Snapshot Expiry and a fixed buffer (on create, or to backfill existing)
			// 3. "Fluid.GarbageCollection.TestOverride.SweepTimeoutMs" setting (only applicable on create)

			it("defaultSessionExpiryDurationMs", () => {
				gc = createGcWithPrivateMembers();
				assert.equal(
					gc.sessionExpiryTimeoutMs,
					defaultSessionExpiryDurationMs,
					"sessionExpiryTimeoutMs incorrect",
				);
				assert.equal(
					gc.sessionExpiryTimer.defaultTimeout,
					defaultSessionExpiryDurationMs,
					"sessionExpiryTimer incorrect",
				);
				assert.equal(
					gc.sweepTimeoutMs,
					defaultSessionExpiryDurationMs + 6 * oneDayMs,
					"sweepTimeoutMs incorrect",
				);
			});
			it("defaultSessionExpiryDurationMs, TestOverride.SweepTimeout set", () => {
				injectedSettings[testOverrideSweepTimeoutKey] = 7890;
				gc = createGcWithPrivateMembers();
				assert.equal(
					gc.sessionExpiryTimeoutMs,
					defaultSessionExpiryDurationMs,
					"sessionExpiryTimeoutMs incorrect",
				);
				assert.equal(
					gc.sessionExpiryTimer.defaultTimeout,
					defaultSessionExpiryDurationMs,
					"sessionExpiryTimer incorrect",
				);
				assert.equal(gc.sweepTimeoutMs, 7890, "sweepTimeoutMs incorrect");
			});
			it("IGCRuntimeOptions.sessionExpiryTimeoutMs", () => {
				gc = createGcWithPrivateMembers(undefined /* metadata */, {
					sessionExpiryTimeoutMs: 123,
				});
				assert.equal(gc.sessionExpiryTimeoutMs, 123, "sessionExpiryTimeoutMs incorrect");
				assert.equal(
					gc.sessionExpiryTimer.defaultTimeout,
					123,
					"sessionExpiryTimer incorrect",
				);
				assert.equal(gc.sweepTimeoutMs, 123 + 6 * oneDayMs, "sweepTimeoutMs incorrect");
			});
			it("IGCMetadata.sessionExpiryTimeoutMs, backfill sweepTimeoutMs", () => {
				injectedSettings[testOverrideSweepTimeoutKey] = 1337; // Should be ignored
				gc = createGcWithPrivateMembers({ sessionExpiryTimeoutMs: 456 } /* metadata */);
				assert.equal(gc.sessionExpiryTimeoutMs, 456, "sessionExpiryTimeoutMs incorrect");
				assert.equal(
					gc.sessionExpiryTimer.defaultTimeout,
					456,
					"sessionExpiryTimer incorrect",
				);
				assert.equal(gc.sweepTimeoutMs, 456 + 6 * oneDayMs, "sweepTimeoutMs incorrect");
			});
			it("IGCMetadata.sessionExpiryTimeoutMs and IGCMetadata.sweepTimeoutMs", () => {
				injectedSettings[testOverrideSweepTimeoutKey] = 1337; // Should be ignored
				gc = createGcWithPrivateMembers(
					{ sessionExpiryTimeoutMs: 456, sweepTimeoutMs: 789 } /* metadata */,
				);
				assert.equal(gc.sessionExpiryTimeoutMs, 456, "sessionExpiryTimeoutMs incorrect");
				assert.equal(
					gc.sessionExpiryTimer.defaultTimeout,
					456,
					"sessionExpiryTimer incorrect",
				);
				assert.equal(gc.sweepTimeoutMs, 789, "sweepTimeoutMs incorrect");
			});
			it("IGCMetadata.sweepTimeoutMs only", () => {
				injectedSettings[testOverrideSweepTimeoutKey] = 1337; // Should be ignored
				// This could happen if you used TestOverride.SweepTimeoutMs but had SessionExpiry disabled, then loaded that container.
				gc = createGcWithPrivateMembers({ sweepTimeoutMs: 789 } /* metadata */);
				assert.equal(
					gc.sessionExpiryTimeoutMs,
					undefined,
					"sessionExpiryTimeoutMs incorrect",
				);
				assert.equal(gc.sessionExpiryTimer, undefined, "sessionExpiryTimer incorrect");
				assert.equal(gc.sweepTimeoutMs, 789, "sweepTimeoutMs incorrect");
			});
			function testSessionExpiryMsOverride() {
				const expectedSweepTimeoutMs = defaultSessionExpiryDurationMs + 6 * oneDayMs;
				assert(!!gc, "PRECONDITION: gc must be set before calling this helper");
				assert.equal(
					gc.sessionExpiryTimeoutMs,
					defaultSessionExpiryDurationMs,
					"sessionExpiryTimeoutMs incorrect",
				);
				assert.equal(
					gc.sessionExpiryTimer.defaultTimeout,
					789,
					"sessionExpiry used for timer should be the override value",
				);
				assert.equal(gc.sweepTimeoutMs, expectedSweepTimeoutMs, "sweepTimeoutMs incorrect");

				const expectedMetadata: IGCMetadata = {
					sweepEnabled: false,
					gcFeature: 1,
					sessionExpiryTimeoutMs: defaultSessionExpiryDurationMs,
					sweepTimeoutMs: expectedSweepTimeoutMs,
				};
				const outputMetadata = gc.getMetadata();
				assert.deepEqual(
					outputMetadata,
					expectedMetadata,
					"getMetadata returned different metadata than expected",
				);
			}
			it("TestOverride.SessionExpiryMs setting applied to timeout but not written to file - New Container", () => {
				injectedSettings[testOverrideSessionExpiryMsKey] = 789;
				gc = createGcWithPrivateMembers();
				testSessionExpiryMsOverride();
			});
			it("TestOverride.SessionExpiryMs setting applied to timeout but not written to file - Existing Container", () => {
				injectedSettings[testOverrideSessionExpiryMsKey] = 789;
				gc = createGcWithPrivateMembers(
					{
						sessionExpiryTimeoutMs: defaultSessionExpiryDurationMs,
						gcFeature: 1,
					} /* metadata */,
				);
				testSessionExpiryMsOverride();
			});
			it("RunSessionExpiry setting turned off", () => {
				injectedSettings[runSessionExpiryKey] = false;
				injectedSettings[testOverrideSessionExpiryMsKey] = 1234; // This override should be ignored
				gc = createGcWithPrivateMembers();
				assert.equal(
					gc.sessionExpiryTimeoutMs,
					undefined,
					"sessionExpiryTimeoutMs should be undefined if runSessionExpiryKey setting is false",
				);
				assert.equal(
					gc.sessionExpiryTimer,
					undefined,
					"sessionExpiryTimer should be undefined if it's disabled",
				);
				assert.equal(gc.sweepTimeoutMs, undefined, "sweepTimeoutMs incorrect");
			});
			it("RunSessionExpiry setting turned off, TestOverride.SweepTimeout set", () => {
				injectedSettings[runSessionExpiryKey] = false;
				injectedSettings[testOverrideSweepTimeoutKey] = 7890;
				injectedSettings[testOverrideSessionExpiryMsKey] = 1234; // This override should be ignored
				gc = createGcWithPrivateMembers();
				assert.equal(
					gc.sessionExpiryTimeoutMs,
					undefined,
					"sessionExpiryTimeoutMs should be undefined if runSessionExpiryKey setting is false",
				);
				assert.equal(
					gc.sessionExpiryTimer,
					undefined,
					"sessionExpiryTimer should be undefined if it's disabled",
				);
				assert.equal(gc.sweepTimeoutMs, 7890, "sweepTimeoutMs incorrect");
			});
		});

		describe("Session Behavior (e.g. 'shouldRun' fields)", () => {
			beforeEach(() => {
				injectedSettings["Fluid.GarbageCollection.TestOverride.InactiveTimeoutMs"] = 1; // To ensure it's less than sweep timeout
			});

			describe("shouldRunGC", () => {
				const testCases: {
					gcEnabled: boolean;
					disableGC?: boolean;
					runGC?: boolean;
					expectedResult: boolean;
				}[] = [
					{ gcEnabled: false, disableGC: true, runGC: true, expectedResult: true },
					{ gcEnabled: true, disableGC: false, runGC: false, expectedResult: false },
					{ gcEnabled: true, disableGC: true, expectedResult: false },
					{ gcEnabled: true, disableGC: false, expectedResult: true },
					{ gcEnabled: true, expectedResult: true },
					{ gcEnabled: false, expectedResult: false },
				];
				testCases.forEach((testCase) => {
					it(`Test Case ${JSON.stringify(testCase)}`, () => {
						injectedSettings[runGCKey] = testCase.runGC;
						gc = createGcWithPrivateMembers(undefined /* metadata */, {
							gcAllowed: testCase.gcEnabled,
							disableGC: testCase.disableGC,
						});
						assert.equal(
							gc.gcEnabled,
							testCase.gcEnabled,
							"PRECONDITION: gcEnabled set incorrectly",
						);
						assert.equal(
							gc.shouldRunGC,
							testCase.expectedResult,
							"shouldRunGC not set as expected",
						);
					});
				});
			});
			describe("shouldRunSweep", () => {
				const testCases: {
					shouldRunGC: boolean;
					setSweepTimeout: boolean;
					sweepEnabled: boolean;
					runSweep?: boolean;
					expectedResult: boolean;
				}[] = [
					{
						shouldRunGC: false,
						setSweepTimeout: true,
						sweepEnabled: true,
						runSweep: true,
						expectedResult: false,
					},
					{
						shouldRunGC: true,
						setSweepTimeout: false,
						sweepEnabled: true,
						runSweep: true,
						expectedResult: false,
					},
					{
						shouldRunGC: true,
						setSweepTimeout: true,
						sweepEnabled: true,
						runSweep: false,
						expectedResult: false,
					},
					{
						shouldRunGC: true,
						setSweepTimeout: true,
						sweepEnabled: false,
						runSweep: true,
						expectedResult: true,
					},
					{
						shouldRunGC: true,
						setSweepTimeout: true,
						sweepEnabled: true,
						expectedResult: true,
					},
					{
						shouldRunGC: true,
						setSweepTimeout: true,
						sweepEnabled: false,
						expectedResult: false,
					},
				];
				testCases.forEach((testCase) => {
					it(`Test Case ${JSON.stringify(testCase)}`, () => {
						injectedSettings[runGCKey] = testCase.shouldRunGC;
						injectedSettings[runSweepKey] = testCase.runSweep;
						injectedSettings[runSessionExpiryKey] = testCase.setSweepTimeout; // Sweep timeout is set iff sessionExpiry runs (under other default inputs)
						gc = createGcWithPrivateMembers(undefined /* metadata */, {
							sweepAllowed: testCase.sweepEnabled,
						});
						assert.equal(
							gc.shouldRunGC,
							testCase.shouldRunGC,
							"PRECONDITION: shouldRunGC set incorrectly",
						);
						assert.equal(
							gc.sweepTimeoutMs !== undefined,
							testCase.setSweepTimeout,
							"PRECONDITION: sweep timeout set incorrectly",
						);
						assert.equal(
							gc.sweepEnabled,
							testCase.sweepEnabled,
							"PRECONDITION: sweepEnabled set incorrectly",
						);
						assert.equal(
							gc.shouldRunSweep,
							testCase.expectedResult,
							"shouldRunSweep not set as expected",
						);
					});
				});
			});
			describe("inactiveTimeoutMs", () => {
				beforeEach(() => {
					// Remove setting added in outer describe block
					injectedSettings["Fluid.GarbageCollection.TestOverride.InactiveTimeoutMs"] =
						undefined;
				});
				const testCases: {
					testOverride?: number;
					option?: number;
					expectedResult: number;
				}[] = [
					{ testOverride: 123, option: 456, expectedResult: 123 },
					{ option: 456, expectedResult: 456 },
					{ expectedResult: defaultInactiveTimeoutMs },
				];
				testCases.forEach((testCase) => {
					it(`Test Case ${JSON.stringify(testCase)}`, () => {
						injectedSettings["Fluid.GarbageCollection.TestOverride.InactiveTimeoutMs"] =
							testCase.testOverride;
						gc = createGcWithPrivateMembers(undefined /* metadata */, {
							inactiveTimeoutMs: testCase.option,
						});
						assert.equal(
							gc.inactiveTimeoutMs,
							testCase.expectedResult,
							"inactiveTimeoutMs not set as expected",
						);
					});
				});
				it("inactiveTimeout must not be greater than sweepTimeout", () => {
					injectedSettings[runSessionExpiryKey] = true;
					injectedSettings["Fluid.GarbageCollection.TestOverride.InactiveTimeoutMs"] =
						Number.MAX_VALUE;
					assert.throws(
						() => {
							gc = createGcWithPrivateMembers();
						},
						(e) => e.errorType === "usageError",
						"inactiveTimeout must not be greater than sweepTimeout",
					);
				});
			});
			describe("testMode", () => {
				const testCases: {
					setting?: boolean;
					option?: boolean;
					expectedResult: boolean;
				}[] = [
					{ setting: true, option: false, expectedResult: true },
					{ setting: false, option: true, expectedResult: false },
					{ option: true, expectedResult: true },
					{ expectedResult: false },
				];
				testCases.forEach((testCase) => {
					it(`Test Case ${JSON.stringify(testCase)}`, () => {
						injectedSettings[gcTestModeKey] = testCase.setting;
						gc = createGcWithPrivateMembers(undefined /* metadata */, {
							runGCInTestMode: testCase.option,
						});
						assert.equal(
							gc.testMode,
							testCase.expectedResult,
							"testMode not set as expected",
						);
					});
				});
			});
		});
	});

	it("Session expiry closes container", () => {
		injectedSettings[runSessionExpiryKey] = "true";

		let closeCalled = false;
		function closeCalledAfterExactTicks(ticks: number) {
			clock.tick(ticks - 1);
			if (closeCalled) {
				return false;
			}
			clock.tick(1);
			return closeCalled;
		}

		gc = createGarbageCollector({}, undefined /* gcBlobsMap */, () => {
			closeCalled = true;
		}) as GcWithPrivates;
		assert(
			closeCalledAfterExactTicks(defaultSessionExpiryDurationMs),
			"Close should have been called at exactly defaultSessionExpiryDurationMs",
		);
	});

	describe("errors when unreferenced objects are used after they are inactive / deleted", () => {
		// Mock node loaded and changed activity for all the nodes in the graph.
		async function updateAllNodesAndRunGC(garbageCollector: IGarbageCollector) {
			nodes.forEach((nodeId) => {
				garbageCollector.nodeUpdated(nodeId, "Changed", Date.now(), testPkgPath);
				garbageCollector.nodeUpdated(nodeId, "Loaded", Date.now(), testPkgPath);
			});
			await garbageCollector.collectGarbage({});
		}

		beforeEach(async () => {
			// Set up the reference graph such that all nodes are referenced. Add in a couple of cycles in the graph.
			// Here's a diagram showing the references:
			// 0 - 1 - 2 - 3
			// |  /       /
			// |-/-------/
			defaultGCData.gcNodes["/"] = [nodes[0]];
			defaultGCData.gcNodes[nodes[0]] = [nodes[1]];
			defaultGCData.gcNodes[nodes[1]] = [nodes[0], nodes[2]];
			defaultGCData.gcNodes[nodes[2]] = [nodes[3]];
			defaultGCData.gcNodes[nodes[3]] = [nodes[0]];
		});

		const summarizerContainerTests = (
			timeout: number,
			revivedEventName: string,
			changedEventName: string,
			loadedEventName: string,
			expectDeleteLogs?: boolean,
		) => {
			const deleteEventName = "GarbageCollector:GCObjectDeleted";
			// Validates that no unexpected event has been fired.
			function validateNoUnexpectedEvents() {
				mockLogger.assertMatchNone(
					[
						{ eventName: revivedEventName },
						{ eventName: changedEventName },
						{ eventName: loadedEventName },
						{ eventName: deleteEventName },
					],
					"unexpected events logged",
				);
			}

			const createGCOverride = (
				baseSnapshot?: ISnapshotTree,
				gcBlobsMap?: Map<string, IGarbageCollectionState | IGarbageCollectionDetailsBase>,
			) => {
				return createGarbageCollector({ baseSnapshot }, gcBlobsMap);
			};

			it("doesn't generate events for referenced nodes", async () => {
				const garbageCollector = createGCOverride();

				// Run garbage collection on the default GC data where everything is referenced.
				await garbageCollector.collectGarbage({});

				// Advance the clock just before the timeout and validate no events are generated.
				clock.tick(timeout - 1);
				await updateAllNodesAndRunGC(garbageCollector);
				validateNoUnexpectedEvents();

				// Advance the clock to expire the timeout.
				clock.tick(1);

				// Update all nodes again. Validate that no unexpected events are generated since everything is referenced.
				await updateAllNodesAndRunGC(garbageCollector);
				validateNoUnexpectedEvents();
			});

			it("generates events for nodes that are used after time out", async () => {
				const garbageCollector = createGCOverride();

				// Remove node 2's reference from node 1. This should make node 2 and node 3 unreferenced.
				defaultGCData.gcNodes[nodes[1]] = [];

				await garbageCollector.collectGarbage({});

				// Advance the clock just before the timeout and validate no unexpected events are logged.
				clock.tick(timeout - 1);
				await updateAllNodesAndRunGC(garbageCollector);
				validateNoUnexpectedEvents();

				// Expire the timeout and validate that all events for node 2 and node 3 are logged.
				clock.tick(1);
				await updateAllNodesAndRunGC(garbageCollector);
				const expectedEvents: Omit<ITelemetryBaseEvent, "category">[] = [];

				if (expectDeleteLogs) {
					expectedEvents.push(
						{ eventName: deleteEventName, timeout, id: nodes[2] },
						{ eventName: deleteEventName, timeout, id: nodes[3] },
					);
				} else {
					assert(
						!mockLogger.events.some((event) => event.eventName === deleteEventName),
						"Should not have any delete events logged",
					);
				}
				expectedEvents.push(
					{
						eventName: changedEventName,
						timeout,
						id: nodes[2],
						pkg: eventPkg,
						createContainerRuntimeVersion: pkgVersion,
					},
					{
						eventName: loadedEventName,
						timeout,
						id: nodes[2],
						pkg: eventPkg,
						createContainerRuntimeVersion: pkgVersion,
					},
					{
						eventName: changedEventName,
						timeout,
						id: nodes[3],
						pkg: eventPkg,
						createContainerRuntimeVersion: pkgVersion,
					},
					{
						eventName: loadedEventName,
						timeout,
						id: nodes[3],
						pkg: eventPkg,
						createContainerRuntimeVersion: pkgVersion,
					},
				);
				mockLogger.assertMatch(expectedEvents, "all events not generated as expected");

				// Add reference from node 1 to node 3 and validate that we get a revived event.
				garbageCollector.addedOutboundReference(nodes[1], nodes[3]);
				await garbageCollector.collectGarbage({});
				mockLogger.assertMatch(
					[
						{
							eventName: revivedEventName,
							timeout,
							id: nodes[3],
							pkg: eventPkg,
							fromId: nodes[1],
						},
					],
					"revived event not generated as expected",
				);
			});

			it("generates only revived event when an inactive node is changed and revived", async () => {
				const garbageCollector = createGCOverride();

				// Remove node 2's reference from node 1. This should make node 2 and node 3 unreferenced.
				defaultGCData.gcNodes[nodes[1]] = [];

				await garbageCollector.collectGarbage({});

				// Advance the clock just before the timeout and validate no unexpected events are logged.
				clock.tick(timeout - 1);
				await updateAllNodesAndRunGC(garbageCollector);
				validateNoUnexpectedEvents();

				// Expire the timeout and validate that only revived event is generated for node 2.
				clock.tick(1);
				garbageCollector.nodeUpdated(nodes[2], "Changed", Date.now(), testPkgPath);
				garbageCollector.nodeUpdated(nodes[2], "Loaded", Date.now(), testPkgPath);
				garbageCollector.addedOutboundReference(nodes[1], nodes[2]);
				await garbageCollector.collectGarbage({});

				for (const event of mockLogger.events) {
					assert.notStrictEqual(
						event.eventName,
						changedEventName,
						"Unexpected changed event logged",
					);
					assert.notStrictEqual(
						event.eventName,
						loadedEventName,
						"Unexpected loaded event logged",
					);
				}
				mockLogger.assertMatch(
					[
						{
							eventName: revivedEventName,
							timeout,
							id: nodes[2],
							pkg: eventPkg,
							fromId: nodes[1],
						},
					],
					"revived event not logged as expected",
				);
			});

			it("generates events once per node", async () => {
				const garbageCollector = createGCOverride();

				// Remove node 3's reference from node 2.
				defaultGCData.gcNodes[nodes[2]] = [];

				await garbageCollector.collectGarbage({});

				// Advance the clock just before the timeout and validate no unexpected events are logged.
				clock.tick(timeout - 1);
				await updateAllNodesAndRunGC(garbageCollector);
				validateNoUnexpectedEvents();

				// Expire the timeout and validate that all events for node 2 and node 3 are logged.
				clock.tick(1);
				await updateAllNodesAndRunGC(garbageCollector);
				const expectedEvents: Omit<ITelemetryBaseEvent, "category">[] = [];
				if (expectDeleteLogs) {
					expectedEvents.push({ eventName: deleteEventName, timeout, id: nodes[3] });
				} else {
					assert(
						!mockLogger.events.some((event) => event.eventName === deleteEventName),
						"Should not have any delete events logged",
					);
				}
				expectedEvents.push(
					{ eventName: changedEventName, timeout, id: nodes[3], pkg: eventPkg },
					{ eventName: loadedEventName, timeout, id: nodes[3], pkg: eventPkg },
				);
				mockLogger.assertMatch(expectedEvents, "all events not generated as expected");

				// Update all nodes again. There shouldn't be any more events since for each node the event is only once.
				await updateAllNodesAndRunGC(garbageCollector);
				validateNoUnexpectedEvents();
			});

			/**
			 * Here, the base snapshot contains nodes that have timed out. The test validates that we generate errors
			 * when these nodes are used.
			 */
			it("generates events for nodes that time out on load", async () => {
				// Create GC state where node 3's unreferenced time was > timeout ms ago.
				// This means this node should time out as soon as its data is loaded.

				// Create a snapshot tree to be used as the GC snapshot tree.
				const gcSnapshotTree = getDummySnapshotTree();
				const gcBlobId = "root";
				// Add a GC blob with key that start with `gcBlobPrefix` to the GC snapshot tree. The blob Id for this
				// is generated by server in real scenarios but we use a static id here for testing.
				gcSnapshotTree.blobs[`${gcBlobPrefix}_${gcBlobId}`] = gcBlobId;

				// Create a base snapshot that contains the GC snapshot tree.
				const baseSnapshot = getDummySnapshotTree();
				baseSnapshot.trees[gcTreeKey] = gcSnapshotTree;

				// Create GC state with node 3 expired. This will be returned when the garbage collector asks
				// for the GC blob with `gcBlobId`.
				const gcState: IGarbageCollectionState = { gcNodes: {} };
				const node3Data: IGarbageCollectionNodeData = {
					outboundRoutes: [],
					unreferencedTimestampMs: Date.now() - (timeout + 100),
				};
				gcState.gcNodes[nodes[3]] = node3Data;

				const gcBlobMap: Map<string, IGarbageCollectionState> = new Map([
					[gcBlobId, gcState],
				]);
				const garbageCollector = createGCOverride(baseSnapshot, gcBlobMap);

				// Remove node 3's reference from node 2 so that it is still unreferenced.
				defaultGCData.gcNodes[nodes[2]] = [];

				// Run GC to trigger loading the GC details from the base summary. Will also generate Delete logs
				await garbageCollector.collectGarbage({});
				// Validate that the sweep ready event is logged when GC runs after load.
				if (expectDeleteLogs) {
					mockLogger.assertMatch(
						[{ eventName: deleteEventName, timeout, id: nodes[3] }],
						"sweep ready event not generated as expected",
					);
				} else {
					mockLogger.assertMatchNone(
						[{ eventName: deleteEventName }],
						"Should not have any delete events logged",
					);
				}

				// Validate that all events are logged as expected.
				garbageCollector.nodeUpdated(nodes[3], "Changed", Date.now(), testPkgPath);
				garbageCollector.nodeUpdated(nodes[3], "Loaded", Date.now(), testPkgPath);
				await garbageCollector.collectGarbage({});
				mockLogger.assertMatch(
					[
						{ eventName: changedEventName, timeout, id: nodes[3], pkg: eventPkg },
						{ eventName: loadedEventName, timeout, id: nodes[3], pkg: eventPkg },
					],
					"all events not generated as expected",
				);

				// Add reference from node 2 to node 3 and validate that revived event is logged.
				garbageCollector.addedOutboundReference(nodes[2], nodes[3]);
				await garbageCollector.collectGarbage({});
				mockLogger.assertMatch(
					[
						{
							eventName: revivedEventName,
							timeout,
							id: nodes[3],
							pkg: eventPkg,
							fromId: nodes[2],
						},
					],
					"revived event not generated as expected",
				);
			});

			/**
			 * Here, the base snapshot contains nodes that have timed out and the GC blob in snapshot is in old format. The
			 * test validates that we generate errors when these nodes are used.
			 */
			it("generates events for nodes that time out on load - old snapshot format", async () => {
				// Create GC details for node 3's GC blob whose unreferenced time was > timeout ms ago.
				// This means this node should time out as soon as its data is loaded.
				const node3GCDetails: IGarbageCollectionSummaryDetailsLegacy = {
					gcData: { gcNodes: { "/": [] } },
					unrefTimestamp: Date.now() - (timeout + 100),
				};
				const node3Snapshot = getDummySnapshotTree();
				const gcBlobId = "node3GCDetails";
				const attributesBlobId = "attributesBlob";
				node3Snapshot.blobs[gcTreeKey] = gcBlobId;
				node3Snapshot.blobs[dataStoreAttributesBlobName] = attributesBlobId;

				// Create a base snapshot that contains snapshot tree of node 3.
				const baseSnapshot = getDummySnapshotTree();
				baseSnapshot.trees[nodes[3].slice(1)] = node3Snapshot;

				// Set up the getNodeGCDetails function to return the GC details for node 3 when asked by garbage collector.
				const gcBlobMap = new Map([
					[gcBlobId, node3GCDetails],
					[attributesBlobId, {}],
				]);
				const garbageCollector = createGCOverride(baseSnapshot, gcBlobMap);

				// Remove node 3's reference from node 2 so that it is still unreferenced. The GC details from the base
				// summary is not loaded until the first time GC is run, so do that immediately.
				defaultGCData.gcNodes[nodes[2]] = [];
				await garbageCollector.collectGarbage({});

				// Validate that the sweep ready event is logged when GC runs after load.
				if (expectDeleteLogs) {
					mockLogger.assertMatch(
						[{ eventName: deleteEventName, timeout, id: nodes[3] }],
						"sweep ready event not generated as expected",
					);
				} else {
					mockLogger.assertMatchNone(
						[{ eventName: deleteEventName }],
						"Should not have any delete events logged",
					);
				}

				// Validate that all events are logged as expected.
				garbageCollector.nodeUpdated(nodes[3], "Changed", Date.now(), testPkgPath);
				garbageCollector.nodeUpdated(nodes[3], "Loaded", Date.now(), testPkgPath);
				await garbageCollector.collectGarbage({});
				mockLogger.assertMatch(
					[
						{ eventName: changedEventName, timeout, id: nodes[3], pkg: eventPkg },
						{ eventName: loadedEventName, timeout, id: nodes[3], pkg: eventPkg },
					],
					"all events not generated as expected",
				);

				// Add reference from node 2 to node 3 and validate that revived event is logged.
				garbageCollector.addedOutboundReference(nodes[2], nodes[3]);
				await garbageCollector.collectGarbage({});
				mockLogger.assertMatch(
					[
						{
							eventName: revivedEventName,
							timeout,
							id: nodes[3],
							pkg: eventPkg,
							fromId: nodes[2],
						},
					],
					"revived event not generated as expected",
				);
			});

			/**
			 * Here, the base snapshot contains nodes that have timed out and the GC data in snapshot is present in multiple
			 * blobs. The test validates that we generate errors when these nodes are used.
			 */
			it(`generates events for nodes that time out on load - multi blob GC data`, async () => {
				const gcBlobMap: Map<string, IGarbageCollectionState> = new Map();
				const expiredTimestampMs = Date.now() - (timeout + 100);

				// Create three GC states to be added into separate GC blobs. Each GC state has a node whose unreferenced
				// time was > timeout ms ago. These three GC blobs are the added to the GC tree in summary.
				const blob1Id = "blob1";
				const blob1GCState: IGarbageCollectionState = { gcNodes: {} };
				blob1GCState.gcNodes[nodes[1]] = {
					outboundRoutes: [],
					unreferencedTimestampMs: expiredTimestampMs,
				};
				gcBlobMap.set(blob1Id, blob1GCState);

				const blob2Id = "blob2";
				const blob2GCState: IGarbageCollectionState = { gcNodes: {} };
				blob2GCState.gcNodes[nodes[2]] = {
					outboundRoutes: [],
					unreferencedTimestampMs: expiredTimestampMs,
				};
				gcBlobMap.set(blob2Id, blob2GCState);

				const blob3Id = "blob3";
				const blob3GCState: IGarbageCollectionState = { gcNodes: {} };
				blob3GCState.gcNodes[nodes[3]] = {
					outboundRoutes: [],
					unreferencedTimestampMs: expiredTimestampMs,
				};
				gcBlobMap.set(blob3Id, blob3GCState);

				// Create a GC snapshot tree and add the above three GC blob ids to it.
				const gcSnapshotTree = getDummySnapshotTree();
				gcSnapshotTree.blobs[`${gcBlobPrefix}_${blob1Id}`] = blob1Id;
				gcSnapshotTree.blobs[`${gcBlobPrefix}_${blob2Id}`] = blob2Id;
				gcSnapshotTree.blobs[`${gcBlobPrefix}_${blob3Id}`] = blob3Id;

				// Create a base snapshot that contains the above GC snapshot tree.
				const baseSnapshot = getDummySnapshotTree();
				baseSnapshot.trees[gcTreeKey] = gcSnapshotTree;

				const garbageCollector = createGCOverride(baseSnapshot, gcBlobMap);

				// For the nodes in the GC snapshot blobs, remove their references from the default GC data.
				defaultGCData.gcNodes[nodes[0]] = [];
				defaultGCData.gcNodes[nodes[1]] = [];
				defaultGCData.gcNodes[nodes[2]] = [];

				await garbageCollector.collectGarbage({});
				// Validate that the sweep ready event is logged when GC runs after load.
				if (expectDeleteLogs) {
					mockLogger.assertMatch(
						[
							{ eventName: deleteEventName, timeout, id: nodes[1] },
							{ eventName: deleteEventName, timeout, id: nodes[2] },
							{ eventName: deleteEventName, timeout, id: nodes[3] },
						],
						"sweep ready event not generated as expected",
					);
				} else {
					mockLogger.assertMatchNone(
						[{ eventName: deleteEventName }],
						"Should not have any delete events logged",
					);
				}

				// Validate that all events are logged as expected.
				garbageCollector.nodeUpdated(nodes[1], "Changed", Date.now(), testPkgPath);
				garbageCollector.nodeUpdated(nodes[2], "Changed", Date.now(), testPkgPath);
				garbageCollector.nodeUpdated(nodes[3], "Loaded", Date.now(), testPkgPath);
				await garbageCollector.collectGarbage({});
				mockLogger.assertMatch(
					[
						{ eventName: changedEventName, timeout, id: nodes[1], pkg: eventPkg },
						{ eventName: changedEventName, timeout, id: nodes[2], pkg: eventPkg },
						{ eventName: loadedEventName, timeout, id: nodes[3], pkg: eventPkg },
					],
					"all events not generated as expected",
				);
			});
		};

		describe("Inactive events (summarizer container)", () => {
			const inactiveTimeoutMs = 500;

			beforeEach(() => {
				injectedSettings["Fluid.GarbageCollection.TestOverride.InactiveTimeoutMs"] =
					inactiveTimeoutMs;
			});

			summarizerContainerTests(
				inactiveTimeoutMs,
				"GarbageCollector:InactiveObject_Revived",
				"GarbageCollector:InactiveObject_Changed",
				"GarbageCollector:InactiveObject_Loaded",
			);
		});

		describe("SweepReady events (summarizer container)", () => {
			const sweepTimeoutMs =
				defaultSessionExpiryDurationMs + defaultSnapshotCacheExpiryMs + oneDayMs;

			beforeEach(() => {
				injectedSettings[runSessionExpiryKey] = true;
			});

			summarizerContainerTests(
				sweepTimeoutMs,
				"GarbageCollector:SweepReadyObject_Revived",
				"GarbageCollector:SweepReadyObject_Changed",
				"GarbageCollector:SweepReadyObject_Loaded",
				true, // expectDeleteLogs
			);
		});

		describe("SweepReady events - Delete log disabled (summarizer container)", () => {
			const sweepTimeoutMs =
				defaultSessionExpiryDurationMs + defaultSnapshotCacheExpiryMs + oneDayMs;

			beforeEach(() => {
				injectedSettings[runSessionExpiryKey] = true;
				injectedSettings[disableSweepLogKey] = true;
			});

			summarizerContainerTests(
				sweepTimeoutMs,
				"GarbageCollector:SweepReadyObject_Revived",
				"GarbageCollector:SweepReadyObject_Changed",
				"GarbageCollector:SweepReadyObject_Loaded",
				false, // expectDeleteLogs
			);
		});

		describe("Interactive Client Behavior", () => {
			function updateAllNodes(garbageCollector) {
				nodes.forEach((nodeId) => {
					garbageCollector.nodeUpdated(nodeId, "Changed", Date.now(), testPkgPath);
					garbageCollector.nodeUpdated(nodeId, "Loaded", Date.now(), testPkgPath);
				});
			}

			async function interactiveClientTestCode(
				timeout: number,
				loadedEventName: string,
				sweepReadyUsageErrorExpected: boolean,
			) {
				let lastCloseErrorType: string = "N/A";

				// Create GC state where node 3's unreferenced time was > timeout ms ago.
				// This is important since we shouldn't run GC on the interactive container,
				// but rather load from a snapshot in which SweepReady state is already reached.

				// Create a snapshot tree to be used as the GC snapshot tree.
				const gcSnapshotTree = getDummySnapshotTree();
				const gcBlobId = "root";
				// Add a GC blob with key that start with `gcBlobPrefix` to the GC snapshot tree. The blob Id for this
				// is generated by server in real scenarios but we use a static id here for testing.
				gcSnapshotTree.blobs[`${gcBlobPrefix}_${gcBlobId}`] = gcBlobId;

				// Create a base snapshot that contains the GC snapshot tree.
				const baseSnapshot = getDummySnapshotTree();
				baseSnapshot.trees[gcTreeKey] = gcSnapshotTree;

				// Create GC state with node 3 expired. This will be returned when the garbage collector asks
				// for the GC blob with `gcBlobId`.
				const gcState: IGarbageCollectionState = { gcNodes: {} };
				const unrefTime = Date.now() - (timeout + 100);
				const node3Data: IGarbageCollectionNodeData = {
					outboundRoutes: [],
					unreferencedTimestampMs: unrefTime,
				};
				gcState.gcNodes[nodes[3]] = node3Data;

				const gcBlobMap: Map<string, IGarbageCollectionState> = new Map([
					[gcBlobId, gcState],
				]);
				const garbageCollector = createGarbageCollector(
					{ baseSnapshot },
					gcBlobMap,
					(error) => {
						lastCloseErrorType = error?.errorType ?? "NONE";
					},
					false /* isSummarizerClient */,
				);

				// Trigger loading GC state from base snapshot - but don't call GC since that's not what happens in real flow
				await (garbageCollector as any).initializeGCStateFromBaseSnapshotP;

				// Update nodes and validate that all events for node 3 are logged.
				updateAllNodes(garbageCollector);
				assert(
					!mockLogger.events.some(
						(event) =>
							event.eventName !== loadedEventName && event.unrefTime === unrefTime,
					),
					"shouldn't see any unreference events besides Loaded",
				);
				mockLogger.assertMatch(
					[
						{
							eventName: loadedEventName,
							timeout,
							id: nodes[3],
							pkg: eventPkg,
							unrefTime,
						},
					],
					"all events not generated as expected",
				);

				const expectedErrorType = sweepReadyUsageErrorExpected
					? "unreferencedObjectUsedAfterGarbageCollected"
					: "N/A";
				assert.equal(
					lastCloseErrorType,
					expectedErrorType,
					"Incorrect lastCloseReason after using unreferenced nodes",
				);
			}

			beforeEach(() => {
				injectedSettings[runSessionExpiryKey] = true;
			});

			it("Inactive object used - generates events but does not close container (SweepReadyUsageDetection enabled)", async () => {
				const inactiveTimeoutMs = 400;
				injectedSettings["Fluid.GarbageCollection.TestOverride.InactiveTimeoutMs"] =
					inactiveTimeoutMs;
				injectedSettings[SweepReadyUsageDetectionKey] = "interactiveClient";

				await interactiveClientTestCode(
					inactiveTimeoutMs,
					"GarbageCollector:InactiveObject_Loaded",
					false,
				);
			});

			it("SweepReady object used - generates events and closes container (SweepReadyUsageDetection enabled)", async () => {
				const sweepTimeoutMs =
					defaultSessionExpiryDurationMs + defaultSnapshotCacheExpiryMs + oneDayMs;
				injectedSettings[SweepReadyUsageDetectionKey] = "interactiveClient";

				await interactiveClientTestCode(
					sweepTimeoutMs,
					"GarbageCollector:SweepReadyObject_Loaded",
					true,
				);
			});

			it("SweepReady object used - generates events but does not close container (SweepReadyUsageDetection disabled)", async () => {
				const sweepTimeoutMs =
					defaultSessionExpiryDurationMs + defaultSnapshotCacheExpiryMs + oneDayMs;
				injectedSettings[SweepReadyUsageDetectionKey] = "something else";

				await interactiveClientTestCode(
					sweepTimeoutMs,
					"GarbageCollector:SweepReadyObject_Loaded",
					false,
				);
			});
		});

		it("generates both inactive and sweep ready events when nodes are used after time out", async () => {
			const inactiveTimeoutMs = 500;
			const sweepTimeoutMs =
				defaultSessionExpiryDurationMs + defaultSnapshotCacheExpiryMs + oneDayMs;
			injectedSettings[runSessionExpiryKey] = "true";
			injectedSettings["Fluid.GarbageCollection.TestOverride.InactiveTimeoutMs"] =
				inactiveTimeoutMs;

			const garbageCollector = createGarbageCollector({});

			// Remove node 2's reference from node 1. This should make node 2 and node 3 unreferenced.
			defaultGCData.gcNodes[nodes[1]] = [];
			await garbageCollector.collectGarbage({});

			// Advance the clock to trigger inactive timeout and validate that we get inactive events.
			clock.tick(inactiveTimeoutMs + 1);
			await updateAllNodesAndRunGC(garbageCollector);
			mockLogger.assertMatch(
				[
					{
						eventName: "GarbageCollector:InactiveObject_Changed",
						timeout: inactiveTimeoutMs,
						id: nodes[2],
					},
					{
						eventName: "GarbageCollector:InactiveObject_Loaded",
						timeout: inactiveTimeoutMs,
						id: nodes[2],
					},
					{
						eventName: "GarbageCollector:InactiveObject_Changed",
						timeout: inactiveTimeoutMs,
						id: nodes[3],
					},
					{
						eventName: "GarbageCollector:InactiveObject_Loaded",
						timeout: inactiveTimeoutMs,
						id: nodes[3],
					},
				],
				"inactive events not generated as expected",
			);

			// Advance the clock to trigger sweep timeout and validate that we get sweep ready events.
			clock.tick(sweepTimeoutMs - inactiveTimeoutMs);
			await updateAllNodesAndRunGC(garbageCollector);
			mockLogger.assertMatch(
				[
					{
						eventName: "GarbageCollector:SweepReadyObject_Changed",
						timeout: sweepTimeoutMs,
						id: nodes[2],
					},
					{
						eventName: "GarbageCollector:SweepReadyObject_Loaded",
						timeout: sweepTimeoutMs,
						id: nodes[2],
					},
					{
						eventName: "GarbageCollector:SweepReadyObject_Changed",
						timeout: sweepTimeoutMs,
						id: nodes[3],
					},
					{
						eventName: "GarbageCollector:SweepReadyObject_Loaded",
						timeout: sweepTimeoutMs,
						id: nodes[3],
					},
				],
				"sweep ready events not generated as expected",
			);
		});
	});

	describe("Deleted blobs in GC summary tree", () => {
		beforeEach(() => {
			injectedSettings["Fluid.GarbageCollection.TrackGCState"] = true;
		});

		it("correctly reads and write deleted blobs in summary", async () => {
			// Set up the GC reference graph to have something to work with.
			defaultGCData.gcNodes["/"] = [nodes[0]];

			// Create a snapshot tree to be used as the GC snapshot tree.
			const gcSnapshotTree = getDummySnapshotTree();
			// Add a blob to the tree for deleted nodes.
			const deletedNodesBlobId = "deletedNodes";
			gcSnapshotTree.blobs[gcDeletedBlobKey] = deletedNodesBlobId;
			const deletedNodeIds = [...nodes];
			// Add deleted nodes list the blobs map that will service read and parse blob calls from GC.
			const gcBlobsMap: Map<string, string[]> = new Map([
				[deletedNodesBlobId, deletedNodeIds],
			]);
			// Create a base snapshot that contains the GC snapshot tree.
			const baseSnapshot = getDummySnapshotTree();
			baseSnapshot.trees[gcTreeKey] = gcSnapshotTree;

			// Create and initialize garbage collector.
			const garbageCollector = createGarbageCollector({ baseSnapshot }, gcBlobsMap);
			await garbageCollector.initializeBaseState();

			// The nodes in deletedNodeIds should be marked as deleted.
			for (const nodeId of deletedNodeIds) {
				assert(
					garbageCollector.isNodeDeleted(nodeId) === true,
					`${nodeId} should be marked deleted`,
				);
			}

			await garbageCollector.collectGarbage({});
			// Summarize with fullTree as true so that the deleted nodes are written as a blob and can be validated.
			const summaryTree = garbageCollector.summarize(
				true /* fullTree */,
				true /* trackState */,
			);
			assert(summaryTree?.summary.type === SummaryType.Tree, "The summary should be a tree");

			// Get the deleted node ids from summary and validate that its the same as the one GC loaded from.
			const deletedNodesBlob = summaryTree.summary.tree[gcDeletedBlobKey];
			assert(
				deletedNodesBlob.type === SummaryType.Blob,
				"Deleted blob not present in summary",
			);
			const deletedNodeIdsInSummary = JSON.parse(
				deletedNodesBlob.content as string,
			) as string[];
			assert.deepStrictEqual(
				deletedNodeIdsInSummary,
				deletedNodeIds,
				"Unexpected deleted nodes in summary",
			);
		});

		it("writes handle for deleted blobs when its unchanged", async () => {
			// Set up the GC reference graph to have something to work with.
			defaultGCData.gcNodes["/"] = [nodes[0]];

			// Create a snapshot tree to be used as the GC snapshot tree.
			const gcSnapshotTree = getDummySnapshotTree();
			// Add a blob to the tree for deleted nodes.
			const deletedNodesBlobId = "deletedNodes";
			gcSnapshotTree.blobs[gcDeletedBlobKey] = deletedNodesBlobId;
			const deletedNodeIds = [...nodes];
			// Add deleted nodes list the blobs map that will service read and parse blob calls from GC.
			const gcBlobsMap: Map<string, string[]> = new Map([
				[deletedNodesBlobId, deletedNodeIds],
			]);
			// Create a base snapshot that contains the GC snapshot tree.
			const baseSnapshot = getDummySnapshotTree();
			baseSnapshot.trees[gcTreeKey] = gcSnapshotTree;

			// Create and initialize garbage collector.
			const garbageCollector = createGarbageCollector({ baseSnapshot }, gcBlobsMap);
			await garbageCollector.initializeBaseState();

			// Run GC and summarize. The summary should contain the deleted nodes.
			await garbageCollector.collectGarbage({});
			const gcSummary = garbageCollector.summarize(
				false /* fullTree */,
				true /* trackState */,
			);
			assert(gcSummary?.summary.type === SummaryType.Tree, "The summary should be a tree");

			// Get the deleted node ids from summary and validate that its the same as the one GC loaded from.
			const deletedNodesBlob = gcSummary.summary.tree[gcDeletedBlobKey];
			assert(
				deletedNodesBlob.type === SummaryType.Handle,
				"Deleted nodes state should be a handle",
			);

			const refreshSummaryResult: RefreshSummaryResult = {
				latestSummaryUpdated: true,
				wasSummaryTracked: true,
			};
			await garbageCollector.refreshLatestSummary(
				refreshSummaryResult,
				undefined,
				0,
				parseNothing,
			);

			// Run GC and summarize again. The whole GC summary should now be a summary handle.
			await garbageCollector.collectGarbage({});
			const gcSummary2 = garbageCollector.summarize(
				false /* fullTree */,
				true /* trackState */,
			);
			assert(
				gcSummary2?.summary.type === SummaryType.Handle,
				"The summary should be a handle",
			);
		});
	});

	describe("GC completed runs", () => {
		const gcEndEvent = "GarbageCollector:GarbageCollection_end";

		it("increments GC completed runs in logged events correctly", async () => {
			const garbageCollector = createGarbageCollector();

			await garbageCollector.collectGarbage({});
			mockLogger.assertMatch(
				[{ eventName: gcEndEvent, completedGCRuns: 0 }],
				"completedGCRuns should be 0 since this event was logged before first GC run completed",
			);

			await garbageCollector.collectGarbage({});
			mockLogger.assertMatch(
				[{ eventName: gcEndEvent, completedGCRuns: 1 }],
				"completedGCRuns should be 1 since this event was logged after first GC run completed",
			);

			await garbageCollector.collectGarbage({});
			mockLogger.assertMatch(
				[{ eventName: gcEndEvent, completedGCRuns: 2 }],
				"completedGCRuns should be 2 since this event was logged after second GC run completed",
			);

			// The GC run count should reset for new garbage collector.
			const garbageCollector2 = createGarbageCollector();
			await garbageCollector2.collectGarbage({});
			mockLogger.assertMatch(
				[{ eventName: gcEndEvent, completedGCRuns: 0 }],
				"completedGCRuns should be 0 since this event was logged before first GC run in new garbage collector",
			);
		});
	});

	/*
	 * These tests validate scenarios where nodes that are referenced between summaries have their unreferenced
	 * timestamp updated. These scenarios fall into the following categories:
	 * 1. Nodes transition from unreferenced -> referenced -> unreferenced between 2 summaries - In these scenarios
	 *    when GC runs, it should detect that the node was referenced and update its unreferenced timestamp.
	 * 2. Unreferenced nodes are referenced from other unreferenced nodes - In this case, even though the node remains
	 *    unreferenced, its unreferenced timestamp should be updated.
	 *
	 * In these tests, V = nodes and E = edges between nodes. Root nodes that are always referenced are marked as *.
	 */
	describe("References between summaries", () => {
		let garbageCollector: IGarbageCollector;
		const nodeA = "/A";
		const nodeB = "/B";
		const nodeC = "/C";
		const nodeD = "/D";
		const nodeE = "/A/E";

		// Runs GC and returns the unreferenced timestamps of all nodes in the GC summary.
		async function getUnreferencedTimestamps() {
			// Advance the clock by 1 tick so that the unreferenced timestamp is updated in between runs.
			clock.tick(1);

			await garbageCollector.collectGarbage({});

			const summaryTree = garbageCollector.summarize(true, false)?.summary;
			assert(summaryTree !== undefined, "Nothing to summarize after running GC");
			assert(summaryTree.type === SummaryType.Tree, "Expecting a summary tree!");

			let rootGCState: IGarbageCollectionState = { gcNodes: {} };
			for (const key of Object.keys(summaryTree.tree)) {
				// Skip blobs that do not start with the GC prefix.
				if (!key.startsWith(gcBlobPrefix)) {
					continue;
				}

				const gcBlob = summaryTree.tree[key];
				assert(gcBlob?.type === SummaryType.Blob, `GC blob not available`);
				const gcState = JSON.parse(gcBlob.content as string) as IGarbageCollectionState;
				// Merge the GC state of this blob into the root GC state.
				rootGCState = concatGarbageCollectionStates(rootGCState, gcState);
			}
			const nodeTimestamps: Map<string, number | undefined> = new Map();
			for (const [nodeId, nodeData] of Object.entries(rootGCState.gcNodes)) {
				nodeTimestamps.set(nodeId, nodeData.unreferencedTimestampMs);
			}
			return nodeTimestamps;
		}

		beforeEach(() => {
			defaultGCData.gcNodes = {};
			garbageCollector = createGarbageCollector();
		});

		describe("Nodes transitioning from unreferenced -> referenced -> unreferenced", () => {
			/**
			 * Validates that we can detect references that were added and then removed.
			 * 1. Summary 1 at t1. V = [A*, B]. E = []. B has unreferenced time t1.
			 * 2. Reference from A to B added. E = [A -\> B].
			 * 3. Reference from A to B removed. E = [].
			 * 4. Summary 2 at t2. V = [A*, B]. E = []. B has unreferenced time t2.
			 * Validates that the unreferenced time for B is t2 which is \> t1.
			 */
			it(`Scenario 1 - Reference added and then removed`, async () => {
				// Initialize nodes A and B.
				defaultGCData.gcNodes["/"] = [nodeA];
				defaultGCData.gcNodes[nodeA] = [];
				defaultGCData.gcNodes[nodeB] = [];

				// 1. Run GC and generate summary 1. E = [].
				const timestamps1 = await getUnreferencedTimestamps();
				assert(timestamps1.get(nodeA) === undefined, "A should be referenced");

				const nodeBTime1 = timestamps1.get(nodeB);
				assert(nodeBTime1 !== undefined, "B should have unreferenced timestamp");

				// 2. Add reference from A to B. E = [A -\> B].
				garbageCollector.addedOutboundReference(nodeA, nodeB);
				defaultGCData.gcNodes[nodeA] = [nodeB];

				// 3. Remove reference from A to B. E = [].
				defaultGCData.gcNodes[nodeA] = [];

				// 4. Run GC and generate summary 2. E = [].
				const timestamps2 = await getUnreferencedTimestamps();
				assert(timestamps2.get(nodeA) === undefined, "A should be referenced");

				const nodeBTime2 = timestamps2.get(nodeB);

				assert(
					nodeBTime2 !== undefined && nodeBTime2 > nodeBTime1,
					"B's timestamp should have updated",
				);
			});

			/**
			 * Validates that we can detect references that were added transitively and then removed.
			 * 1. Summary 1 at t1. V = [A*, B, C]. E = [B -\> C]. B and C have unreferenced time t2.
			 * 2. Reference from A to B added. E = [A -\> B, B -\> C].
			 * 3. Reference from B to C removed. E = [A -\> B].
			 * 4. Reference from A to B removed. E = [].
			 * 5. Summary 2 at t2. V = [A*, B, C]. E = []. B and C have unreferenced time t2.
			 * Validates that the unreferenced time for B and C is t2 which is \> t1.
			 */
			it(`Scenario 2 - Reference transitively added and removed`, async () => {
				// Initialize nodes A, B and C.
				defaultGCData.gcNodes["/"] = [nodeA];
				defaultGCData.gcNodes[nodeA] = [];
				defaultGCData.gcNodes[nodeB] = [nodeC];
				defaultGCData.gcNodes[nodeC] = [];

				// 1. Run GC and generate summary 1. E = [B -\> C].
				const timestamps1 = await getUnreferencedTimestamps();
				assert(timestamps1.get(nodeA) === undefined, "A should be referenced");

				const nodeBTime1 = timestamps1.get(nodeB);
				const nodeCTime1 = timestamps1.get(nodeC);
				assert(nodeBTime1 !== undefined, "B should have unreferenced timestamp");
				assert(nodeCTime1 !== undefined, "C should have unreferenced timestamp");

				// 2. Add reference from A to B. E = [A -\> B, B -\> C].
				garbageCollector.addedOutboundReference(nodeA, nodeB);
				defaultGCData.gcNodes[nodeA] = [nodeB];

				// 3. Remove reference from B to C. E = [A -\> B].
				defaultGCData.gcNodes[nodeB] = [];

				// 4. Remove reference from A to B. E = [].
				defaultGCData.gcNodes[nodeA] = [];

				// 5. Run GC and generate summary 2. E = [].
				const timestamps2 = await getUnreferencedTimestamps();
				assert(timestamps2.get(nodeA) === undefined, "A should be referenced");

				const nodeBTime2 = timestamps2.get(nodeB);
				const nodeCTime2 = timestamps2.get(nodeC);
				assert(
					nodeBTime2 !== undefined && nodeBTime2 > nodeBTime1,
					"B's timestamp should have updated",
				);
				assert(
					nodeCTime2 !== undefined && nodeCTime2 > nodeCTime1,
					"C's timestamp should have updated",
				);
			});

			/**
			 * Validates that we can detect chain of references in which the first reference was added and then removed.
			 * 1. Summary 1 at t1. V = [A*, B, C, D]. E = [B -\> C, C -\> D]. B, C and D have unreferenced time t2.
			 * 2. Reference from A to B added. E = [A -\> B, B -\> C, C -\> D].
			 * 3. Reference from A to B removed. E = [B -\> C, C -\> D].
			 * 4. Summary 2 at t2. V = [A*, B, C, D]. E = [B -\> C, C -\> D]. B, C and D have unreferenced time t2.
			 * Validates that the unreferenced time for B, C and D is t2 which is \> t1.
			 */
			it(`Scenario 3 - Reference added through chain of references and removed`, async () => {
				// Initialize nodes A, B, C and D.
				defaultGCData.gcNodes["/"] = [nodeA];
				defaultGCData.gcNodes[nodeA] = [];
				defaultGCData.gcNodes[nodeB] = [nodeC];
				defaultGCData.gcNodes[nodeC] = [nodeD];
				defaultGCData.gcNodes[nodeD] = [];

				// 1. Run GC and generate summary 1. E = [B -\> C, C -\> D].
				const timestamps1 = await getUnreferencedTimestamps();
				assert(timestamps1.get(nodeA) === undefined, "A should be referenced");

				const nodeBTime1 = timestamps1.get(nodeB);
				const nodeCTime1 = timestamps1.get(nodeC);
				const nodeDTime1 = timestamps1.get(nodeD);
				assert(nodeBTime1 !== undefined, "B should have unreferenced timestamp");
				assert(nodeCTime1 !== undefined, "C should have unreferenced timestamp");
				assert(nodeDTime1 !== undefined, "D should have unreferenced timestamp");

				// 2. Add reference from A to B. E = [A -\> B, B -\> C, C -\> D].
				garbageCollector.addedOutboundReference(nodeA, nodeB);
				defaultGCData.gcNodes[nodeA] = [nodeB];

				// 3. Remove reference from A to B. E = [B -\> C, C -\> D].
				defaultGCData.gcNodes[nodeA] = [];

				// 4. Run GC and generate summary 2. E = [B -\> C, C -\> D].
				const timestamps2 = await getUnreferencedTimestamps();
				assert(timestamps2.get(nodeA) === undefined, "A should be referenced");

				const nodeBTime2 = timestamps2.get(nodeB);
				const nodeCTime2 = timestamps2.get(nodeC);
				const nodeDTime2 = timestamps2.get(nodeD);
				assert(
					nodeBTime2 !== undefined && nodeBTime2 > nodeBTime1,
					"B's timestamp should have updated",
				);
				assert(
					nodeCTime2 !== undefined && nodeCTime2 > nodeCTime1,
					"C's timestamp should have updated",
				);
				assert(
					nodeDTime2 !== undefined && nodeDTime2 > nodeDTime1,
					"D's timestamp should have updated",
				);
			});

			/**
			 * Validates that we can detect references that were added and removed via new nodes.
			 * 1. Summary 1 at t1. V = [A*, C]. E = []. C has unreferenced time t1.
			 * 2. Node B is created. E = [].
			 * 3. Reference from A to B added. E = [A -\> B].
			 * 4. Reference from B to C added. E = [A -\> B, B -\> C].
			 * 5. Reference from B to C removed. E = [A -\> B].
			 * 6. Summary 2 at t2. V = [A*, B, C]. E = [A -\> B]. C has unreferenced time t2.
			 * Validates that the unreferenced time for C is t2 which is \> t1.
			 */
			it(`Scenario 4 - Reference added via new nodes and removed`, async () => {
				// Initialize nodes A, B and C.
				defaultGCData.gcNodes["/"] = [nodeA];
				defaultGCData.gcNodes[nodeA] = [];
				defaultGCData.gcNodes[nodeC] = [];

				// 1. Run GC and generate summary 1. E = [].
				const timestamps1 = await getUnreferencedTimestamps();
				assert(timestamps1.get(nodeA) === undefined, "A should be referenced");

				const nodeCTime1 = timestamps1.get(nodeC);
				assert(nodeCTime1 !== undefined, "C should have unreferenced timestamp");

				// 2. Create node B, i.e., add B to GC data. E = [].
				defaultGCData.gcNodes[nodeB] = [];

				// 3. Add reference from A to B. E = [A -\> B].
				garbageCollector.addedOutboundReference(nodeA, nodeB);
				defaultGCData.gcNodes[nodeA] = [nodeB];

				// 4. Add reference from B to C. E = [A -\> B, B -\> C].
				garbageCollector.addedOutboundReference(nodeB, nodeC);
				defaultGCData.gcNodes[nodeB] = [nodeC];

				// 5. Remove reference from B to C. E = [A -\> B].
				defaultGCData.gcNodes[nodeB] = [];

				// 6. Run GC and generate summary 2. E = [A -\> B].
				const timestamps2 = await getUnreferencedTimestamps();
				assert(timestamps2.get(nodeA) === undefined, "A should be referenced");
				assert(timestamps2.get(nodeB) === undefined, "B should be referenced");

				const nodeCTime2 = timestamps2.get(nodeC);
				assert(
					nodeCTime2 !== undefined && nodeCTime2 > nodeCTime1,
					"C's timestamp should have updated",
				);
			});

			/**
			 * Validates that we can detect multiple references that were added and then removed by the same node.
			 * 1. Summary 1 at t1. V = [A*, B, C]. E = []. B and C have unreferenced time t1.
			 * 2. Reference from A to B added. E = [A -\> B].
			 * 3. Reference from A to C added. E = [A -\> B, A -\> C].
			 * 4. Reference from A to B removed. E = [A -\> C].
			 * 5. Reference from A to C removed. E = [].
			 * 6. Summary 2 at t2. V = [A*, B]. E = []. B and C have unreferenced time t2.
			 * Validates that the unreferenced time for B and C is t2 which is \> t1.
			 */
			it(`Scenario 5 - Multiple references added and then removed by same node`, async () => {
				// Initialize nodes A, B and C.
				defaultGCData.gcNodes["/"] = [nodeA];
				defaultGCData.gcNodes[nodeA] = [];
				defaultGCData.gcNodes[nodeB] = [];
				defaultGCData.gcNodes[nodeC] = [];

				// 1. Run GC and generate summary 1. E = [].
				const timestamps1 = await getUnreferencedTimestamps();
				assert(timestamps1.get(nodeA) === undefined, "A should be referenced");

				const nodeBTime1 = timestamps1.get(nodeB);
				const nodeCTime1 = timestamps1.get(nodeC);
				assert(nodeBTime1 !== undefined, "B should have unreferenced timestamp");
				assert(nodeCTime1 !== undefined, "C should have unreferenced timestamp");

				// 2. Add reference from A to B. E = [A -\> B].
				garbageCollector.addedOutboundReference(nodeA, nodeB);
				defaultGCData.gcNodes[nodeA] = [nodeB];

				// 3. Add reference from A to C. E = [A -\> B, A -\> C].
				garbageCollector.addedOutboundReference(nodeA, nodeC);
				defaultGCData.gcNodes[nodeA] = [nodeB, nodeC];

				// 4. Remove reference from A to B. E = [A -\> C].
				defaultGCData.gcNodes[nodeA] = [nodeC];

				// 5. Remove reference from A to C. E = [].
				defaultGCData.gcNodes[nodeA] = [];

				// 6. Run GC and generate summary 2. E = [].
				const timestamps2 = await getUnreferencedTimestamps();
				assert(timestamps2.get(nodeA) === undefined, "A should be referenced");

				const nodeBTime2 = timestamps2.get(nodeB);
				const nodeCTime2 = timestamps2.get(nodeC);
				assert(
					nodeCTime2 !== undefined && nodeCTime2 > nodeCTime1,
					"C's timestamp should have updated",
				);
				assert(
					nodeBTime2 !== undefined && nodeBTime2 > nodeBTime1,
					"B's timestamp should have updated",
				);
			});

			/**
			 * Validates that we generate error on detecting reference during GC that was not notified explicitly.
			 * 1. Summary 1 at t1. V = [A*]. E = [].
			 * 2. Node B is created. E = [].
			 * 3. Reference from A to B added without notifying GC. E = [A -\> B].
			 * 4. Summary 2 at t2. V = [A*, B]. E = [A -\> B].
			 * Validates that we log an error since B is detected as a referenced node but its reference was notified
			 * to GC.
			 */
			it(`Scenario 6 - Reference added without notifying GC`, async () => {
				// Initialize nodes A & D.
				defaultGCData.gcNodes["/"] = [nodeA, nodeD];
				defaultGCData.gcNodes[nodeA] = [];
				defaultGCData.gcNodes[nodeD] = [];

				// 1. Run GC and generate summary 1. E = [].
				const timestamps1 = await getUnreferencedTimestamps();
				assert(timestamps1.get(nodeA) === undefined, "A should be referenced");
				assert(timestamps1.get(nodeD) === undefined, "D should be referenced");

				// 2. Create nodes B & C. E = [].
				defaultGCData.gcNodes[nodeB] = [];
				defaultGCData.gcNodes[nodeC] = [];

				// 3. Add reference from A to B, A to C, A to E, D to C, and E to A without calling addedOutboundReference.
				// E = [A -\> B, A -\> C, A -\> E, D -\> C, E -\> A].
				defaultGCData.gcNodes[nodeA] = [nodeB, nodeC, nodeE];
				defaultGCData.gcNodes[nodeD] = [nodeC];
				defaultGCData.gcNodes[nodeE] = [nodeA];

				// 4. Add reference from A to D with calling addedOutboundReference
				defaultGCData.gcNodes[nodeA].push(nodeD);
				garbageCollector.addedOutboundReference(nodeA, nodeD);

				// 5. Run GC and generate summary 2. E = [A -\> B, A -\> C, A -\> E, D -\> C, E -\> A].
				await getUnreferencedTimestamps();

				// Validate that we got the "gcUnknownOutboundReferences" error.
				const unknownReferencesEvent = "GarbageCollector:gcUnknownOutboundReferences";
				const eventsFound = mockLogger.matchEvents([
					{
						eventName: unknownReferencesEvent,
						gcNodeId: "/A",
						gcRoutes: JSON.stringify(["/B", "/C"]),
					},
					{
						eventName: unknownReferencesEvent,
						gcNodeId: "/D",
						gcRoutes: JSON.stringify(["/C"]),
					},
				]);
				assert(eventsFound, `Expected unknownReferenceEvent event!`);
			});
		});

		describe("References to unreferenced nodes", () => {
			/**
			 * Validates that we can detect references that are added from an unreferenced node to another.
			 * 1. Summary 1 at t1. V = [A*, B, C]. E = []. B and C have unreferenced time t1.
			 * 2. Reference from B to C. E = [B -\> C].
			 * 3. Summary 2 at t2. V = [A*, B, C]. E = [B -\> C]. B and C have unreferenced time t1.
			 * Validates that the unreferenced time for B and C is still t1.
			 */
			it(`Scenario 1 - Reference added to unreferenced node`, async () => {
				// Initialize nodes A, B and C.
				defaultGCData.gcNodes["/"] = [nodeA];
				defaultGCData.gcNodes[nodeA] = [];
				defaultGCData.gcNodes[nodeB] = [];
				defaultGCData.gcNodes[nodeC] = [];

				// 1. Run GC and generate summary 1. E = [B -\> C].
				const timestamps1 = await getUnreferencedTimestamps();
				assert(timestamps1.get(nodeA) === undefined, "A should be referenced");

				const nodeBTime1 = timestamps1.get(nodeB);
				const nodeCTime1 = timestamps1.get(nodeC);
				assert(nodeBTime1 !== undefined, "B should have unreferenced timestamp");
				assert(nodeCTime1 !== undefined, "C should have unreferenced timestamp");

				// 2. Add reference from B to C. E = [B -\> C].
				garbageCollector.addedOutboundReference(nodeB, nodeC);
				defaultGCData.gcNodes[nodeB] = [nodeC];

				// 3. Run GC and generate summary 2. E = [B -\> C].
				const timestamps2 = await getUnreferencedTimestamps();
				assert(timestamps2.get(nodeA) === undefined, "A should be referenced");

				const nodeBTime2 = timestamps2.get(nodeB);
				const nodeCTime2 = timestamps2.get(nodeC);
				assert(nodeBTime2 === nodeBTime1, "B's timestamp should be unchanged");
				assert(
					nodeCTime2 !== undefined && nodeCTime2 > nodeCTime1,
					"C's timestamp should have updated",
				);
			});

			/*
			 * Validates that we can detect references that are added from an unreferenced node to a list of
			 * unreferenced nodes, i.e., nodes with references to each other but are overall unreferenced.
			 * 1. Summary 1 at t1. V = [A*, B, C, D]. E = [C -\> D]. B, C and D have unreferenced time t1.
			 * 2. Op adds reference from B to C. E = [B -\> C, C -\> D].
			 * 3. Summary 2 at t2. V = [A*, B, C]. E = [B -\> C, C -\> D]. C and D have unreferenced time t2.
			 * Validates that the unreferenced time for C and D is t2 which is > t1.
			 */
			it(`Scenario 2 - Reference added to a list of unreferenced nodes from an unreferenced node`, async () => {
				// Initialize nodes A, B and C.
				defaultGCData.gcNodes["/"] = [nodeA];
				defaultGCData.gcNodes[nodeA] = [];
				defaultGCData.gcNodes[nodeB] = [];
				defaultGCData.gcNodes[nodeC] = [nodeD];
				defaultGCData.gcNodes[nodeD] = [];

				// 1. Run GC and generate summary 1. E = [B -\> C].
				const timestamps1 = await getUnreferencedTimestamps();
				assert(timestamps1.get(nodeA) === undefined, "A should be referenced");

				const nodeBTime1 = timestamps1.get(nodeB);
				const nodeCTime1 = timestamps1.get(nodeC);
				const nodeDTime1 = timestamps1.get(nodeC);
				assert(nodeBTime1 !== undefined, "B should have unreferenced timestamp");
				assert(nodeCTime1 !== undefined, "C should have unreferenced timestamp");
				assert(nodeDTime1 !== undefined, "C should have unreferenced timestamp");

				// 2. Add reference from B to C. E = [B -\> C, C-\> D].
				garbageCollector.addedOutboundReference(nodeB, nodeC);
				defaultGCData.gcNodes[nodeB] = [nodeC];

				// 3. Run GC and generate summary 2. E = [B -\> C. C -\> D].
				const timestamps2 = await getUnreferencedTimestamps();
				assert(timestamps2.get(nodeA) === undefined, "A should be referenced");

				const nodeBTime2 = timestamps2.get(nodeB);
				const nodeCTime2 = timestamps2.get(nodeC);
				const nodeDTime2 = timestamps2.get(nodeD);
				assert(nodeBTime2 === nodeBTime1, "B's timestamp should be unchanged");
				assert(
					nodeCTime2 !== undefined && nodeCTime2 > nodeCTime1,
					"C's timestamp should have updated",
				);
				assert(
					nodeDTime2 !== undefined && nodeDTime2 > nodeDTime1,
					"D's timestamp should have updated",
				);
			});

			/*
			 * Validates that we can detect references that are added from an unreferenced node to a list of
			 * unreferenced nodes, i.e., nodes with references to each other but are overall unreferenced. Then
			 * a reference between the list is removed
			 * 1. Summary 1 at t1. V = [A*, B, C, D]. E = [C -> D]. B, C and D have unreferenced time t1.
			 * 2. Op adds reference from B to C. E = [B -> C, C -> D].
			 * 3. Op removes reference from C to D. E = [B -> C].
			 * 4. Summary 2 at t2. V = [A*, B, C]. E = [B -> C]. C and D have unreferenced time t2.
			 * Validates that the unreferenced time for C and D is t2 which is > t1.
			 */
			it(`Scenario 3 - Reference added to a list of unreferenced nodes and a reference is removed`, async () => {
				// Initialize nodes A, B and C.
				defaultGCData.gcNodes["/"] = [nodeA];
				defaultGCData.gcNodes[nodeA] = [];
				defaultGCData.gcNodes[nodeB] = [];
				defaultGCData.gcNodes[nodeC] = [nodeD];
				defaultGCData.gcNodes[nodeD] = [];

				// 1. Run GC and generate summary 1. E = [B -\> C].
				const timestamps1 = await getUnreferencedTimestamps();
				assert(timestamps1.get(nodeA) === undefined, "A should be referenced");

				const nodeBTime1 = timestamps1.get(nodeB);
				const nodeCTime1 = timestamps1.get(nodeC);
				const nodeDTime1 = timestamps1.get(nodeC);
				assert(nodeBTime1 !== undefined, "B should have unreferenced timestamp");
				assert(nodeCTime1 !== undefined, "C should have unreferenced timestamp");
				assert(nodeDTime1 !== undefined, "C should have unreferenced timestamp");

				// 2. Add reference from B to C. E = [B -\> C, C-\> D].
				garbageCollector.addedOutboundReference(nodeB, nodeC);
				defaultGCData.gcNodes[nodeB] = [nodeC];

				// 3. Remove reference from C to D. E = [B -\> C].
				defaultGCData.gcNodes[nodeC] = [];

				// 3. Run GC and generate summary 2. E = [B -\> C].
				const timestamps2 = await getUnreferencedTimestamps();
				assert(timestamps2.get(nodeA) === undefined, "A should be referenced");

				const nodeBTime2 = timestamps2.get(nodeB);
				const nodeCTime2 = timestamps2.get(nodeC);
				const nodeDTime2 = timestamps2.get(nodeD);
				assert(nodeBTime2 === nodeBTime1, "B's timestamp should be unchanged");
				assert(
					nodeCTime2 !== undefined && nodeCTime2 > nodeCTime1,
					"C's timestamp should have updated",
				);
				assert(
					nodeDTime2 !== undefined && nodeDTime2 > nodeDTime1,
					"D's timestamp should have updated",
				);
			});
		});
	});

	describe("No changes to GC between summaries", () => {
		const fullTree = false;
		const trackState = true;
		let garbageCollector: IGarbageCollector;

		beforeEach(() => {
			injectedSettings["Fluid.GarbageCollection.TrackGCState"] = true;
			// Initialize nodes A & D.
			defaultGCData.gcNodes = {};
			defaultGCData.gcNodes["/"] = nodes;
		});

		const checkGCSummaryType = (
			summary: ISummarizeResult | undefined,
			expectedBlobType: SummaryType,
			summaryNumber: string,
		) => {
			assert(summary !== undefined, `Expected a summary on ${summaryNumber} summarize`);
			assert(
				summary.summary.type === expectedBlobType,
				`Expected summary type ${expectedBlobType} on ${summaryNumber} summarize, got ${summary.summary.type}`,
			);
		};

		it("creates a blob handle when no version specified", async () => {
			garbageCollector = createGarbageCollector();

			await garbageCollector.collectGarbage({});
			const tree1 = garbageCollector.summarize(fullTree, trackState);

			checkGCSummaryType(tree1, SummaryType.Tree, "first");

			await garbageCollector.refreshLatestSummary(
				{ wasSummaryTracked: true, latestSummaryUpdated: true },
				undefined,
				0,
				parseNothing,
			);

			await garbageCollector.collectGarbage({});
			const tree2 = garbageCollector.summarize(fullTree, trackState);

			checkGCSummaryType(tree2, SummaryType.Handle, "second");
		});
	});
>>>>>>> eabe3d15
});<|MERGE_RESOLUTION|>--- conflicted
+++ resolved
@@ -76,1686 +76,6 @@
 };
 
 describe("Garbage Collection Tests", () => {
-<<<<<<< HEAD
-    const defaultSnapshotCacheExpiryMs = 5 * 24 * 60 * 60 * 1000;
-
-    // Nodes in the reference graph.
-    const nodes: string[] = [
-        "/node1",
-        "/node2",
-        "/node3",
-        "/node4",
-    ];
-
-    const mockLogger: MockLogger = new MockLogger();
-    const testPkgPath = ["testPkg"];
-    // The package data is tagged in the telemetry event.
-    const eventPkg = { value: testPkgPath.join("/"), tag: TelemetryDataTag.CodeArtifact };
-
-    const oldRawConfig = sessionStorageConfigProvider.value.getRawConfig;
-    let injectedSettings: Record<string, ConfigTypes> = {};
-    let clock: SinonFakeTimers;
-
-    // The default GC data returned by `getGCData` on which GC is run. Update this to update the referenced graph.
-    let defaultGCData: IGarbageCollectionData = { gcNodes: {} };
-
-    // Returns a dummy snapshot tree to be built upon.
-    const getDummySnapshotTree = (): ISnapshotTree => {
-        return {
-            blobs: {},
-            trees: {},
-        };
-    };
-    // eslint-disable-next-line @typescript-eslint/consistent-type-assertions
-    const parseNothing: ReadAndParseBlob = async <T>() => { const x: T = {} as T; return x; };
-
-    function createGarbageCollector(
-        createParams: Partial<IGarbageCollectorCreateParams> = {},
-        gcBlobsMap: Map<string, IGarbageCollectionState | IGarbageCollectionDetailsBase | string[]> = new Map(),
-        closeFn: (error?: ICriticalContainerError) => void = () => {},
-        isSummarizerClient: boolean = true,
-    ) {
-        const getNodeType = (nodePath: string) => {
-            if (nodePath.split("/").length !== 2) {
-                return GCNodeType.Other;
-            }
-            return GCNodeType.DataStore;
-        };
-
-        // The runtime to be passed to the garbage collector.
-        const gcRuntime: IGarbageCollectionRuntime = {
-            updateStateBeforeGC: async () => { },
-            getGCData: async (fullGC?: boolean) => defaultGCData,
-            updateUsedRoutes: (usedRoutes: string[]) => { return { totalNodeCount: 0, unusedNodeCount: 0 }; },
-            updateUnusedRoutes: (unusedRoutes: string[]) => { },
-            deleteUnusedNodes: (deletableRoutes: string[]): string[] => { return []; },
-            updateTombstonedRoutes: (tombstoneRoutes: string[]) => { },
-            getNodeType,
-            getCurrentReferenceTimestampMs: () => Date.now(),
-            closeFn,
-        };
-
-        return GarbageCollector.create({
-            ...createParams,
-            runtime: gcRuntime,
-            gcOptions: createParams.gcOptions ?? {},
-            baseSnapshot: createParams.baseSnapshot,
-            baseLogger: mockLogger,
-            existing: createParams.metadata !== undefined /* existing */,
-            metadata: createParams.metadata,
-            createContainerMetadata: {
-                createContainerRuntimeVersion: pkgVersion,
-                createContainerTimestamp: Date.now(),
-            },
-            isSummarizerClient,
-            readAndParseBlob: async <T>(id: string) => gcBlobsMap.get(id) as T,
-            getNodePackagePath: async (nodeId: string) => testPkgPath,
-            getLastSummaryTimestampMs: () => Date.now(),
-            activeConnection: () => true,
-            getContainerDiagnosticId: () => "someDocId",
-        });
-    }
-    let gc: GcWithPrivates | undefined;
-
-    before(() => {
-        clock = useFakeTimers();
-        sessionStorageConfigProvider.value.getRawConfig = (name) => injectedSettings[name];
-    });
-
-    beforeEach(() => {
-        gc = undefined;
-    });
-
-    afterEach(() => {
-        clock.reset();
-        mockLogger.clear();
-        injectedSettings = {};
-        defaultGCData = { gcNodes: {} };
-        gc?.dispose();
-    });
-
-    after(() => {
-        clock.restore();
-        sessionStorageConfigProvider.value.getRawConfig = oldRawConfig;
-    });
-
-    describe("Configuration", () => {
-        const testOverrideSweepTimeoutKey = "Fluid.GarbageCollection.TestOverride.SweepTimeoutMs";
-        const testOverrideSessionExpiryMsKey = "Fluid.GarbageCollection.TestOverride.SessionExpiryMs";
-        const createGcWithPrivateMembers = (gcMetadata?: IGCMetadata, gcOptions?: IGCRuntimeOptions): GcWithPrivates => {
-            const metadata: IContainerRuntimeMetadata | undefined = gcMetadata && { summaryFormatVersion: 1, message: undefined, ...gcMetadata };
-            return createGarbageCollector({ metadata, gcOptions }) as GcWithPrivates;
-        };
-        const customSessionExpiryDurationMs = defaultSessionExpiryDurationMs + 1;
-
-        beforeEach(() => {
-            injectedSettings["Fluid.GarbageCollection.TestOverride.InactiveTimeoutMs"] = 1; // To ensure it's less than sweep timeout
-        });
-
-        describe("Existing container", () => {
-            it("No metadata", () => {
-                gc = createGcWithPrivateMembers({});
-                assert(!gc.gcEnabled, "gcEnabled incorrect");
-                assert(!gc.sweepEnabled, "sweepEnabled incorrect");
-                assert(gc.sessionExpiryTimeoutMs === undefined, "sessionExpiryTimeoutMs incorrect");
-                assert(gc.sweepTimeoutMs === undefined, "sweepTimeoutMs incorrect");
-                assert.equal(gc.latestSummaryGCVersion, 0, "latestSummaryGCVersion incorrect");
-            });
-            it("gcFeature 0", () => {
-                gc = createGcWithPrivateMembers({ gcFeature: 0 });
-                assert(!gc.gcEnabled, "gcEnabled incorrect");
-                assert.equal(gc.latestSummaryGCVersion, 0, "latestSummaryGCVersion incorrect");
-            });
-            it("gcFeature 0, sweepEnabled true", () => {
-                gc = createGcWithPrivateMembers({ gcFeature: 0, sweepEnabled: true });
-                assert(!gc.gcEnabled, "gcEnabled incorrect");
-                assert(gc.sweepEnabled, "sweepEnabled incorrect");
-                assert.equal(gc.latestSummaryGCVersion, 0, "latestSummaryGCVersion incorrect");
-            });
-            it("gcFeature 1", () => {
-                gc = createGcWithPrivateMembers({ gcFeature: 1 });
-                assert(gc.gcEnabled, "gcEnabled incorrect");
-                assert.equal(gc.latestSummaryGCVersion, 1, "latestSummaryGCVersion incorrect");
-            });
-            it("sweepEnabled false", () => {
-                gc = createGcWithPrivateMembers({ sweepEnabled: false });
-                assert(!gc.sweepEnabled, "sweepEnabled incorrect");
-            });
-            it("sessionExpiryTimeoutMs set (sweepTimeoutMs unset)", () => {
-                gc = createGcWithPrivateMembers({ sessionExpiryTimeoutMs: customSessionExpiryDurationMs });
-                assert.equal(gc.sessionExpiryTimeoutMs, customSessionExpiryDurationMs, "sessionExpiryTimeoutMs incorrect");
-                assert.equal(gc.sweepTimeoutMs, customSessionExpiryDurationMs + 6 * oneDayMs, "sweepTimeoutMs incorrect");
-            });
-            it("sweepTimeoutMs set", () => {
-                gc = createGcWithPrivateMembers({ sweepTimeoutMs: 123 });
-                assert.equal(gc.sweepTimeoutMs, 123, "sweepTimeoutMs incorrect");
-            });
-            it("Metadata Roundtrip", () => {
-                const inputMetadata: IGCMetadata = {
-                    sweepEnabled: true,
-                    gcFeature: 1,
-                    sessionExpiryTimeoutMs: customSessionExpiryDurationMs,
-                    sweepTimeoutMs: 123,
-                };
-                gc = createGcWithPrivateMembers(inputMetadata);
-                const outputMetadata = gc.getMetadata();
-                const expectedOutputMetadata: IGCMetadata = { ...inputMetadata, gcFeature: stableGCVersion };
-                assert.deepEqual(outputMetadata, expectedOutputMetadata, "getMetadata returned different metadata than loaded from");
-            });
-            it("Metadata Roundtrip with GC version upgrade to v2 enabled", () => {
-                injectedSettings[gcVersionUpgradeToV2Key] = true;
-                const inputMetadata: IGCMetadata = {
-                    sweepEnabled: true,
-                    gcFeature: 1,
-                    sessionExpiryTimeoutMs: customSessionExpiryDurationMs,
-                    sweepTimeoutMs: 123,
-                };
-                gc = createGcWithPrivateMembers(inputMetadata);
-                const outputMetadata = gc.getMetadata();
-                const expectedOutputMetadata: IGCMetadata = { ...inputMetadata, gcFeature: currentGCVersion };
-                assert.deepEqual(outputMetadata, expectedOutputMetadata, "getMetadata returned different metadata than loaded from");
-            });
-        });
-
-        describe("New Container", () => {
-            it("No options", () => {
-                injectedSettings[runSessionExpiryKey] = true;
-                gc = createGcWithPrivateMembers(undefined /* metadata */, {});
-                assert(gc.gcEnabled, "gcEnabled incorrect");
-                assert(!gc.sweepEnabled, "sweepEnabled incorrect");
-                assert(gc.sessionExpiryTimeoutMs !== undefined, "sessionExpiryTimeoutMs incorrect");
-                assert(gc.sweepTimeoutMs !== undefined, "sweepTimeoutMs incorrect");
-                assert.equal(gc.latestSummaryGCVersion, stableGCVersion, "latestSummaryGCVersion incorrect");
-            });
-            it("gcAllowed true", () => {
-                gc = createGcWithPrivateMembers(undefined /* metadata */, { gcAllowed: true });
-                assert(gc.gcEnabled, "gcEnabled incorrect");
-            });
-            it("gcAllowed false", () => {
-                gc = createGcWithPrivateMembers(undefined /* metadata */, { gcAllowed: false });
-                assert(!gc.gcEnabled, "gcEnabled incorrect");
-            });
-            it("sweepAllowed true, gcAllowed false", () => {
-                assert.throws(
-                    () => { gc = createGcWithPrivateMembers(undefined /* metadata */, { gcAllowed: false, sweepAllowed: true }); },
-                    (e) => e.errorType === "usageError",
-                    "Should be unsupported");
-            });
-            it("sweepAllowed true, gcAllowed true", () => {
-                injectedSettings[runSessionExpiryKey] = true;
-                gc = createGcWithPrivateMembers(undefined /* metadata */, { gcAllowed: true, sweepAllowed: true });
-                assert(gc.gcEnabled, "gcEnabled incorrect");
-                assert(gc.sweepEnabled, "sweepEnabled incorrect");
-                assert(gc.shouldRunSweep, "shouldRunSweep incorrect");
-                assert(gc.sweepTimeoutMs !== undefined, "sweepTimeoutMs incorrect");
-                assert(gc.sessionExpiryTimeoutMs !== undefined, "sessionExpiryTimeoutMs incorrect");
-            });
-            it("sweepAllowed true, gcAllowed true, sessionExpiry off", () => {
-                injectedSettings[runSessionExpiryKey] = false;
-                gc = createGcWithPrivateMembers(undefined /* metadata */, { gcAllowed: true, sweepAllowed: true });
-                assert(gc.gcEnabled, "gcEnabled incorrect");
-                assert(gc.sweepEnabled, "sweepEnabled incorrect");
-                assert(gc.sessionExpiryTimeoutMs === undefined, "sessionExpiryTimeoutMs incorrect");
-                assert(gc.sweepTimeoutMs === undefined, "sweepTimeoutMs incorrect");
-            });
-            it("sweepAllowed false, sessionExpiry on", () => {
-                injectedSettings[runSessionExpiryKey] = true;
-                gc = createGcWithPrivateMembers(undefined /* metadata */, { sweepAllowed: false });
-                assert(!gc.sweepEnabled, "sweepEnabled incorrect");
-                assert(gc.sessionExpiryTimeoutMs !== undefined, "sessionExpiryTimeoutMs incorrect");
-                assert(gc.sweepTimeoutMs !== undefined, "sweepTimeoutMs incorrect");
-            });
-            it("sweepAllowed false, sessionExpiry off", () => {
-                injectedSettings[runSessionExpiryKey] = false;
-                gc = createGcWithPrivateMembers(undefined /* metadata */, { sweepAllowed: false });
-                assert(!gc.sweepEnabled, "sweepEnabled incorrect");
-                assert(gc.sessionExpiryTimeoutMs === undefined, "sessionExpiryTimeoutMs incorrect");
-                assert(gc.sweepTimeoutMs === undefined, "sweepTimeoutMs incorrect");
-            });
-            it("TestOverride.SweepTimeout set, sweepAllowed false, sessionExpiry on", () => {
-                injectedSettings[testOverrideSweepTimeoutKey] = 123;
-                injectedSettings[runSessionExpiryKey] = true;
-                gc = createGcWithPrivateMembers(undefined /* metadata */, { sweepAllowed: false });
-                assert(!gc.sweepEnabled, "sweepEnabled incorrect");
-                assert(gc.sessionExpiryTimeoutMs === defaultSessionExpiryDurationMs, "sessionExpiryTimeoutMs incorrect");
-                assert(gc.sweepTimeoutMs === 123, "sweepTimeoutMs incorrect");
-            });
-            it("TestOverride.SweepTimeout set, sweepAllowed false, sessionExpiry off", () => {
-                injectedSettings[testOverrideSweepTimeoutKey] = 123;
-                injectedSettings[runSessionExpiryKey] = false;
-                gc = createGcWithPrivateMembers(undefined /* metadata */, { sweepAllowed: false });
-                assert(!gc.sweepEnabled, "sweepEnabled incorrect");
-                assert(gc.sessionExpiryTimeoutMs === undefined, "sessionExpiryTimeoutMs incorrect");
-                assert(gc.sweepTimeoutMs === 123, "sweepTimeoutMs incorrect");
-            });
-            it("Metadata Roundtrip", () => {
-                injectedSettings[runSessionExpiryKey] = true;
-                const expectedMetadata: IGCMetadata = {
-                    sweepEnabled: true,
-                    gcFeature: 1,
-                    sessionExpiryTimeoutMs: defaultSessionExpiryDurationMs,
-                    sweepTimeoutMs: defaultSessionExpiryDurationMs + 6 * oneDayMs,
-                };
-                gc = createGcWithPrivateMembers(undefined /* metadata */, { sweepAllowed: true });
-                const outputMetadata = gc.getMetadata();
-                assert.deepEqual(outputMetadata, expectedMetadata, "getMetadata returned different metadata than expected");
-            });
-            it("Metadata Roundtrip with GC version upgrade to v2 enabled", () => {
-                injectedSettings[runSessionExpiryKey] = true;
-                injectedSettings[gcVersionUpgradeToV2Key] = true;
-                const expectedMetadata: IGCMetadata = {
-                    sweepEnabled: true,
-                    gcFeature: currentGCVersion,
-                    sessionExpiryTimeoutMs: defaultSessionExpiryDurationMs,
-                    sweepTimeoutMs: defaultSessionExpiryDurationMs + 6 * oneDayMs,
-                };
-                gc = createGcWithPrivateMembers(undefined /* metadata */, { sweepAllowed: true });
-                const outputMetadata = gc.getMetadata();
-                assert.deepEqual(outputMetadata, expectedMetadata, "getMetadata returned different metadata than expected");
-            });
-        });
-
-        describe("Session Expiry and Sweep Timeout", () => {
-            beforeEach(() => {
-                injectedSettings[runSessionExpiryKey] = true;
-                injectedSettings["Fluid.GarbageCollection.TestOverride.InactiveTimeoutMs"] = 1; // To ensure it's less than sweep timeout
-            });
-
-            // Config sources for Session Expiry:
-            // 1. defaultSessionExpiryDurationMs in code
-            // 2. IGCRuntimeOptions.sessionExpiryTimeoutMs
-            // 3. IGCMetadata.sessionExpiryTimeoutMs
-            // 4. "Fluid.GarbageCollection.TestOverride.SessionExpiryMs" setting
-            // 5. boolean setting: runSessionExpiryKey
-            // Config sources for Sweep Timeout:
-            // 1. IGCMetadata.sweepTimeoutMs
-            // 2. Computed from Session Expiry, fixed upper bound for Snapshot Expiry and a fixed buffer (on create, or to backfill existing)
-            // 3. "Fluid.GarbageCollection.TestOverride.SweepTimeoutMs" setting (only applicable on create)
-
-            it("defaultSessionExpiryDurationMs", () => {
-                gc = createGcWithPrivateMembers();
-                assert.equal(gc.sessionExpiryTimeoutMs, defaultSessionExpiryDurationMs, "sessionExpiryTimeoutMs incorrect");
-                assert.equal(gc.sessionExpiryTimer.defaultTimeout, defaultSessionExpiryDurationMs, "sessionExpiryTimer incorrect");
-                assert.equal(gc.sweepTimeoutMs, defaultSessionExpiryDurationMs + 6 * oneDayMs, "sweepTimeoutMs incorrect");
-            });
-            it("defaultSessionExpiryDurationMs, TestOverride.SweepTimeout set", () => {
-                injectedSettings[testOverrideSweepTimeoutKey] = 7890;
-                gc = createGcWithPrivateMembers();
-                assert.equal(gc.sessionExpiryTimeoutMs, defaultSessionExpiryDurationMs, "sessionExpiryTimeoutMs incorrect");
-                assert.equal(gc.sessionExpiryTimer.defaultTimeout, defaultSessionExpiryDurationMs, "sessionExpiryTimer incorrect");
-                assert.equal(gc.sweepTimeoutMs, 7890, "sweepTimeoutMs incorrect");
-            });
-            it("IGCRuntimeOptions.sessionExpiryTimeoutMs", () => {
-                gc = createGcWithPrivateMembers(undefined /* metadata */, { sessionExpiryTimeoutMs: 123 });
-                assert.equal(gc.sessionExpiryTimeoutMs, 123, "sessionExpiryTimeoutMs incorrect");
-                assert.equal(gc.sessionExpiryTimer.defaultTimeout, 123, "sessionExpiryTimer incorrect");
-                assert.equal(gc.sweepTimeoutMs, 123 + 6 * oneDayMs, "sweepTimeoutMs incorrect");
-            });
-            it("IGCMetadata.sessionExpiryTimeoutMs, backfill sweepTimeoutMs", () => {
-                injectedSettings[testOverrideSweepTimeoutKey] = 1337; // Should be ignored
-                gc = createGcWithPrivateMembers({ sessionExpiryTimeoutMs: 456 } /* metadata */);
-                assert.equal(gc.sessionExpiryTimeoutMs, 456, "sessionExpiryTimeoutMs incorrect");
-                assert.equal(gc.sessionExpiryTimer.defaultTimeout, 456, "sessionExpiryTimer incorrect");
-                assert.equal(gc.sweepTimeoutMs, 456 + 6 * oneDayMs, "sweepTimeoutMs incorrect");
-            });
-            it("IGCMetadata.sessionExpiryTimeoutMs and IGCMetadata.sweepTimeoutMs", () => {
-                injectedSettings[testOverrideSweepTimeoutKey] = 1337; // Should be ignored
-                gc = createGcWithPrivateMembers({ sessionExpiryTimeoutMs: 456, sweepTimeoutMs: 789 } /* metadata */);
-                assert.equal(gc.sessionExpiryTimeoutMs, 456, "sessionExpiryTimeoutMs incorrect");
-                assert.equal(gc.sessionExpiryTimer.defaultTimeout, 456, "sessionExpiryTimer incorrect");
-                assert.equal(gc.sweepTimeoutMs, 789, "sweepTimeoutMs incorrect");
-            });
-            it("IGCMetadata.sweepTimeoutMs only", () => {
-                injectedSettings[testOverrideSweepTimeoutKey] = 1337; // Should be ignored
-                // This could happen if you used TestOverride.SweepTimeoutMs but had SessionExpiry disabled, then loaded that container.
-                gc = createGcWithPrivateMembers({ sweepTimeoutMs: 789 } /* metadata */);
-                assert.equal(gc.sessionExpiryTimeoutMs, undefined, "sessionExpiryTimeoutMs incorrect");
-                assert.equal(gc.sessionExpiryTimer, undefined, "sessionExpiryTimer incorrect");
-                assert.equal(gc.sweepTimeoutMs, 789, "sweepTimeoutMs incorrect");
-            });
-            function testSessionExpiryMsOverride() {
-                const expectedSweepTimeoutMs = defaultSessionExpiryDurationMs + 6 * oneDayMs;
-                assert(!!gc, "PRECONDITION: gc must be set before calling this helper");
-                assert.equal(gc.sessionExpiryTimeoutMs, defaultSessionExpiryDurationMs, "sessionExpiryTimeoutMs incorrect");
-                assert.equal(gc.sessionExpiryTimer.defaultTimeout, 789, "sessionExpiry used for timer should be the override value");
-                assert.equal(gc.sweepTimeoutMs, expectedSweepTimeoutMs, "sweepTimeoutMs incorrect");
-
-                const expectedMetadata: IGCMetadata = {
-                    sweepEnabled: false,
-                    gcFeature: 1,
-                    sessionExpiryTimeoutMs: defaultSessionExpiryDurationMs,
-                    sweepTimeoutMs: expectedSweepTimeoutMs,
-                };
-                const outputMetadata = gc.getMetadata();
-                assert.deepEqual(outputMetadata, expectedMetadata, "getMetadata returned different metadata than expected");
-            }
-            it("TestOverride.SessionExpiryMs setting applied to timeout but not written to file - New Container", () => {
-                injectedSettings[testOverrideSessionExpiryMsKey] = 789;
-                gc = createGcWithPrivateMembers();
-                testSessionExpiryMsOverride();
-            });
-            it("TestOverride.SessionExpiryMs setting applied to timeout but not written to file - Existing Container", () => {
-                injectedSettings[testOverrideSessionExpiryMsKey] = 789;
-                gc = createGcWithPrivateMembers({ sessionExpiryTimeoutMs: defaultSessionExpiryDurationMs, gcFeature: 1 } /* metadata */);
-                testSessionExpiryMsOverride();
-            });
-            it("RunSessionExpiry setting turned off", () => {
-                injectedSettings[runSessionExpiryKey] = false;
-                injectedSettings[testOverrideSessionExpiryMsKey] = 1234; // This override should be ignored
-                gc = createGcWithPrivateMembers();
-                assert.equal(gc.sessionExpiryTimeoutMs, undefined, "sessionExpiryTimeoutMs should be undefined if runSessionExpiryKey setting is false");
-                assert.equal(gc.sessionExpiryTimer, undefined, "sessionExpiryTimer should be undefined if it's disabled");
-                assert.equal(gc.sweepTimeoutMs, undefined, "sweepTimeoutMs incorrect");
-            });
-            it("RunSessionExpiry setting turned off, TestOverride.SweepTimeout set", () => {
-                injectedSettings[runSessionExpiryKey] = false;
-                injectedSettings[testOverrideSweepTimeoutKey] = 7890;
-                injectedSettings[testOverrideSessionExpiryMsKey] = 1234; // This override should be ignored
-                gc = createGcWithPrivateMembers();
-                assert.equal(gc.sessionExpiryTimeoutMs, undefined, "sessionExpiryTimeoutMs should be undefined if runSessionExpiryKey setting is false");
-                assert.equal(gc.sessionExpiryTimer, undefined, "sessionExpiryTimer should be undefined if it's disabled");
-                assert.equal(gc.sweepTimeoutMs, 7890, "sweepTimeoutMs incorrect");
-            });
-        });
-
-        describe("Session Behavior (e.g. 'shouldRun' fields)", () => {
-            beforeEach(() => {
-                injectedSettings["Fluid.GarbageCollection.TestOverride.InactiveTimeoutMs"] = 1; // To ensure it's less than sweep timeout
-            });
-
-            describe("shouldRunGC", () => {
-                const testCases: { gcEnabled: boolean; disableGC?: boolean; runGC?: boolean; expectedResult: boolean; }[] = [
-                    { gcEnabled: false, disableGC: true, runGC: true, expectedResult: true },
-                    { gcEnabled: true, disableGC: false, runGC: false, expectedResult: false },
-                    { gcEnabled: true, disableGC: true, expectedResult: false },
-                    { gcEnabled: true, disableGC: false, expectedResult: true },
-                    { gcEnabled: true, expectedResult: true },
-                    { gcEnabled: false, expectedResult: false },
-                ];
-                testCases.forEach((testCase) => {
-                    it(`Test Case ${JSON.stringify(testCase)}`, () => {
-                        injectedSettings[runGCKey] = testCase.runGC;
-                        gc = createGcWithPrivateMembers(undefined /* metadata */, { gcAllowed: testCase.gcEnabled, disableGC: testCase.disableGC });
-                        assert.equal(gc.gcEnabled, testCase.gcEnabled, "PRECONDITION: gcEnabled set incorrectly");
-                        assert.equal(gc.shouldRunGC, testCase.expectedResult, "shouldRunGC not set as expected");
-                    });
-                });
-            });
-            describe("shouldRunSweep", () => {
-                const testCases: { shouldRunGC: boolean; setSweepTimeout: boolean; sweepEnabled: boolean; runSweep?: boolean; expectedResult: boolean; }[] = [
-                    { shouldRunGC: false, setSweepTimeout: true, sweepEnabled: true, runSweep: true, expectedResult: false },
-                    { shouldRunGC: true, setSweepTimeout: false, sweepEnabled: true, runSweep: true, expectedResult: false },
-                    { shouldRunGC: true, setSweepTimeout: true, sweepEnabled: true, runSweep: false, expectedResult: false },
-                    { shouldRunGC: true, setSweepTimeout: true, sweepEnabled: false, runSweep: true, expectedResult: true },
-                    { shouldRunGC: true, setSweepTimeout: true, sweepEnabled: true, expectedResult: true },
-                    { shouldRunGC: true, setSweepTimeout: true, sweepEnabled: false, expectedResult: false },
-                ];
-                testCases.forEach((testCase) => {
-                    it(`Test Case ${JSON.stringify(testCase)}`, () => {
-                        injectedSettings[runGCKey] = testCase.shouldRunGC;
-                        injectedSettings[runSweepKey] = testCase.runSweep;
-                        injectedSettings[runSessionExpiryKey] = testCase.setSweepTimeout; // Sweep timeout is set iff sessionExpiry runs (under other default inputs)
-                        gc = createGcWithPrivateMembers(undefined /* metadata */, { sweepAllowed: testCase.sweepEnabled });
-                        assert.equal(gc.shouldRunGC, testCase.shouldRunGC, "PRECONDITION: shouldRunGC set incorrectly");
-                        assert.equal(gc.sweepTimeoutMs !== undefined, testCase.setSweepTimeout, "PRECONDITION: sweep timeout set incorrectly");
-                        assert.equal(gc.sweepEnabled, testCase.sweepEnabled, "PRECONDITION: sweepEnabled set incorrectly");
-                        assert.equal(gc.shouldRunSweep, testCase.expectedResult, "shouldRunSweep not set as expected");
-                    });
-                });
-            });
-            describe("inactiveTimeoutMs", () => {
-                beforeEach(() => {
-                    // Remove setting added in outer describe block
-                    injectedSettings["Fluid.GarbageCollection.TestOverride.InactiveTimeoutMs"] = undefined;
-                });
-                const testCases: { testOverride?: number; option?: number; expectedResult: number; }[] = [
-                    { testOverride: 123, option: 456, expectedResult: 123 },
-                    { option: 456, expectedResult: 456 },
-                    { expectedResult: defaultInactiveTimeoutMs },
-                ];
-                testCases.forEach((testCase) => {
-                    it(`Test Case ${JSON.stringify(testCase)}`, () => {
-                        injectedSettings["Fluid.GarbageCollection.TestOverride.InactiveTimeoutMs"] = testCase.testOverride;
-                        gc = createGcWithPrivateMembers(undefined /* metadata */, { inactiveTimeoutMs: testCase.option });
-                        assert.equal(gc.inactiveTimeoutMs, testCase.expectedResult, "inactiveTimeoutMs not set as expected");
-                    });
-                });
-                it("inactiveTimeout must not be greater than sweepTimeout", () => {
-                    injectedSettings[runSessionExpiryKey] = true;
-                    injectedSettings["Fluid.GarbageCollection.TestOverride.InactiveTimeoutMs"] = Number.MAX_VALUE;
-                    assert.throws(
-                        () => { gc = createGcWithPrivateMembers(); },
-                        (e) => e.errorType === "usageError",
-                        "inactiveTimeout must not be greater than sweepTimeout");
-                });
-            });
-            describe("testMode", () => {
-                const testCases: { setting?: boolean; option?: boolean; expectedResult: boolean; }[] = [
-                    { setting: true, option: false, expectedResult: true },
-                    { setting: false, option: true, expectedResult: false },
-                    { option: true, expectedResult: true },
-                    { expectedResult: false },
-                ];
-                testCases.forEach((testCase) => {
-                    it(`Test Case ${JSON.stringify(testCase)}`, () => {
-                        injectedSettings[gcTestModeKey] = testCase.setting;
-                        gc = createGcWithPrivateMembers(undefined /* metadata */, { runGCInTestMode: testCase.option });
-                        assert.equal(gc.testMode, testCase.expectedResult, "testMode not set as expected");
-                    });
-                });
-            });
-        });
-    });
-
-    it("Session expiry closes container", () => {
-        injectedSettings[runSessionExpiryKey] = "true";
-
-        let closeCalled = false;
-        function closeCalledAfterExactTicks(ticks: number) {
-            clock.tick(ticks - 1);
-            if (closeCalled) {
-                return false;
-            }
-            clock.tick(1);
-            return closeCalled;
-        }
-
-        gc = createGarbageCollector({ }, undefined /* gcBlobsMap */, () => { closeCalled = true; }) as GcWithPrivates;
-        assert(closeCalledAfterExactTicks(defaultSessionExpiryDurationMs), "Close should have been called at exactly defaultSessionExpiryDurationMs");
-    });
-
-    describe("errors when unreferenced objects are used after they are inactive / deleted", () => {
-        // Mock node loaded and changed activity for all the nodes in the graph.
-         async function updateAllNodesAndRunGC(garbageCollector: IGarbageCollector) {
-            nodes.forEach((nodeId) => {
-                garbageCollector.nodeUpdated(nodeId, "Changed", Date.now(), testPkgPath);
-                garbageCollector.nodeUpdated(nodeId, "Loaded", Date.now(), testPkgPath);
-            });
-            await garbageCollector.collectGarbage({});
-        }
-
-        beforeEach(async () => {
-            // Set up the reference graph such that all nodes are referenced. Add in a couple of cycles in the graph.
-            // Here's a diagram showing the references:
-            // 0 - 1 - 2 - 3
-            // |  /       /
-            // |-/-------/
-            defaultGCData.gcNodes["/"] = [nodes[0]];
-            defaultGCData.gcNodes[nodes[0]] = [nodes[1]];
-            defaultGCData.gcNodes[nodes[1]] = [nodes[0], nodes[2]];
-            defaultGCData.gcNodes[nodes[2]] = [nodes[3]];
-            defaultGCData.gcNodes[nodes[3]] = [nodes[0]];
-        });
-
-        const summarizerContainerTests = (
-            timeout: number,
-            revivedEventName: string,
-            changedEventName: string,
-            loadedEventName: string,
-            expectDeleteLogs?: boolean,
-        ) => {
-            const deleteEventName = "GarbageCollector:GCObjectDeleted";
-            // Validates that no unexpected event has been fired.
-            function validateNoUnexpectedEvents() {
-                mockLogger.assertMatchNone([
-                        { eventName: revivedEventName },
-                        { eventName: changedEventName },
-                        { eventName: loadedEventName },
-                        { eventName: deleteEventName },
-                    ],
-                    "unexpected events logged",
-                );
-            }
-
-            const createGCOverride = (
-                baseSnapshot?: ISnapshotTree,
-                gcBlobsMap?: Map<string, IGarbageCollectionState | IGarbageCollectionDetailsBase>,
-            ) => {
-                return createGarbageCollector({ baseSnapshot }, gcBlobsMap);
-            };
-
-            it("doesn't generate events for referenced nodes", async () => {
-                const garbageCollector = createGCOverride();
-
-                // Run garbage collection on the default GC data where everything is referenced.
-                await garbageCollector.collectGarbage({});
-
-                // Advance the clock just before the timeout and validate no events are generated.
-                clock.tick(timeout - 1);
-                await updateAllNodesAndRunGC(garbageCollector);
-                validateNoUnexpectedEvents();
-
-                // Advance the clock to expire the timeout.
-                clock.tick(1);
-
-                // Update all nodes again. Validate that no unexpected events are generated since everything is referenced.
-                await updateAllNodesAndRunGC(garbageCollector);
-                validateNoUnexpectedEvents();
-            });
-
-            it("generates events for nodes that are used after time out", async () => {
-                const garbageCollector = createGCOverride();
-
-                // Remove node 2's reference from node 1. This should make node 2 and node 3 unreferenced.
-                defaultGCData.gcNodes[nodes[1]] = [];
-
-                await garbageCollector.collectGarbage({});
-
-                // Advance the clock just before the timeout and validate no unexpected events are logged.
-                clock.tick(timeout - 1);
-                await updateAllNodesAndRunGC(garbageCollector);
-                validateNoUnexpectedEvents();
-
-                // Expire the timeout and validate that all events for node 2 and node 3 are logged.
-                clock.tick(1);
-                await updateAllNodesAndRunGC(garbageCollector);
-                const expectedEvents: Omit<ITelemetryBaseEvent, "category">[] = [];
-
-                if (expectDeleteLogs) {
-                    expectedEvents.push(
-                        { eventName: deleteEventName, timeout, id: nodes[2] },
-                        { eventName: deleteEventName, timeout, id: nodes[3] },
-                    );
-                } else {
-                    assert(!mockLogger.events.some((event) => event.eventName === deleteEventName), "Should not have any delete events logged");
-                }
-                expectedEvents.push(
-                    { eventName: changedEventName, timeout, id: nodes[2], pkg: eventPkg, createContainerRuntimeVersion: pkgVersion },
-                    { eventName: loadedEventName, timeout, id: nodes[2], pkg: eventPkg, createContainerRuntimeVersion: pkgVersion },
-                    { eventName: changedEventName, timeout, id: nodes[3], pkg: eventPkg, createContainerRuntimeVersion: pkgVersion },
-                    { eventName: loadedEventName, timeout, id: nodes[3], pkg: eventPkg, createContainerRuntimeVersion: pkgVersion },
-                );
-                mockLogger.assertMatch(expectedEvents, "all events not generated as expected");
-
-                // Add reference from node 1 to node 3 and validate that we get a revived event.
-                garbageCollector.addedOutboundReference(nodes[1], nodes[3]);
-                await garbageCollector.collectGarbage({});
-                mockLogger.assertMatch(
-                    [{ eventName: revivedEventName, timeout, id: nodes[3], pkg: eventPkg, fromId: nodes[1] }],
-                    "revived event not generated as expected",
-                );
-            });
-
-            it("generates only revived event when an inactive node is changed and revived", async () => {
-                const garbageCollector = createGCOverride();
-
-                // Remove node 2's reference from node 1. This should make node 2 and node 3 unreferenced.
-                defaultGCData.gcNodes[nodes[1]] = [];
-
-                await garbageCollector.collectGarbage({});
-
-                // Advance the clock just before the timeout and validate no unexpected events are logged.
-                clock.tick(timeout - 1);
-                await updateAllNodesAndRunGC(garbageCollector);
-                validateNoUnexpectedEvents();
-
-                // Expire the timeout and validate that only revived event is generated for node 2.
-                clock.tick(1);
-                garbageCollector.nodeUpdated(nodes[2], "Changed", Date.now(), testPkgPath);
-                garbageCollector.nodeUpdated(nodes[2], "Loaded", Date.now(), testPkgPath);
-                garbageCollector.addedOutboundReference(nodes[1], nodes[2]);
-                await garbageCollector.collectGarbage({});
-
-                for (const event of mockLogger.events) {
-                    assert.notStrictEqual(event.eventName, changedEventName, "Unexpected changed event logged");
-                    assert.notStrictEqual(event.eventName, loadedEventName, "Unexpected loaded event logged");
-                }
-                mockLogger.assertMatch(
-                    [{ eventName: revivedEventName, timeout, id: nodes[2], pkg: eventPkg, fromId: nodes[1] }],
-                    "revived event not logged as expected",
-                );
-            });
-
-            it("generates events once per node", async () => {
-                const garbageCollector = createGCOverride();
-
-                // Remove node 3's reference from node 2.
-                defaultGCData.gcNodes[nodes[2]] = [];
-
-                await garbageCollector.collectGarbage({});
-
-                // Advance the clock just before the timeout and validate no unexpected events are logged.
-                clock.tick(timeout - 1);
-                await updateAllNodesAndRunGC(garbageCollector);
-                validateNoUnexpectedEvents();
-
-                // Expire the timeout and validate that all events for node 2 and node 3 are logged.
-                clock.tick(1);
-                await updateAllNodesAndRunGC(garbageCollector);
-                const expectedEvents: Omit<ITelemetryBaseEvent, "category">[] = [];
-                if (expectDeleteLogs) {
-                    expectedEvents.push({ eventName: deleteEventName, timeout, id: nodes[3] });
-                } else {
-                    assert(!mockLogger.events.some((event) => event.eventName === deleteEventName), "Should not have any delete events logged");
-                }
-                expectedEvents.push(
-                    { eventName: changedEventName, timeout, id: nodes[3], pkg: eventPkg },
-                    { eventName: loadedEventName, timeout, id: nodes[3], pkg: eventPkg },
-                );
-                mockLogger.assertMatch(expectedEvents, "all events not generated as expected");
-
-                // Update all nodes again. There shouldn't be any more events since for each node the event is only once.
-                await updateAllNodesAndRunGC(garbageCollector);
-                validateNoUnexpectedEvents();
-            });
-
-            /**
-             * Here, the base snapshot contains nodes that have timed out. The test validates that we generate errors
-             * when these nodes are used.
-             */
-            it("generates events for nodes that time out on load", async () => {
-                // Create GC state where node 3's unreferenced time was > timeout ms ago.
-                // This means this node should time out as soon as its data is loaded.
-
-                // Create a snapshot tree to be used as the GC snapshot tree.
-                const gcSnapshotTree = getDummySnapshotTree();
-                const gcBlobId = "root";
-                // Add a GC blob with key that start with `gcBlobPrefix` to the GC snapshot tree. The blob Id for this
-                // is generated by server in real scenarios but we use a static id here for testing.
-                gcSnapshotTree.blobs[`${gcBlobPrefix}_${gcBlobId}`] = gcBlobId;
-
-                // Create a base snapshot that contains the GC snapshot tree.
-                const baseSnapshot = getDummySnapshotTree();
-                baseSnapshot.trees[gcTreeKey] = gcSnapshotTree;
-
-                // Create GC state with node 3 expired. This will be returned when the garbage collector asks
-                // for the GC blob with `gcBlobId`.
-                const gcState: IGarbageCollectionState = { gcNodes: {} };
-                const node3Data: IGarbageCollectionNodeData = {
-                    outboundRoutes: [],
-                    unreferencedTimestampMs: Date.now() - (timeout + 100),
-                };
-                gcState.gcNodes[nodes[3]] = node3Data;
-
-                const gcBlobMap: Map<string, IGarbageCollectionState> = new Map([[gcBlobId, gcState]]);
-                const garbageCollector = createGCOverride(baseSnapshot, gcBlobMap);
-
-                // Remove node 3's reference from node 2 so that it is still unreferenced.
-                defaultGCData.gcNodes[nodes[2]] = [];
-
-                // Run GC to trigger loading the GC details from the base summary. Will also generate Delete logs
-                await garbageCollector.collectGarbage({});
-                // Validate that the sweep ready event is logged when GC runs after load.
-                if (expectDeleteLogs) {
-                    mockLogger.assertMatch(
-                        [{ eventName: deleteEventName, timeout, id: nodes[3] }],
-                        "sweep ready event not generated as expected",
-                    );
-                } else {
-                    mockLogger.assertMatchNone([{ eventName: deleteEventName }], "Should not have any delete events logged");
-                }
-
-                // Validate that all events are logged as expected.
-                garbageCollector.nodeUpdated(nodes[3], "Changed", Date.now(), testPkgPath);
-                garbageCollector.nodeUpdated(nodes[3], "Loaded", Date.now(), testPkgPath);
-                await garbageCollector.collectGarbage({});
-                mockLogger.assertMatch(
-                    [
-                        { eventName: changedEventName, timeout, id: nodes[3], pkg: eventPkg },
-                        { eventName: loadedEventName, timeout, id: nodes[3], pkg: eventPkg },
-                    ],
-                    "all events not generated as expected",
-                );
-
-                // Add reference from node 2 to node 3 and validate that revived event is logged.
-                garbageCollector.addedOutboundReference(nodes[2], nodes[3]);
-                await garbageCollector.collectGarbage({});
-                mockLogger.assertMatch(
-                    [{ eventName: revivedEventName, timeout, id: nodes[3], pkg: eventPkg, fromId: nodes[2] }],
-                    "revived event not generated as expected",
-                );
-            });
-
-            /**
-             * Here, the base snapshot contains nodes that have timed out and the GC blob in snapshot is in old format. The
-             * test validates that we generate errors when these nodes are used.
-             */
-            it("generates events for nodes that time out on load - old snapshot format", async () => {
-                // Create GC details for node 3's GC blob whose unreferenced time was > timeout ms ago.
-                // This means this node should time out as soon as its data is loaded.
-                const node3GCDetails: IGarbageCollectionSummaryDetailsLegacy = {
-                    gcData: { gcNodes: { "/": [] } },
-                    unrefTimestamp: Date.now() - (timeout + 100),
-                };
-                const node3Snapshot = getDummySnapshotTree();
-                const gcBlobId = "node3GCDetails";
-                const attributesBlobId = "attributesBlob";
-                node3Snapshot.blobs[gcTreeKey] = gcBlobId;
-                node3Snapshot.blobs[dataStoreAttributesBlobName] = attributesBlobId;
-
-                // Create a base snapshot that contains snapshot tree of node 3.
-                const baseSnapshot = getDummySnapshotTree();
-                baseSnapshot.trees[nodes[3].slice(1)] = node3Snapshot;
-
-                // Set up the getNodeGCDetails function to return the GC details for node 3 when asked by garbage collector.
-                const gcBlobMap = new Map([
-                    [gcBlobId, node3GCDetails],
-                    [attributesBlobId, {}],
-                ]);
-                const garbageCollector = createGCOverride(baseSnapshot, gcBlobMap);
-
-                // Remove node 3's reference from node 2 so that it is still unreferenced. The GC details from the base
-                // summary is not loaded until the first time GC is run, so do that immediately.
-                defaultGCData.gcNodes[nodes[2]] = [];
-                await garbageCollector.collectGarbage({});
-
-                // Validate that the sweep ready event is logged when GC runs after load.
-                if (expectDeleteLogs) {
-                    mockLogger.assertMatch(
-                        [{ eventName: deleteEventName, timeout, id: nodes[3] }],
-                        "sweep ready event not generated as expected",
-                    );
-                } else {
-                    mockLogger.assertMatchNone([{ eventName: deleteEventName }], "Should not have any delete events logged");
-                }
-
-                // Validate that all events are logged as expected.
-                garbageCollector.nodeUpdated(nodes[3], "Changed", Date.now(), testPkgPath);
-                garbageCollector.nodeUpdated(nodes[3], "Loaded", Date.now(), testPkgPath);
-                await garbageCollector.collectGarbage({});
-                mockLogger.assertMatch(
-                    [
-                        { eventName: changedEventName, timeout, id: nodes[3], pkg: eventPkg },
-                        { eventName: loadedEventName, timeout, id: nodes[3], pkg: eventPkg },
-                    ],
-                    "all events not generated as expected",
-                );
-
-                // Add reference from node 2 to node 3 and validate that revived event is logged.
-                garbageCollector.addedOutboundReference(nodes[2], nodes[3]);
-                await garbageCollector.collectGarbage({});
-                mockLogger.assertMatch(
-                    [{ eventName: revivedEventName, timeout, id: nodes[3], pkg: eventPkg, fromId: nodes[2] }],
-                    "revived event not generated as expected",
-                );
-            });
-
-            /**
-             * Here, the base snapshot contains nodes that have timed out and the GC data in snapshot is present in multiple
-             * blobs. The test validates that we generate errors when these nodes are used.
-             */
-            it(`generates events for nodes that time out on load - multi blob GC data`, async () => {
-                const gcBlobMap: Map<string, IGarbageCollectionState> = new Map();
-                const expiredTimestampMs = Date.now() - (timeout + 100);
-
-                // Create three GC states to be added into separate GC blobs. Each GC state has a node whose unreferenced
-                // time was > timeout ms ago. These three GC blobs are the added to the GC tree in summary.
-                const blob1Id = "blob1";
-                const blob1GCState: IGarbageCollectionState = { gcNodes: {} };
-                blob1GCState.gcNodes[nodes[1]] = { outboundRoutes: [], unreferencedTimestampMs: expiredTimestampMs };
-                gcBlobMap.set(blob1Id, blob1GCState);
-
-                const blob2Id = "blob2";
-                const blob2GCState: IGarbageCollectionState = { gcNodes: {} };
-                blob2GCState.gcNodes[nodes[2]] = { outboundRoutes: [], unreferencedTimestampMs: expiredTimestampMs };
-                gcBlobMap.set(blob2Id, blob2GCState);
-
-                const blob3Id = "blob3";
-                const blob3GCState: IGarbageCollectionState = { gcNodes: {} };
-                blob3GCState.gcNodes[nodes[3]] = { outboundRoutes: [], unreferencedTimestampMs: expiredTimestampMs };
-                gcBlobMap.set(blob3Id, blob3GCState);
-
-                // Create a GC snapshot tree and add the above three GC blob ids to it.
-                const gcSnapshotTree = getDummySnapshotTree();
-                gcSnapshotTree.blobs[`${gcBlobPrefix}_${blob1Id}`] = blob1Id;
-                gcSnapshotTree.blobs[`${gcBlobPrefix}_${blob2Id}`] = blob2Id;
-                gcSnapshotTree.blobs[`${gcBlobPrefix}_${blob3Id}`] = blob3Id;
-
-                // Create a base snapshot that contains the above GC snapshot tree.
-                const baseSnapshot = getDummySnapshotTree();
-                baseSnapshot.trees[gcTreeKey] = gcSnapshotTree;
-
-                const garbageCollector = createGCOverride(baseSnapshot, gcBlobMap);
-
-                // For the nodes in the GC snapshot blobs, remove their references from the default GC data.
-                defaultGCData.gcNodes[nodes[0]] = [];
-                defaultGCData.gcNodes[nodes[1]] = [];
-                defaultGCData.gcNodes[nodes[2]] = [];
-
-                await garbageCollector.collectGarbage({});
-                 // Validate that the sweep ready event is logged when GC runs after load.
-                 if (expectDeleteLogs) {
-                    mockLogger.assertMatch(
-                        [
-                            { eventName: deleteEventName, timeout, id: nodes[1] },
-                            { eventName: deleteEventName, timeout, id: nodes[2] },
-                            { eventName: deleteEventName, timeout, id: nodes[3] },
-                        ],
-                        "sweep ready event not generated as expected",
-                    );
-                } else {
-                    mockLogger.assertMatchNone([{ eventName: deleteEventName }], "Should not have any delete events logged");
-                }
-
-                // Validate that all events are logged as expected.
-                garbageCollector.nodeUpdated(nodes[1], "Changed", Date.now(), testPkgPath);
-                garbageCollector.nodeUpdated(nodes[2], "Changed", Date.now(), testPkgPath);
-                garbageCollector.nodeUpdated(nodes[3], "Loaded", Date.now(), testPkgPath);
-                await garbageCollector.collectGarbage({});
-                mockLogger.assertMatch(
-                    [
-                        { eventName: changedEventName, timeout, id: nodes[1], pkg: eventPkg },
-                        { eventName: changedEventName, timeout, id: nodes[2], pkg: eventPkg },
-                        { eventName: loadedEventName, timeout, id: nodes[3], pkg: eventPkg },
-                    ],
-                    "all events not generated as expected",
-                );
-            });
-        };
-
-        describe("Inactive events (summarizer container)", () => {
-            const inactiveTimeoutMs = 500;
-
-            beforeEach(() => {
-                injectedSettings["Fluid.GarbageCollection.TestOverride.InactiveTimeoutMs"] = inactiveTimeoutMs;
-            });
-
-            summarizerContainerTests(
-                inactiveTimeoutMs,
-                "GarbageCollector:InactiveObject_Revived",
-                "GarbageCollector:InactiveObject_Changed",
-                "GarbageCollector:InactiveObject_Loaded",
-            );
-        });
-
-        describe("SweepReady events (summarizer container)", () => {
-            const sweepTimeoutMs = defaultSessionExpiryDurationMs + defaultSnapshotCacheExpiryMs + oneDayMs;
-
-            beforeEach(() => {
-                injectedSettings[runSessionExpiryKey] = true;
-            });
-
-            summarizerContainerTests(
-                sweepTimeoutMs,
-                "GarbageCollector:SweepReadyObject_Revived",
-                "GarbageCollector:SweepReadyObject_Changed",
-                "GarbageCollector:SweepReadyObject_Loaded",
-                true, // expectDeleteLogs
-            );
-        });
-
-        describe("SweepReady events - Delete log disabled (summarizer container)", () => {
-            const sweepTimeoutMs = defaultSessionExpiryDurationMs + defaultSnapshotCacheExpiryMs + oneDayMs;
-
-            beforeEach(() => {
-                injectedSettings[runSessionExpiryKey] = true;
-                injectedSettings[disableSweepLogKey] = true;
-            });
-
-            summarizerContainerTests(
-                sweepTimeoutMs,
-                "GarbageCollector:SweepReadyObject_Revived",
-                "GarbageCollector:SweepReadyObject_Changed",
-                "GarbageCollector:SweepReadyObject_Loaded",
-                false, // expectDeleteLogs
-            );
-        });
-
-        describe("Interactive Client Behavior", () => {
-            function updateAllNodes(garbageCollector) {
-                nodes.forEach((nodeId) => {
-                    garbageCollector.nodeUpdated(nodeId, "Changed", Date.now(), testPkgPath);
-                    garbageCollector.nodeUpdated(nodeId, "Loaded", Date.now(), testPkgPath);
-                });
-            }
-
-            async function interactiveClientTestCode(
-                timeout: number,
-                loadedEventName: string,
-                sweepReadyUsageErrorExpected: boolean,
-            ) {
-                let lastCloseErrorType: string = "N/A";
-
-                // Create GC state where node 3's unreferenced time was > timeout ms ago.
-                // This is important since we shouldn't run GC on the interactive container,
-                // but rather load from a snapshot in which SweepReady state is already reached.
-
-                // Create a snapshot tree to be used as the GC snapshot tree.
-                const gcSnapshotTree = getDummySnapshotTree();
-                const gcBlobId = "root";
-                // Add a GC blob with key that start with `gcBlobPrefix` to the GC snapshot tree. The blob Id for this
-                // is generated by server in real scenarios but we use a static id here for testing.
-                gcSnapshotTree.blobs[`${gcBlobPrefix}_${gcBlobId}`] = gcBlobId;
-
-                // Create a base snapshot that contains the GC snapshot tree.
-                const baseSnapshot = getDummySnapshotTree();
-                baseSnapshot.trees[gcTreeKey] = gcSnapshotTree;
-
-                // Create GC state with node 3 expired. This will be returned when the garbage collector asks
-                // for the GC blob with `gcBlobId`.
-                const gcState: IGarbageCollectionState = { gcNodes: {} };
-                const unrefTime = Date.now() - (timeout + 100);
-                const node3Data: IGarbageCollectionNodeData = {
-                    outboundRoutes: [],
-                    unreferencedTimestampMs: unrefTime,
-                };
-                gcState.gcNodes[nodes[3]] = node3Data;
-
-                const gcBlobMap: Map<string, IGarbageCollectionState> = new Map([[gcBlobId, gcState]]);
-                const garbageCollector = createGarbageCollector(
-                    { baseSnapshot },
-                    gcBlobMap,
-                    (error) => { lastCloseErrorType = error?.errorType ?? "NONE"; },
-                    false /* isSummarizerClient */,
-                );
-
-                // Trigger loading GC state from base snapshot - but don't call GC since that's not what happens in real flow
-                await (garbageCollector as any).initializeGCStateFromBaseSnapshotP;
-
-                // Update nodes and validate that all events for node 3 are logged.
-                updateAllNodes(garbageCollector);
-                assert(!mockLogger.events.some((event) => event.eventName !== loadedEventName && event.unrefTime === unrefTime), "shouldn't see any unreference events besides Loaded");
-                mockLogger.assertMatch([{ eventName: loadedEventName, timeout, id: nodes[3], pkg: eventPkg, unrefTime }], "all events not generated as expected");
-
-                const expectedErrorType = sweepReadyUsageErrorExpected ? "unreferencedObjectUsedAfterGarbageCollected" : "N/A";
-                assert.equal(lastCloseErrorType, expectedErrorType, "Incorrect lastCloseReason after using unreferenced nodes");
-            }
-
-            beforeEach(() => {
-                injectedSettings[runSessionExpiryKey] = true;
-            });
-
-            it("Inactive object used - generates events but does not close container (SweepReadyUsageDetection enabled)", async () => {
-                const inactiveTimeoutMs = 400;
-                injectedSettings["Fluid.GarbageCollection.TestOverride.InactiveTimeoutMs"] = inactiveTimeoutMs;
-                injectedSettings[SweepReadyUsageDetectionKey] = "interactiveClient";
-
-                await interactiveClientTestCode(
-                    inactiveTimeoutMs,
-                    "GarbageCollector:InactiveObject_Loaded",
-                    false,
-                );
-            });
-
-            it("SweepReady object used - generates events and closes container (SweepReadyUsageDetection enabled)", async () => {
-                const sweepTimeoutMs = defaultSessionExpiryDurationMs + defaultSnapshotCacheExpiryMs + oneDayMs;
-                injectedSettings[SweepReadyUsageDetectionKey] = "interactiveClient";
-
-                await interactiveClientTestCode(
-                    sweepTimeoutMs,
-                    "GarbageCollector:SweepReadyObject_Loaded",
-                    true,
-                );
-            });
-
-            it("SweepReady object used - generates events but does not close container (SweepReadyUsageDetection disabled)", async () => {
-                const sweepTimeoutMs = defaultSessionExpiryDurationMs + defaultSnapshotCacheExpiryMs + oneDayMs;
-                injectedSettings[SweepReadyUsageDetectionKey] = "something else";
-
-                await interactiveClientTestCode(
-                    sweepTimeoutMs,
-                    "GarbageCollector:SweepReadyObject_Loaded",
-                    false,
-                );
-            });
-        });
-
-        it("generates both inactive and sweep ready events when nodes are used after time out", async () => {
-            const inactiveTimeoutMs = 500;
-            const sweepTimeoutMs = defaultSessionExpiryDurationMs + defaultSnapshotCacheExpiryMs + oneDayMs;
-            injectedSettings[runSessionExpiryKey] = "true";
-            injectedSettings["Fluid.GarbageCollection.TestOverride.InactiveTimeoutMs"] = inactiveTimeoutMs;
-
-            const garbageCollector = createGarbageCollector({});
-
-            // Remove node 2's reference from node 1. This should make node 2 and node 3 unreferenced.
-            defaultGCData.gcNodes[nodes[1]] = [];
-            await garbageCollector.collectGarbage({});
-
-            // Advance the clock to trigger inactive timeout and validate that we get inactive events.
-            clock.tick(inactiveTimeoutMs + 1);
-            await updateAllNodesAndRunGC(garbageCollector);
-            mockLogger.assertMatch(
-                [
-                    { eventName: "GarbageCollector:InactiveObject_Changed", timeout: inactiveTimeoutMs, id: nodes[2] },
-                    { eventName: "GarbageCollector:InactiveObject_Loaded", timeout: inactiveTimeoutMs, id: nodes[2] },
-                    { eventName: "GarbageCollector:InactiveObject_Changed", timeout: inactiveTimeoutMs, id: nodes[3] },
-                    { eventName: "GarbageCollector:InactiveObject_Loaded", timeout: inactiveTimeoutMs, id: nodes[3] },
-                ],
-                "inactive events not generated as expected",
-            );
-
-            // Advance the clock to trigger sweep timeout and validate that we get sweep ready events.
-            clock.tick(sweepTimeoutMs - inactiveTimeoutMs);
-            await updateAllNodesAndRunGC(garbageCollector);
-            mockLogger.assertMatch(
-                [
-                    { eventName: "GarbageCollector:SweepReadyObject_Changed", timeout: sweepTimeoutMs, id: nodes[2] },
-                    { eventName: "GarbageCollector:SweepReadyObject_Loaded", timeout: sweepTimeoutMs, id: nodes[2] },
-                    { eventName: "GarbageCollector:SweepReadyObject_Changed", timeout: sweepTimeoutMs, id: nodes[3] },
-                    { eventName: "GarbageCollector:SweepReadyObject_Loaded", timeout: sweepTimeoutMs, id: nodes[3] },
-                ],
-                "sweep ready events not generated as expected",
-            );
-        });
-    });
-
-    describe("Deleted blobs in GC summary tree", () => {
-        beforeEach(() => {
-            injectedSettings["Fluid.GarbageCollection.TrackGCState"] = true;
-        });
-
-        it("correctly reads and write deleted blobs in summary", async () => {
-            // Set up the GC reference graph to have something to work with.
-            defaultGCData.gcNodes["/"] = [nodes[0]];
-
-            // Create a snapshot tree to be used as the GC snapshot tree.
-            const gcSnapshotTree = getDummySnapshotTree();
-            // Add a blob to the tree for deleted nodes.
-            const deletedNodesBlobId = "deletedNodes";
-            gcSnapshotTree.blobs[gcDeletedBlobKey] = deletedNodesBlobId;
-            const deletedNodeIds = [...nodes];
-            // Add deleted nodes list the blobs map that will service read and parse blob calls from GC.
-            const gcBlobsMap: Map<string, string[]> = new Map([[deletedNodesBlobId, deletedNodeIds]]);
-            // Create a base snapshot that contains the GC snapshot tree.
-            const baseSnapshot = getDummySnapshotTree();
-            baseSnapshot.trees[gcTreeKey] = gcSnapshotTree;
-
-            // Create and initialize garbage collector.
-            const garbageCollector = createGarbageCollector({ baseSnapshot }, gcBlobsMap);
-            await garbageCollector.initializeBaseState();
-
-            // The nodes in deletedNodeIds should be marked as deleted.
-            for (const nodeId of deletedNodeIds) {
-                assert(garbageCollector.isNodeDeleted(nodeId) === true, `${nodeId} should be marked deleted`);
-            }
-
-            await garbageCollector.collectGarbage({});
-            // Summarize with fullTree as true so that the deleted nodes are written as a blob and can be validated.
-            const summaryTree = garbageCollector.summarize(true /* fullTree */, true /* trackState */);
-            assert(summaryTree?.summary.type === SummaryType.Tree, "The summary should be a tree");
-
-            // Get the deleted node ids from summary and validate that its the same as the one GC loaded from.
-            const deletedNodesBlob = summaryTree.summary.tree[gcDeletedBlobKey];
-            assert(deletedNodesBlob.type === SummaryType.Blob, "Deleted blob not present in summary");
-            const deletedNodeIdsInSummary = JSON.parse(deletedNodesBlob.content as string) as string[];
-            assert.deepStrictEqual(deletedNodeIdsInSummary, deletedNodeIds, "Unexpected deleted nodes in summary");
-        });
-
-        it("writes handle for deleted blobs when its unchanged", async () => {
-            // Set up the GC reference graph to have something to work with.
-            defaultGCData.gcNodes["/"] = [nodes[0]];
-
-            // Create a snapshot tree to be used as the GC snapshot tree.
-            const gcSnapshotTree = getDummySnapshotTree();
-            // Add a blob to the tree for deleted nodes.
-            const deletedNodesBlobId = "deletedNodes";
-            gcSnapshotTree.blobs[gcDeletedBlobKey] = deletedNodesBlobId;
-            const deletedNodeIds = [...nodes];
-            // Add deleted nodes list the blobs map that will service read and parse blob calls from GC.
-            const gcBlobsMap: Map<string, string[]> = new Map([[deletedNodesBlobId, deletedNodeIds]]);
-            // Create a base snapshot that contains the GC snapshot tree.
-            const baseSnapshot = getDummySnapshotTree();
-            baseSnapshot.trees[gcTreeKey] = gcSnapshotTree;
-
-            // Create and initialize garbage collector.
-            const garbageCollector = createGarbageCollector({ baseSnapshot }, gcBlobsMap);
-            await garbageCollector.initializeBaseState();
-
-            // Run GC and summarize. The summary should contain the deleted nodes.
-            await garbageCollector.collectGarbage({});
-            const gcSummary = garbageCollector.summarize(false /* fullTree */, true /* trackState */);
-            assert(gcSummary?.summary.type === SummaryType.Tree, "The summary should be a tree");
-
-            // Get the deleted node ids from summary and validate that its the same as the one GC loaded from.
-            const deletedNodesBlob = gcSummary.summary.tree[gcDeletedBlobKey];
-            assert(deletedNodesBlob.type === SummaryType.Handle, "Deleted nodes state should be a handle");
-
-            const refreshSummaryResult: RefreshSummaryResult = { latestSummaryUpdated: true, wasSummaryTracked: true};
-            await garbageCollector.refreshLatestSummary(refreshSummaryResult, undefined, 0, parseNothing);
-
-            // Run GC and summarize again. The whole GC summary should now be a summary handle.
-            await garbageCollector.collectGarbage({});
-            const gcSummary2 = garbageCollector.summarize(false /* fullTree */, true /* trackState */);
-            assert(gcSummary2?.summary.type === SummaryType.Handle, "The summary should be a handle");
-        });
-    });
-
-    describe("GC completed runs", () => {
-        const gcEndEvent = "GarbageCollector:GarbageCollection_end";
-
-        it("increments GC completed runs in logged events correctly", async () => {
-            const garbageCollector = createGarbageCollector();
-
-            await garbageCollector.collectGarbage({});
-            mockLogger.assertMatch(
-                [{ eventName: gcEndEvent, completedGCRuns: 0 }],
-                "completedGCRuns should be 0 since this event was logged before first GC run completed",
-            );
-
-            await garbageCollector.collectGarbage({});
-            mockLogger.assertMatch(
-                [{ eventName: gcEndEvent, completedGCRuns: 1 }],
-                "completedGCRuns should be 1 since this event was logged after first GC run completed",
-            );
-
-            await garbageCollector.collectGarbage({});
-            mockLogger.assertMatch(
-                [{ eventName: gcEndEvent, completedGCRuns: 2 }],
-                "completedGCRuns should be 2 since this event was logged after second GC run completed",
-            );
-
-            // The GC run count should reset for new garbage collector.
-            const garbageCollector2 = createGarbageCollector();
-            await garbageCollector2.collectGarbage({});
-            mockLogger.assertMatch(
-                [{ eventName: gcEndEvent, completedGCRuns: 0 }],
-                "completedGCRuns should be 0 since this event was logged before first GC run in new garbage collector",
-            );
-        });
-    });
-
-    /*
-     * These tests validate scenarios where nodes that are referenced between summaries have their unreferenced
-     * timestamp updated. These scenarios fall into the following categories:
-     * 1. Nodes transition from unreferenced -> referenced -> unreferenced between 2 summaries - In these scenarios
-     *    when GC runs, it should detect that the node was referenced and update its unreferenced timestamp.
-     * 2. Unreferenced nodes are referenced from other unreferenced nodes - In this case, even though the node remains
-     *    unreferenced, its unreferenced timestamp should be updated.
-     *
-     * In these tests, V = nodes and E = edges between nodes. Root nodes that are always referenced are marked as *.
-     */
-    describe("References between summaries", () => {
-        let garbageCollector: IGarbageCollector;
-        const nodeA = "/A";
-        const nodeB = "/B";
-        const nodeC = "/C";
-        const nodeD = "/D";
-        const nodeE = "/A/E";
-
-        // Runs GC and returns the unreferenced timestamps of all nodes in the GC summary.
-        async function getUnreferencedTimestamps() {
-            // Advance the clock by 1 tick so that the unreferenced timestamp is updated in between runs.
-            clock.tick(1);
-
-            await garbageCollector.collectGarbage({});
-
-            const summaryTree = garbageCollector.summarize(true, false)?.summary;
-            assert(summaryTree !== undefined, "Nothing to summarize after running GC");
-            assert(summaryTree.type === SummaryType.Tree, "Expecting a summary tree!");
-
-            let rootGCState: IGarbageCollectionState = { gcNodes: {} };
-            for (const key of Object.keys(summaryTree.tree)) {
-                // Skip blobs that do not start with the GC prefix.
-                if (!key.startsWith(gcBlobPrefix)) {
-                    continue;
-                }
-
-                const gcBlob = summaryTree.tree[key];
-                assert(gcBlob?.type === SummaryType.Blob, `GC blob not available`);
-                const gcState = JSON.parse(gcBlob.content as string) as IGarbageCollectionState;
-                // Merge the GC state of this blob into the root GC state.
-                rootGCState = concatGarbageCollectionStates(rootGCState, gcState);
-            }
-            const nodeTimestamps: Map<string, number | undefined> = new Map();
-            for (const [nodeId, nodeData] of Object.entries(rootGCState.gcNodes)) {
-                nodeTimestamps.set(nodeId, nodeData.unreferencedTimestampMs);
-            }
-            return nodeTimestamps;
-        }
-
-        beforeEach(() => {
-            defaultGCData.gcNodes = {};
-            garbageCollector = createGarbageCollector();
-        });
-
-        describe("Nodes transitioning from unreferenced -> referenced -> unreferenced", () => {
-            /**
-             * Validates that we can detect references that were added and then removed.
-             * 1. Summary 1 at t1. V = [A*, B]. E = []. B has unreferenced time t1.
-             * 2. Reference from A to B added. E = [A -\> B].
-             * 3. Reference from A to B removed. E = [].
-             * 4. Summary 2 at t2. V = [A*, B]. E = []. B has unreferenced time t2.
-             * Validates that the unreferenced time for B is t2 which is \> t1.
-             */
-            it(`Scenario 1 - Reference added and then removed`, async () => {
-                // Initialize nodes A and B.
-                defaultGCData.gcNodes["/"] = [nodeA];
-                defaultGCData.gcNodes[nodeA] = [];
-                defaultGCData.gcNodes[nodeB] = [];
-
-                // 1. Run GC and generate summary 1. E = [].
-                const timestamps1 = await getUnreferencedTimestamps();
-                assert(timestamps1.get(nodeA) === undefined, "A should be referenced");
-
-                const nodeBTime1 = timestamps1.get(nodeB);
-                assert(nodeBTime1 !== undefined, "B should have unreferenced timestamp");
-
-                // 2. Add reference from A to B. E = [A -\> B].
-                garbageCollector.addedOutboundReference(nodeA, nodeB);
-                defaultGCData.gcNodes[nodeA] = [nodeB];
-
-                // 3. Remove reference from A to B. E = [].
-                defaultGCData.gcNodes[nodeA] = [];
-
-                // 4. Run GC and generate summary 2. E = [].
-                const timestamps2 = await getUnreferencedTimestamps();
-                assert(timestamps2.get(nodeA) === undefined, "A should be referenced");
-
-                const nodeBTime2 = timestamps2.get(nodeB);
-
-                assert(nodeBTime2 !== undefined && nodeBTime2 > nodeBTime1, "B's timestamp should have updated");
-            });
-
-            /**
-             * Validates that we can detect references that were added transitively and then removed.
-             * 1. Summary 1 at t1. V = [A*, B, C]. E = [B -\> C]. B and C have unreferenced time t2.
-             * 2. Reference from A to B added. E = [A -\> B, B -\> C].
-             * 3. Reference from B to C removed. E = [A -\> B].
-             * 4. Reference from A to B removed. E = [].
-             * 5. Summary 2 at t2. V = [A*, B, C]. E = []. B and C have unreferenced time t2.
-             * Validates that the unreferenced time for B and C is t2 which is \> t1.
-             */
-            it(`Scenario 2 - Reference transitively added and removed`, async () => {
-                // Initialize nodes A, B and C.
-                defaultGCData.gcNodes["/"] = [nodeA];
-                defaultGCData.gcNodes[nodeA] = [];
-                defaultGCData.gcNodes[nodeB] = [nodeC];
-                defaultGCData.gcNodes[nodeC] = [];
-
-                // 1. Run GC and generate summary 1. E = [B -\> C].
-                const timestamps1 = await getUnreferencedTimestamps();
-                assert(timestamps1.get(nodeA) === undefined, "A should be referenced");
-
-                const nodeBTime1 = timestamps1.get(nodeB);
-                const nodeCTime1 = timestamps1.get(nodeC);
-                assert(nodeBTime1 !== undefined, "B should have unreferenced timestamp");
-                assert(nodeCTime1 !== undefined, "C should have unreferenced timestamp");
-
-                // 2. Add reference from A to B. E = [A -\> B, B -\> C].
-                garbageCollector.addedOutboundReference(nodeA, nodeB);
-                defaultGCData.gcNodes[nodeA] = [nodeB];
-
-                // 3. Remove reference from B to C. E = [A -\> B].
-                defaultGCData.gcNodes[nodeB] = [];
-
-                // 4. Remove reference from A to B. E = [].
-                defaultGCData.gcNodes[nodeA] = [];
-
-                // 5. Run GC and generate summary 2. E = [].
-                const timestamps2 = await getUnreferencedTimestamps();
-                assert(timestamps2.get(nodeA) === undefined, "A should be referenced");
-
-                const nodeBTime2 = timestamps2.get(nodeB);
-                const nodeCTime2 = timestamps2.get(nodeC);
-                assert(nodeBTime2 !== undefined && nodeBTime2 > nodeBTime1, "B's timestamp should have updated");
-                assert(nodeCTime2 !== undefined && nodeCTime2 > nodeCTime1, "C's timestamp should have updated");
-            });
-
-            /**
-             * Validates that we can detect chain of references in which the first reference was added and then removed.
-             * 1. Summary 1 at t1. V = [A*, B, C, D]. E = [B -\> C, C -\> D]. B, C and D have unreferenced time t2.
-             * 2. Reference from A to B added. E = [A -\> B, B -\> C, C -\> D].
-             * 3. Reference from A to B removed. E = [B -\> C, C -\> D].
-             * 4. Summary 2 at t2. V = [A*, B, C, D]. E = [B -\> C, C -\> D]. B, C and D have unreferenced time t2.
-             * Validates that the unreferenced time for B, C and D is t2 which is \> t1.
-             */
-            it(`Scenario 3 - Reference added through chain of references and removed`, async () => {
-                // Initialize nodes A, B, C and D.
-                defaultGCData.gcNodes["/"] = [nodeA];
-                defaultGCData.gcNodes[nodeA] = [];
-                defaultGCData.gcNodes[nodeB] = [nodeC];
-                defaultGCData.gcNodes[nodeC] = [nodeD];
-                defaultGCData.gcNodes[nodeD] = [];
-
-                // 1. Run GC and generate summary 1. E = [B -\> C, C -\> D].
-                const timestamps1 = await getUnreferencedTimestamps();
-                assert(timestamps1.get(nodeA) === undefined, "A should be referenced");
-
-                const nodeBTime1 = timestamps1.get(nodeB);
-                const nodeCTime1 = timestamps1.get(nodeC);
-                const nodeDTime1 = timestamps1.get(nodeD);
-                assert(nodeBTime1 !== undefined, "B should have unreferenced timestamp");
-                assert(nodeCTime1 !== undefined, "C should have unreferenced timestamp");
-                assert(nodeDTime1 !== undefined, "D should have unreferenced timestamp");
-
-                // 2. Add reference from A to B. E = [A -\> B, B -\> C, C -\> D].
-                garbageCollector.addedOutboundReference(nodeA, nodeB);
-                defaultGCData.gcNodes[nodeA] = [nodeB];
-
-                // 3. Remove reference from A to B. E = [B -\> C, C -\> D].
-                defaultGCData.gcNodes[nodeA] = [];
-
-                // 4. Run GC and generate summary 2. E = [B -\> C, C -\> D].
-                const timestamps2 = await getUnreferencedTimestamps();
-                assert(timestamps2.get(nodeA) === undefined, "A should be referenced");
-
-                const nodeBTime2 = timestamps2.get(nodeB);
-                const nodeCTime2 = timestamps2.get(nodeC);
-                const nodeDTime2 = timestamps2.get(nodeD);
-                assert(nodeBTime2 !== undefined && nodeBTime2 > nodeBTime1, "B's timestamp should have updated");
-                assert(nodeCTime2 !== undefined && nodeCTime2 > nodeCTime1, "C's timestamp should have updated");
-                assert(nodeDTime2 !== undefined && nodeDTime2 > nodeDTime1, "D's timestamp should have updated");
-            });
-
-            /**
-             * Validates that we can detect references that were added and removed via new nodes.
-             * 1. Summary 1 at t1. V = [A*, C]. E = []. C has unreferenced time t1.
-             * 2. Node B is created. E = [].
-             * 3. Reference from A to B added. E = [A -\> B].
-             * 4. Reference from B to C added. E = [A -\> B, B -\> C].
-             * 5. Reference from B to C removed. E = [A -\> B].
-             * 6. Summary 2 at t2. V = [A*, B, C]. E = [A -\> B]. C has unreferenced time t2.
-             * Validates that the unreferenced time for C is t2 which is \> t1.
-             */
-            it(`Scenario 4 - Reference added via new nodes and removed`, async () => {
-                // Initialize nodes A, B and C.
-                defaultGCData.gcNodes["/"] = [nodeA];
-                defaultGCData.gcNodes[nodeA] = [];
-                defaultGCData.gcNodes[nodeC] = [];
-
-                // 1. Run GC and generate summary 1. E = [].
-                const timestamps1 = await getUnreferencedTimestamps();
-                assert(timestamps1.get(nodeA) === undefined, "A should be referenced");
-
-                const nodeCTime1 = timestamps1.get(nodeC);
-                assert(nodeCTime1 !== undefined, "C should have unreferenced timestamp");
-
-                // 2. Create node B, i.e., add B to GC data. E = [].
-                defaultGCData.gcNodes[nodeB] = [];
-
-                // 3. Add reference from A to B. E = [A -\> B].
-                garbageCollector.addedOutboundReference(nodeA, nodeB);
-                defaultGCData.gcNodes[nodeA] = [nodeB];
-
-                // 4. Add reference from B to C. E = [A -\> B, B -\> C].
-                garbageCollector.addedOutboundReference(nodeB, nodeC);
-                defaultGCData.gcNodes[nodeB] = [nodeC];
-
-                // 5. Remove reference from B to C. E = [A -\> B].
-                defaultGCData.gcNodes[nodeB] = [];
-
-                // 6. Run GC and generate summary 2. E = [A -\> B].
-                const timestamps2 = await getUnreferencedTimestamps();
-                assert(timestamps2.get(nodeA) === undefined, "A should be referenced");
-                assert(timestamps2.get(nodeB) === undefined, "B should be referenced");
-
-                const nodeCTime2 = timestamps2.get(nodeC);
-                assert(nodeCTime2 !== undefined && nodeCTime2 > nodeCTime1, "C's timestamp should have updated");
-            });
-
-            /**
-             * Validates that we can detect multiple references that were added and then removed by the same node.
-             * 1. Summary 1 at t1. V = [A*, B, C]. E = []. B and C have unreferenced time t1.
-             * 2. Reference from A to B added. E = [A -\> B].
-             * 3. Reference from A to C added. E = [A -\> B, A -\> C].
-             * 4. Reference from A to B removed. E = [A -\> C].
-             * 5. Reference from A to C removed. E = [].
-             * 6. Summary 2 at t2. V = [A*, B]. E = []. B and C have unreferenced time t2.
-             * Validates that the unreferenced time for B and C is t2 which is \> t1.
-             */
-            it(`Scenario 5 - Multiple references added and then removed by same node`, async () => {
-                // Initialize nodes A, B and C.
-                defaultGCData.gcNodes["/"] = [nodeA];
-                defaultGCData.gcNodes[nodeA] = [];
-                defaultGCData.gcNodes[nodeB] = [];
-                defaultGCData.gcNodes[nodeC] = [];
-
-                // 1. Run GC and generate summary 1. E = [].
-                const timestamps1 = await getUnreferencedTimestamps();
-                assert(timestamps1.get(nodeA) === undefined, "A should be referenced");
-
-                const nodeBTime1 = timestamps1.get(nodeB);
-                const nodeCTime1 = timestamps1.get(nodeC);
-                assert(nodeBTime1 !== undefined, "B should have unreferenced timestamp");
-                assert(nodeCTime1 !== undefined, "C should have unreferenced timestamp");
-
-                // 2. Add reference from A to B. E = [A -\> B].
-                garbageCollector.addedOutboundReference(nodeA, nodeB);
-                defaultGCData.gcNodes[nodeA] = [nodeB];
-
-                // 3. Add reference from A to C. E = [A -\> B, A -\> C].
-                garbageCollector.addedOutboundReference(nodeA, nodeC);
-                defaultGCData.gcNodes[nodeA] = [nodeB, nodeC];
-
-                // 4. Remove reference from A to B. E = [A -\> C].
-                defaultGCData.gcNodes[nodeA] = [nodeC];
-
-                // 5. Remove reference from A to C. E = [].
-                defaultGCData.gcNodes[nodeA] = [];
-
-                // 6. Run GC and generate summary 2. E = [].
-                const timestamps2 = await getUnreferencedTimestamps();
-                assert(timestamps2.get(nodeA) === undefined, "A should be referenced");
-
-                const nodeBTime2 = timestamps2.get(nodeB);
-                const nodeCTime2 = timestamps2.get(nodeC);
-                assert(nodeCTime2 !== undefined && nodeCTime2 > nodeCTime1, "C's timestamp should have updated");
-                assert(nodeBTime2 !== undefined && nodeBTime2 > nodeBTime1, "B's timestamp should have updated");
-            });
-
-            /**
-             * Validates that we generate error on detecting reference during GC that was not notified explicitly.
-             * 1. Summary 1 at t1. V = [A*]. E = [].
-             * 2. Node B is created. E = [].
-             * 3. Reference from A to B added without notifying GC. E = [A -\> B].
-             * 4. Summary 2 at t2. V = [A*, B]. E = [A -\> B].
-             * Validates that we log an error since B is detected as a referenced node but its reference was notified
-             * to GC.
-             */
-            it(`Scenario 6 - Reference added without notifying GC`, async () => {
-                // Initialize nodes A & D.
-                defaultGCData.gcNodes["/"] = [nodeA, nodeD];
-                defaultGCData.gcNodes[nodeA] = [];
-                defaultGCData.gcNodes[nodeD] = [];
-
-                // 1. Run GC and generate summary 1. E = [].
-                const timestamps1 = await getUnreferencedTimestamps();
-                assert(timestamps1.get(nodeA) === undefined, "A should be referenced");
-                assert(timestamps1.get(nodeD) === undefined, "D should be referenced");
-
-                // 2. Create nodes B & C. E = [].
-                defaultGCData.gcNodes[nodeB] = [];
-                defaultGCData.gcNodes[nodeC] = [];
-
-                // 3. Add reference from A to B, A to C, A to E, D to C, and E to A without calling addedOutboundReference.
-                // E = [A -\> B, A -\> C, A -\> E, D -\> C, E -\> A].
-                defaultGCData.gcNodes[nodeA] = [nodeB, nodeC, nodeE];
-                defaultGCData.gcNodes[nodeD] = [nodeC];
-                defaultGCData.gcNodes[nodeE] = [nodeA];
-
-                // 4. Add reference from A to D with calling addedOutboundReference
-                defaultGCData.gcNodes[nodeA].push(nodeD);
-                garbageCollector.addedOutboundReference(nodeA, nodeD);
-
-                // 5. Run GC and generate summary 2. E = [A -\> B, A -\> C, A -\> E, D -\> C, E -\> A].
-                await getUnreferencedTimestamps();
-
-                // Validate that we got the "gcUnknownOutboundReferences" error.
-                const unknownReferencesEvent = "GarbageCollector:gcUnknownOutboundReferences";
-                const eventsFound = mockLogger.matchEvents([
-                    {
-                        eventName: unknownReferencesEvent,
-                        gcNodeId: "/A",
-                        gcRoutes: JSON.stringify(["/B", "/C"]),
-                    },
-                    {
-                        eventName: unknownReferencesEvent,
-                        gcNodeId: "/D",
-                        gcRoutes: JSON.stringify(["/C"]),
-                    },
-                ]);
-                assert(eventsFound, `Expected unknownReferenceEvent event!`);
-            });
-        });
-
-        describe("References to unreferenced nodes", () => {
-            /**
-             * Validates that we can detect references that are added from an unreferenced node to another.
-             * 1. Summary 1 at t1. V = [A*, B, C]. E = []. B and C have unreferenced time t1.
-             * 2. Reference from B to C. E = [B -\> C].
-             * 3. Summary 2 at t2. V = [A*, B, C]. E = [B -\> C]. B and C have unreferenced time t1.
-             * Validates that the unreferenced time for B and C is still t1.
-             */
-             it(`Scenario 1 - Reference added to unreferenced node`, async () => {
-                // Initialize nodes A, B and C.
-                defaultGCData.gcNodes["/"] = [nodeA];
-                defaultGCData.gcNodes[nodeA] = [];
-                defaultGCData.gcNodes[nodeB] = [];
-                defaultGCData.gcNodes[nodeC] = [];
-
-                // 1. Run GC and generate summary 1. E = [B -\> C].
-                const timestamps1 = await getUnreferencedTimestamps();
-                assert(timestamps1.get(nodeA) === undefined, "A should be referenced");
-
-                const nodeBTime1 = timestamps1.get(nodeB);
-                const nodeCTime1 = timestamps1.get(nodeC);
-                assert(nodeBTime1 !== undefined, "B should have unreferenced timestamp");
-                assert(nodeCTime1 !== undefined, "C should have unreferenced timestamp");
-
-                // 2. Add reference from B to C. E = [B -\> C].
-                garbageCollector.addedOutboundReference(nodeB, nodeC);
-                defaultGCData.gcNodes[nodeB] = [nodeC];
-
-                // 3. Run GC and generate summary 2. E = [B -\> C].
-                const timestamps2 = await getUnreferencedTimestamps();
-                assert(timestamps2.get(nodeA) === undefined, "A should be referenced");
-
-                const nodeBTime2 = timestamps2.get(nodeB);
-                const nodeCTime2 = timestamps2.get(nodeC);
-                assert(nodeBTime2 === nodeBTime1, "B's timestamp should be unchanged");
-                assert(nodeCTime2 !== undefined && nodeCTime2 > nodeCTime1, "C's timestamp should have updated");
-            });
-
-            /*
-             * Validates that we can detect references that are added from an unreferenced node to a list of
-             * unreferenced nodes, i.e., nodes with references to each other but are overall unreferenced.
-             * 1. Summary 1 at t1. V = [A*, B, C, D]. E = [C -\> D]. B, C and D have unreferenced time t1.
-             * 2. Op adds reference from B to C. E = [B -\> C, C -\> D].
-             * 3. Summary 2 at t2. V = [A*, B, C]. E = [B -\> C, C -\> D]. C and D have unreferenced time t2.
-             * Validates that the unreferenced time for C and D is t2 which is > t1.
-             */
-            it(`Scenario 2 - Reference added to a list of unreferenced nodes from an unreferenced node`, async () => {
-                // Initialize nodes A, B and C.
-                defaultGCData.gcNodes["/"] = [nodeA];
-                defaultGCData.gcNodes[nodeA] = [];
-                defaultGCData.gcNodes[nodeB] = [];
-                defaultGCData.gcNodes[nodeC] = [nodeD];
-                defaultGCData.gcNodes[nodeD] = [];
-
-                // 1. Run GC and generate summary 1. E = [B -\> C].
-                const timestamps1 = await getUnreferencedTimestamps();
-                assert(timestamps1.get(nodeA) === undefined, "A should be referenced");
-
-                const nodeBTime1 = timestamps1.get(nodeB);
-                const nodeCTime1 = timestamps1.get(nodeC);
-                const nodeDTime1 = timestamps1.get(nodeC);
-                assert(nodeBTime1 !== undefined, "B should have unreferenced timestamp");
-                assert(nodeCTime1 !== undefined, "C should have unreferenced timestamp");
-                assert(nodeDTime1 !== undefined, "C should have unreferenced timestamp");
-
-                // 2. Add reference from B to C. E = [B -\> C, C-\> D].
-                garbageCollector.addedOutboundReference(nodeB, nodeC);
-                defaultGCData.gcNodes[nodeB] = [nodeC];
-
-                // 3. Run GC and generate summary 2. E = [B -\> C. C -\> D].
-                const timestamps2 = await getUnreferencedTimestamps();
-                assert(timestamps2.get(nodeA) === undefined, "A should be referenced");
-
-                const nodeBTime2 = timestamps2.get(nodeB);
-                const nodeCTime2 = timestamps2.get(nodeC);
-                const nodeDTime2 = timestamps2.get(nodeD);
-                assert(nodeBTime2 === nodeBTime1, "B's timestamp should be unchanged");
-                assert(nodeCTime2 !== undefined && nodeCTime2 > nodeCTime1, "C's timestamp should have updated");
-                assert(nodeDTime2 !== undefined && nodeDTime2 > nodeDTime1, "D's timestamp should have updated");
-            });
-
-            /*
-             * Validates that we can detect references that are added from an unreferenced node to a list of
-             * unreferenced nodes, i.e., nodes with references to each other but are overall unreferenced. Then
-             * a reference between the list is removed
-             * 1. Summary 1 at t1. V = [A*, B, C, D]. E = [C -> D]. B, C and D have unreferenced time t1.
-             * 2. Op adds reference from B to C. E = [B -> C, C -> D].
-             * 3. Op removes reference from C to D. E = [B -> C].
-             * 4. Summary 2 at t2. V = [A*, B, C]. E = [B -> C]. C and D have unreferenced time t2.
-             * Validates that the unreferenced time for C and D is t2 which is > t1.
-             */
-            it(`Scenario 3 - Reference added to a list of unreferenced nodes and a reference is removed`, async () => {
-                // Initialize nodes A, B and C.
-                defaultGCData.gcNodes["/"] = [nodeA];
-                defaultGCData.gcNodes[nodeA] = [];
-                defaultGCData.gcNodes[nodeB] = [];
-                defaultGCData.gcNodes[nodeC] = [nodeD];
-                defaultGCData.gcNodes[nodeD] = [];
-
-                // 1. Run GC and generate summary 1. E = [B -\> C].
-                const timestamps1 = await getUnreferencedTimestamps();
-                assert(timestamps1.get(nodeA) === undefined, "A should be referenced");
-
-                const nodeBTime1 = timestamps1.get(nodeB);
-                const nodeCTime1 = timestamps1.get(nodeC);
-                const nodeDTime1 = timestamps1.get(nodeC);
-                assert(nodeBTime1 !== undefined, "B should have unreferenced timestamp");
-                assert(nodeCTime1 !== undefined, "C should have unreferenced timestamp");
-                assert(nodeDTime1 !== undefined, "C should have unreferenced timestamp");
-
-                // 2. Add reference from B to C. E = [B -\> C, C-\> D].
-                garbageCollector.addedOutboundReference(nodeB, nodeC);
-                defaultGCData.gcNodes[nodeB] = [nodeC];
-
-                // 3. Remove reference from C to D. E = [B -\> C].
-                defaultGCData.gcNodes[nodeC] = [];
-
-                // 3. Run GC and generate summary 2. E = [B -\> C].
-                const timestamps2 = await getUnreferencedTimestamps();
-                assert(timestamps2.get(nodeA) === undefined, "A should be referenced");
-
-                const nodeBTime2 = timestamps2.get(nodeB);
-                const nodeCTime2 = timestamps2.get(nodeC);
-                const nodeDTime2 = timestamps2.get(nodeD);
-                assert(nodeBTime2 === nodeBTime1, "B's timestamp should be unchanged");
-                assert(nodeCTime2 !== undefined && nodeCTime2 > nodeCTime1, "C's timestamp should have updated");
-                assert(nodeDTime2 !== undefined && nodeDTime2 > nodeDTime1, "D's timestamp should have updated");
-            });
-        });
-    });
-
-    describe("No changes to GC between summaries", () => {
-        const fullTree = false;
-        const trackState = true;
-        let garbageCollector: IGarbageCollector;
-
-        beforeEach(() => {
-            injectedSettings["Fluid.GarbageCollection.TrackGCState"] = true;
-            // Initialize nodes A & D.
-            defaultGCData.gcNodes = {};
-            defaultGCData.gcNodes["/"] = nodes;
-        });
-
-        const checkGCSummaryType = (
-            summary: ISummarizeResult | undefined,
-            expectedBlobType: SummaryType,
-            summaryNumber: string,
-        ) => {
-            assert(summary !== undefined, `Expected a summary on ${summaryNumber} summarize`);
-            assert(
-                summary.summary.type === expectedBlobType,
-                `Expected summary type ${expectedBlobType} on ${summaryNumber} summarize, got ${summary.summary.type}`,
-            );
-        };
-
-        it("creates a blob handle when no version specified", async () => {
-            garbageCollector = createGarbageCollector();
-
-            await garbageCollector.collectGarbage({});
-            const tree1 = garbageCollector.summarize(fullTree, trackState);
-
-            checkGCSummaryType(tree1, SummaryType.Tree, "first");
-
-            await garbageCollector.refreshLatestSummary(
-                { wasSummaryTracked: true, latestSummaryUpdated: true },
-                undefined,
-                0,
-                parseNothing,
-            );
-
-            await garbageCollector.collectGarbage({});
-            const tree2 = garbageCollector.summarize(fullTree, trackState);
-
-            checkGCSummaryType(tree2, SummaryType.Handle, "second");
-        });
-    });
-=======
 	const defaultSnapshotCacheExpiryMs = 5 * 24 * 60 * 60 * 1000;
 
 	// Nodes in the reference graph.
@@ -1811,6 +131,9 @@
 				return { totalNodeCount: 0, unusedNodeCount: 0 };
 			},
 			updateUnusedRoutes: (unusedRoutes: string[]) => {},
+			deleteUnusedNodes: (deletableRoutes: string[]): string[] => {
+				return [];
+			},
 			updateTombstonedRoutes: (tombstoneRoutes: string[]) => {},
 			getNodeType,
 			getCurrentReferenceTimestampMs: () => Date.now(),
@@ -3913,5 +2236,4 @@
 			checkGCSummaryType(tree2, SummaryType.Handle, "second");
 		});
 	});
->>>>>>> eabe3d15
 });