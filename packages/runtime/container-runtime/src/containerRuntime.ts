/*!
 * Copyright (c) Microsoft Corporation and contributors. All rights reserved.
 * Licensed under the MIT License.
 */
import {
	ITelemetryBaseLogger,
	ITelemetryGenericEvent,
	FluidObject,
	IFluidHandle,
	IFluidHandleContext,
	IFluidRouter,
	IRequest,
	IResponse,
} from "@fluidframework/core-interfaces";
import {
	IAudience,
	IBatchMessage,
	IContainerContext,
	IDeltaManager,
	IRuntime,
	ICriticalContainerError,
	AttachState,
	ILoaderOptions,
	LoaderHeader,
} from "@fluidframework/container-definitions";
import {
	IContainerRuntime,
	IContainerRuntimeEvents,
} from "@fluidframework/container-runtime-definitions";
import { assert, delay, Trace, TypedEventEmitter } from "@fluidframework/common-utils";
import { LazyPromise } from "@fluidframework/core-utils";
import {
	createChildLogger,
	createChildMonitoringContext,
	raiseConnectedEvent,
	PerformanceEvent,
	TaggedLoggerAdapter,
	MonitoringContext,
	wrapError,
	ITelemetryLoggerExt,
} from "@fluidframework/telemetry-utils";
import {
	DriverHeader,
	FetchSource,
	IDocumentStorageService,
	ISummaryContext,
} from "@fluidframework/driver-definitions";
import { readAndParse } from "@fluidframework/driver-utils";
import {
	DataCorruptionError,
	DataProcessingError,
	GenericError,
	UsageError,
} from "@fluidframework/container-utils";
import {
	IClientDetails,
	IDocumentMessage,
	IQuorumClients,
	ISequencedDocumentMessage,
	ISignalMessage,
	ISnapshotTree,
	ISummaryContent,
	ISummaryTree,
	MessageType,
	SummaryType,
} from "@fluidframework/protocol-definitions";
import {
	FlushMode,
	FlushModeExperimental,
	gcTreeKey,
	InboundAttachMessage,
	IFluidDataStoreContextDetached,
	IFluidDataStoreRegistry,
	IFluidDataStoreChannel,
	IGarbageCollectionData,
	IEnvelope,
	IInboundSignalMessage,
	ISignalEnvelope,
	NamedFluidDataStoreRegistryEntries,
	ISummaryTreeWithStats,
	ISummarizeInternalResult,
	CreateChildSummarizerNodeParam,
	SummarizeInternalFn,
	channelsTreeName,
	IDataStore,
	ITelemetryContext,
	SerializedIdCompressorWithNoSession,
	IIdCompressor,
	IIdCompressorCore,
	IdCreationRange,
	IdCreationRangeWithStashedState,
	IAttachMessage,
} from "@fluidframework/runtime-definitions";
import {
	addBlobToSummary,
	addSummarizeResultToSummary,
	addTreeToSummary,
	RequestParser,
	create404Response,
	exceptionToResponse,
	GCDataBuilder,
	requestFluidObject,
	seqFromTree,
	calculateStats,
	TelemetryContext,
	ReadAndParseBlob,
} from "@fluidframework/runtime-utils";
import { v4 as uuid } from "uuid";
import { ContainerFluidHandleContext } from "./containerHandleContext";
import { FluidDataStoreRegistry } from "./dataStoreRegistry";
import { ReportOpPerfTelemetry, IPerfSignalReport } from "./connectionTelemetry";
import {
	IPendingBatchMessage,
	IPendingLocalState,
	PendingStateManager,
} from "./pendingStateManager";
import { pkgVersion } from "./packageVersion";
import { BlobManager, IBlobManagerLoadInfo, IPendingBlobs } from "./blobManager";
import { DataStores, getSummaryForDatastores } from "./dataStores";
import {
	aliasBlobName,
	blobsTreeName,
	chunksBlobName,
	createRootSummarizerNodeWithGC,
	electedSummarizerBlobName,
	extractSummaryMetadataMessage,
	IContainerRuntimeMetadata,
	ICreateContainerMetadata,
	idCompressorBlobName,
	IFetchSnapshotResult,
	IRootSummarizerNodeWithGC,
	ISummaryMetadataMessage,
	metadataBlobName,
	Summarizer,
	SummaryManager,
	wrapSummaryInChannelsTree,
	SummaryCollection,
	ISerializedElection,
	OrderedClientCollection,
	OrderedClientElection,
	SummarizerClientElection,
	summarizerClientType,
	SubmitSummaryResult,
	IConnectableRuntime,
	IGeneratedSummaryStats,
	ISubmitSummaryOptions,
	ISummarizer,
	ISummarizerInternalsProvider,
	ISummarizerRuntime,
	IRefreshSummaryAckOptions,
	RunWhileConnectedCoordinator,
	IGenerateSummaryTreeResult,
	RetriableSummaryError,
} from "./summary";
import { formExponentialFn, Throttler } from "./throttler";
import {
	GarbageCollector,
	GCNodeType,
	gcTombstoneGenerationOptionName,
	IGarbageCollector,
	IGCRuntimeOptions,
	IGCStats,
	shouldAllowGcTombstoneEnforcement,
	trimLeadingAndTrailingSlashes,
} from "./gc";
import { channelToDataStore, IDataStoreAliasMessage, isDataStoreAliasMessage } from "./dataStore";
import { BindBatchTracker } from "./batchTracker";
import { ScheduleManager } from "./scheduleManager";
import {
	BatchMessage,
	IBatch,
	IBatchCheckpoint,
	OpCompressor,
	OpDecompressor,
	Outbox,
	OpSplitter,
	RemoteMessageProcessor,
	OpGroupingManager,
	getLongStack,
} from "./opLifecycle";
import { DeltaManagerSummarizerProxy } from "./deltaManagerSummarizerProxy";
import { IBatchMetadata } from "./metadata";

export enum ContainerMessageType {
	// An op to be delivered to store
	FluidDataStoreOp = "component",

	// Creates a new store
	Attach = "attach",

	// Chunked operation.
	ChunkedOp = "chunkedOp",

	// Signifies that a blob has been attached and should not be garbage collected by storage
	BlobAttach = "blobAttach",

	// Ties our new clientId to our old one on reconnect
	Rejoin = "rejoin",

	// Sets the alias of a root data store
	Alias = "alias",

	/**
	 * An op containing an IdRange of Ids allocated using the runtime's IdCompressor since
	 * the last allocation op was sent.
	 * See the [IdCompressor README](./id-compressor/README.md) for more details.
	 */
	IdAllocation = "idAllocation",

	Propose = "propose",
	Accept = "accept",
}

/**
 * How should an older client handle an unrecognized remote op type?
 *
 * @internal
 */
export type CompatModeBehavior =
	/** Ignore the op. It won't be persisted if this client summarizes */
	| "Ignore"
	/** Fail processing immediately. (The container will close) */
	| "FailToProcess";

/**
 * All the info an older client would need to know how to handle an unrecognized remote op type
 *
 * @internal
 */
export interface IContainerRuntimeMessageCompatDetails {
	/** How should an older client handle an unrecognized remote op type? */
	behavior: CompatModeBehavior;
}

/**
 * Utility to implement compat behaviors given an unknown message type
 * The parameters are typed to support compile-time enforcement of handling all known types/behaviors
 *
 * @param _unknownContainerRuntimeMessageType - Typed as never, to ensure all known types have been
 * handled before calling this function (e.g. in a switch statement).
 * @param compatBehavior - Typed redundantly with CompatModeBehavior to ensure handling is added when updating that type
 */
function compatBehaviorAllowsMessageType(
	_unknownContainerRuntimeMessageType: never,
	compatBehavior: "Ignore" | "FailToProcess" | undefined,
): boolean {
	// undefined defaults to same behavior as "FailToProcess"
	return compatBehavior === "Ignore";
}

/**
 * The unpacked runtime message / details to be handled or dispatched by the ContainerRuntime
 *
 * IMPORTANT: when creating one to be serialized, set the properties in the order they appear here.
 * This way stringified values can be compared.
 */
export interface ContainerRuntimeMessage {
	/** Type of the op, within the ContainerRuntime's domain */
	type: ContainerMessageType;
	/** Domain-specific contents, interpreted according to the type */
	contents: any;
	/** Info describing how to handle this op in case the type is unrecognized (default: fail to process) */
	compatDetails?: IContainerRuntimeMessageCompatDetails;
}

/**
 * An unpacked ISequencedDocumentMessage with the inner ContainerRuntimeMessage type/contents/etc
 * promoted up to the outer object
 */
export type SequencedContainerRuntimeMessage = ISequencedDocumentMessage & ContainerRuntimeMessage;

export interface ISummaryBaseConfiguration {
	/**
	 * Delay before first attempt to spawn summarizing container.
	 */
	initialSummarizerDelayMs: number;

	/**
	 * Defines the maximum allowed time to wait for a pending summary ack.
	 * The maximum amount of time client will wait for a summarize is the minimum of
	 * maxSummarizeAckWaitTime (currently 3 * 60 * 1000) and maxAckWaitTime.
	 */
	maxAckWaitTime: number;
	/**
	 * Defines the maximum number of Ops in between Summaries that can be
	 * allowed before forcibly electing a new summarizer client.
	 */
	maxOpsSinceLastSummary: number;
}

export interface ISummaryConfigurationHeuristics extends ISummaryBaseConfiguration {
	state: "enabled";
	/**
	 * Defines the maximum allowed time, since the last received Ack, before running the summary
	 * with reason maxTime.
	 * For example, say we receive ops one by one just before the idle time is triggered.
	 * In this case, we still want to run a summary since it's been a while since the last summary.
	 */
	maxTime: number;
	/**
	 * Defines the maximum number of Ops, since the last received Ack, that can be allowed
	 * before running the summary with reason maxOps.
	 */
	maxOps: number;
	/**
	 * Defines the minimum number of Ops, since the last received Ack, that can be allowed
	 * before running the last summary.
	 */
	minOpsForLastSummaryAttempt: number;
	/**
	 * Defines the lower boundary for the allowed time in between summarizations.
	 * Pairs with maxIdleTime to form a range.
	 * For example, if we only receive 1 op, we don't want to have the same idle time as say 100 ops.
	 * Based on the boundaries we set in minIdleTime and maxIdleTime, the idle time will change
	 * linearly depending on the number of ops we receive.
	 */
	minIdleTime: number;
	/**
	 * Defines the upper boundary for the allowed time in between summarizations.
	 * Pairs with minIdleTime to form a range.
	 * For example, if we only receive 1 op, we don't want to have the same idle time as say 100 ops.
	 * Based on the boundaries we set in minIdleTime and maxIdleTime, the idle time will change
	 * linearly depending on the number of ops we receive.
	 */
	maxIdleTime: number;
	/**
	 * Runtime op weight to use in heuristic summarizing.
	 * This number is a multiplier on the number of runtime ops we process when running summarize heuristics.
	 * For example: (multiplier) * (number of runtime ops) = weighted number of runtime ops
	 */
	runtimeOpWeight: number;
	/**
	 * Non-runtime op weight to use in heuristic summarizing
	 * This number is a multiplier on the number of non-runtime ops we process when running summarize heuristics.
	 * For example: (multiplier) * (number of non-runtime ops) = weighted number of non-runtime ops
	 */
	nonRuntimeOpWeight: number;

	/**
	 * Number of ops since last summary needed before a non-runtime op can trigger running summary heuristics.
	 *
	 * Note: Any runtime ops sent before the threshold is reached will trigger heuristics normally.
	 * This threshold ONLY applies to non-runtime ops triggering summaries.
	 *
	 * For example: Say the threshold is 20. Sending 19 non-runtime ops will not trigger any heuristic checks.
	 * Sending the 20th non-runtime op will trigger the heuristic checks for summarizing.
	 */
	nonRuntimeHeuristicThreshold?: number;
}

export interface ISummaryConfigurationDisableSummarizer {
	state: "disabled";
}

export interface ISummaryConfigurationDisableHeuristics extends ISummaryBaseConfiguration {
	state: "disableHeuristics";
}

export type ISummaryConfiguration =
	| ISummaryConfigurationDisableSummarizer
	| ISummaryConfigurationDisableHeuristics
	| ISummaryConfigurationHeuristics;

export const DefaultSummaryConfiguration: ISummaryConfiguration = {
	state: "enabled",

	minIdleTime: 0,

	maxIdleTime: 30 * 1000, // 30 secs.

	maxTime: 60 * 1000, // 1 min.

	maxOps: 100, // Summarize if 100 weighted ops received since last snapshot.

	minOpsForLastSummaryAttempt: 10,

	maxAckWaitTime: 3 * 60 * 1000, // 3 mins.

	maxOpsSinceLastSummary: 7000,

	initialSummarizerDelayMs: 5 * 1000, // 5 secs.

	nonRuntimeOpWeight: 0.1,

	runtimeOpWeight: 1.0,

	nonRuntimeHeuristicThreshold: 20,
};

export interface ISummaryRuntimeOptions {
	/** Override summary configurations set by the server. */
	summaryConfigOverrides?: ISummaryConfiguration;

	/**
	 * Delay before first attempt to spawn summarizing container.
	 *
	 * @deprecated Use {@link ISummaryRuntimeOptions.summaryConfigOverrides}'s
	 * {@link ISummaryBaseConfiguration.initialSummarizerDelayMs} instead.
	 */
	initialSummarizerDelayMs?: number;
}

/**
 * Options for op compression.
 * @experimental - Not ready for use
 */
export interface ICompressionRuntimeOptions {
	/**
	 * The minimum size the batch's payload must exceed before the batch's contents will be compressed.
	 */
	readonly minimumBatchSizeInBytes: number;

	/**
	 * The compression algorithm that will be used to compress the op.
	 */
	readonly compressionAlgorithm: CompressionAlgorithms;
}

/**
 * Options for container runtime.
 */
export interface IContainerRuntimeOptions {
	readonly summaryOptions?: ISummaryRuntimeOptions;
	readonly gcOptions?: IGCRuntimeOptions;
	/**
	 * Affects the behavior while loading the runtime when the data verification check which
	 * compares the DeltaManager sequence number (obtained from protocol in summary) to the
	 * runtime sequence number (obtained from runtime metadata in summary) finds a mismatch.
	 * 1. "close" (default) will close the container with an assertion.
	 * 2. "log" will log an error event to telemetry, but still continue to load.
	 * 3. "bypass" will skip the check entirely. This is not recommended.
	 */
	readonly loadSequenceNumberVerification?: "close" | "log" | "bypass";
	/**
	 * Sets the flush mode for the runtime. In Immediate flush mode the runtime will immediately
	 * send all operations to the driver layer, while in TurnBased the operations will be buffered
	 * and then sent them as a single batch at the end of the turn.
	 * By default, flush mode is TurnBased.
	 */
	readonly flushMode?: FlushMode;
	/**
	 * Enables the runtime to compress ops. Compression is disabled when undefined.
	 * @experimental Not ready for use.
	 */
	readonly compressionOptions?: ICompressionRuntimeOptions;
	/**
	 * If specified, when in FlushMode.TurnBased, if the size of the ops between JS turns exceeds this value,
	 * an error will be thrown and the container will close.
	 *
	 * If unspecified, the limit is 950 * 1024.
	 *
	 * 'Infinity' will disable any limit.
	 *
	 * @experimental This config should be driven by the connection with the service and will be moved in the future.
	 */
	readonly maxBatchSizeInBytes?: number;
	/**
	 * If the op payload needs to be chunked in order to work around the maximum size of the batch, this value represents
	 * how large the individual chunks will be. This is only supported when compression is enabled. If after compression, the
	 * batch size exceeds this value, it will be chunked into smaller ops of this size.
	 *
	 * If unspecified, if a batch exceeds `maxBatchSizeInBytes` after compression, the container will close with an instance
	 * of `GenericError` with the `BatchTooLarge` message.
	 *
	 * @experimental Not ready for use.
	 */
	readonly chunkSizeInBytes?: number;

	/**
	 * Enable the IdCompressor in the runtime.
	 * @experimental Not ready for use.
	 */
	readonly enableRuntimeIdCompressor?: boolean;

	/**
	 * If enabled, the runtime will block all attempts to send an op inside the
	 * {@link ContainerRuntime#ensureNoDataModelChanges} callback. The callback is used by
	 * {@link @fluidframework/shared-object-base#SharedObjectCore} for event handlers so enabling this
	 * will disallow modifying DDSes while handling DDS events.
	 *
	 * By default, the feature is disabled. If enabled from options, the `Fluid.ContainerRuntime.DisableOpReentryCheck`
	 * can be used to disable it at runtime.
	 */
	readonly enableOpReentryCheck?: boolean;
	/**
	 * If enabled, the runtime will group messages within a batch into a single
	 * message to be sent to the service.
	 * The grouping an ungrouping of such messages is handled by the "OpGroupingManager".
	 *
	 * By default, the feature is disabled. If enabled from options, the `Fluid.ContainerRuntime.DisableGroupedBatching`
	 * flag can be used to disable it at runtime.
	 *
	 * @experimental Not ready for use.
	 */
	readonly enableGroupedBatching?: boolean;
}

/**
 * Accepted header keys for requests coming to the runtime.
 */
export enum RuntimeHeaders {
	/** True to wait for a data store to be created and loaded before returning it. */
	wait = "wait",
	/** True if the request is coming from an IFluidHandle. */
	viaHandle = "viaHandle",
}

/** True if a tombstoned object should be returned without erroring */
export const AllowTombstoneRequestHeaderKey = "allowTombstone"; // Belongs in the enum above, but avoiding the breaking change

/** Tombstone error responses will have this header set to true */
export const TombstoneResponseHeaderKey = "isTombstoned";

/**
 * The full set of parsed header data that may be found on Runtime requests
 */
export interface RuntimeHeaderData {
	wait?: boolean;
	viaHandle?: boolean;
	allowTombstone?: boolean;
}

/** Default values for Runtime Headers */
export const defaultRuntimeHeaderData: Required<RuntimeHeaderData> = {
	wait: true,
	viaHandle: false,
	allowTombstone: false,
};

/**
 * Available compression algorithms for op compression.
 */
export enum CompressionAlgorithms {
	lz4 = "lz4",
}

/**
 * @deprecated
 * Untagged logger is unsupported going forward. There are old loaders with old ContainerContexts that only
 * have the untagged logger, so to accommodate that scenario the below interface is used. It can be removed once
 * its usage is removed from TaggedLoggerAdapter fallback.
 */
interface OldContainerContextWithLogger extends Omit<IContainerContext, "taggedLogger"> {
	logger: ITelemetryBaseLogger;
	taggedLogger: undefined;
}

/**
 * State saved when the container closes, to be given back to a newly
 * instantiated runtime in a new instance of the container, so it can load to the
 * same state
 */
interface IPendingRuntimeState {
	/**
	 * Pending ops from PendingStateManager
	 */
	pending?: IPendingLocalState;
	/**
	 * Pending blobs from BlobManager
	 */
	pendingAttachmentBlobs?: IPendingBlobs;
}

const maxConsecutiveReconnectsKey = "Fluid.ContainerRuntime.MaxConsecutiveReconnects";

const defaultFlushMode = FlushMode.TurnBased;

// The actual limit is 1Mb (socket.io and Kafka limits)
// We can't estimate it fully, as we
// - do not know what properties relay service will add
// - we do not stringify final op, thus we do not know how much escaping will be added.
const defaultMaxBatchSizeInBytes = 700 * 1024;

const defaultCompressionConfig = {
	// Batches with content size exceeding this value will be compressed
	minimumBatchSizeInBytes: 614400,
	compressionAlgorithm: CompressionAlgorithms.lz4,
};

const defaultChunkSizeInBytes = 204800;

/**
 * Instead of refreshing from latest because we do not have 100% confidence in the state
 * of the current system, we should close the summarizer and let it recover.
 * This delay's goal is to prevent tight restart loops
 */
const defaultCloseSummarizerDelayMs = 5000; // 5 seconds

export const detachedClientType = "detachedClientType";

/**
 * @deprecated - use ContainerRuntimeMessage instead
 */
export enum RuntimeMessage {
	FluidDataStoreOp = "component",
	Attach = "attach",
	ChunkedOp = "chunkedOp",
	BlobAttach = "blobAttach",
	Rejoin = "rejoin",
	Alias = "alias",
	Operation = "op",
}

/**
 * @deprecated - please use version in driver-utils
 */
export function isRuntimeMessage(message: ISequencedDocumentMessage): boolean {
	return (Object.values(RuntimeMessage) as string[]).includes(message.type);
}

/**
 * Legacy ID for the built-in AgentScheduler.  To minimize disruption while removing it, retaining this as a
 * special-case for document dirty state.  Ultimately we should have no special-cases from the
 * ContainerRuntime's perspective.
 */
export const agentSchedulerId = "_scheduler";

// safely check navigator and get the hardware spec value
export function getDeviceSpec() {
	try {
		if (typeof navigator === "object" && navigator !== null) {
			return {
				deviceMemory: (navigator as any).deviceMemory,
				hardwareConcurrency: navigator.hardwareConcurrency,
			};
		}
	} catch {}
	return {};
}

/**
 * Older loader doesn't have a submitBatchFn member, this is the older way of submitting a batch.
 * Rather than exposing the submitFn (now deprecated) and IDeltaManager (dangerous to hand out) to the Outbox,
 * we can provide a partially-applied function to keep those items private to the ContainerRuntime.
 */
export const makeLegacySendBatchFn =
	(
		submitFn: (type: MessageType, contents: any, batch: boolean, appData?: any) => number,
		deltaManager: Pick<IDeltaManager<unknown, unknown>, "flush">,
	) =>
	(batch: IBatch) => {
		for (const message of batch.content) {
			submitFn(
				MessageType.Operation,
				// For back-compat (submitFn only works on deserialized content)
				message.contents === undefined ? undefined : JSON.parse(message.contents),
				true, // batch
				message.metadata,
			);
		}

		deltaManager.flush();
	};

/**
 * Represents the runtime of the container. Contains helper functions/state of the container.
 * It will define the store level mappings.
 */
export class ContainerRuntime
	extends TypedEventEmitter<IContainerRuntimeEvents>
	implements IContainerRuntime, IRuntime, ISummarizerRuntime, ISummarizerInternalsProvider
{
	/**
	 * @deprecated - Will be removed in future major release. Migrate all usage of IFluidRouter to the "entryPoint" pattern. Refer to Removing-IFluidRouter.md
	 */
	public get IFluidRouter() {
		return this;
	}

	/**
	 * @deprecated - use loadRuntime instead.
	 * Load the stores from a snapshot and returns the runtime.
	 * @param context - Context of the container.
	 * @param registryEntries - Mapping to the stores.
	 * @param requestHandler - Request handlers for the container runtime
	 * @param runtimeOptions - Additional options to be passed to the runtime
	 * @param existing - (optional) When loading from an existing snapshot. Precedes context.existing if provided
	 * @param containerRuntimeCtor - (optional) Constructor to use to create the ContainerRuntime instance. This
	 * allows mixin classes to leverage this method to define their own async initializer.
	 */
	public static async load(
		context: IContainerContext,
		registryEntries: NamedFluidDataStoreRegistryEntries,
		requestHandler?: (request: IRequest, runtime: IContainerRuntime) => Promise<IResponse>,
		runtimeOptions: IContainerRuntimeOptions = {},
		containerScope: FluidObject = context.scope,
		existing?: boolean,
		containerRuntimeCtor: typeof ContainerRuntime = ContainerRuntime,
	): Promise<ContainerRuntime> {
		let existingFlag = true;
		if (!existing) {
			existingFlag = false;
		}
		return this.loadRuntime({
			context,
			registryEntries,
			existing: existingFlag,
			requestHandler,
			runtimeOptions,
			containerScope,
			containerRuntimeCtor,
		});
	}

	/**
	 * Load the stores from a snapshot and returns the runtime.
	 * @param params - An object housing the runtime properties:
	 * - context - Context of the container.
	 * - registryEntries - Mapping from data store types to their corresponding factories.
	 * - existing - Pass 'true' if loading from an existing snapshot.
	 * - requestHandler - (optional) Request handler for the request() method of the container runtime.
	 * Only relevant for back-compat while we remove the request() method and move fully to entryPoint as the main pattern.
	 * - runtimeOptions - Additional options to be passed to the runtime
	 * - containerScope - runtime services provided with context
	 * - containerRuntimeCtor - Constructor to use to create the ContainerRuntime instance.
	 * This allows mixin classes to leverage this method to define their own async initializer.
	 * - initializeEntryPoint - Promise that resolves to an object which will act as entryPoint for the Container.
	 * This object should provide all the functionality that the Container is expected to provide to the loader layer.
	 */
	public static async loadRuntime(params: {
		context: IContainerContext;
		registryEntries: NamedFluidDataStoreRegistryEntries;
		existing: boolean;
		requestHandler?: (request: IRequest, runtime: IContainerRuntime) => Promise<IResponse>;
		runtimeOptions?: IContainerRuntimeOptions;
		containerScope?: FluidObject;
		containerRuntimeCtor?: typeof ContainerRuntime;
		initializeEntryPoint?: (containerRuntime: IContainerRuntime) => Promise<FluidObject>;
	}): Promise<ContainerRuntime> {
		const {
			context,
			registryEntries,
			existing,
			requestHandler,
			runtimeOptions = {},
			containerScope = {},
			containerRuntimeCtor = ContainerRuntime,
			initializeEntryPoint,
		} = params;

		// If taggedLogger exists, use it. Otherwise, wrap the vanilla logger:
		// back-compat: Remove the TaggedLoggerAdapter fallback once all the host are using loader > 0.45
		const backCompatContext: IContainerContext | OldContainerContextWithLogger = context;
		const passLogger =
			backCompatContext.taggedLogger ??
			new TaggedLoggerAdapter((backCompatContext as OldContainerContextWithLogger).logger);
		const logger = createChildLogger({
			logger: passLogger,
			properties: {
				all: {
					runtimeVersion: pkgVersion,
				},
			},
		});

		const {
			summaryOptions = {},
			gcOptions = {},
			loadSequenceNumberVerification = "close",
			flushMode = defaultFlushMode,
			compressionOptions = defaultCompressionConfig,
			maxBatchSizeInBytes = defaultMaxBatchSizeInBytes,
			enableRuntimeIdCompressor = false,
			chunkSizeInBytes = defaultChunkSizeInBytes,
			enableOpReentryCheck = false,
			enableGroupedBatching = false,
		} = runtimeOptions;

		const registry = new FluidDataStoreRegistry(registryEntries);

		const tryFetchBlob = async <T>(blobName: string): Promise<T | undefined> => {
			const blobId = context.baseSnapshot?.blobs[blobName];
			if (context.baseSnapshot && blobId) {
				// IContainerContext storage api return type still has undefined in 0.39 package version.
				// So once we release 0.40 container-defn package we can remove this check.
				assert(
					context.storage !== undefined,
					0x1f5 /* "Attached state should have storage" */,
				);
				return readAndParse<T>(context.storage, blobId);
			}
		};

		const [chunks, metadata, electedSummarizerData, aliases, serializedIdCompressor] =
			await Promise.all([
				tryFetchBlob<[string, string[]][]>(chunksBlobName),
				tryFetchBlob<IContainerRuntimeMetadata>(metadataBlobName),
				tryFetchBlob<ISerializedElection>(electedSummarizerBlobName),
				tryFetchBlob<[string, string][]>(aliasBlobName),
				tryFetchBlob<SerializedIdCompressorWithNoSession>(idCompressorBlobName),
			]);

		// read snapshot blobs needed for BlobManager to load
		const blobManagerSnapshot = await BlobManager.load(
			context.baseSnapshot?.trees[blobsTreeName],
			async (id) => {
				// IContainerContext storage api return type still has undefined in 0.39 package version.
				// So once we release 0.40 container-defn package we can remove this check.
				assert(
					context.storage !== undefined,
					0x256 /* "storage undefined in attached container" */,
				);
				return readAndParse(context.storage, id);
			},
		);

		// Verify summary runtime sequence number matches protocol sequence number.
		const runtimeSequenceNumber = metadata?.message?.sequenceNumber;
		// When we load with pending state, we reuse an old snapshot so we don't expect these numbers to match
		if (!context.pendingLocalState && runtimeSequenceNumber !== undefined) {
			const protocolSequenceNumber = context.deltaManager.initialSequenceNumber;
			// Unless bypass is explicitly set, then take action when sequence numbers mismatch.
			if (
				loadSequenceNumberVerification !== "bypass" &&
				runtimeSequenceNumber !== protocolSequenceNumber
			) {
				// "Load from summary, runtime metadata sequenceNumber !== initialSequenceNumber"
				const error = new DataCorruptionError(
					// pre-0.58 error message: SummaryMetadataMismatch
					"Summary metadata mismatch",
					{ runtimeVersion: pkgVersion, runtimeSequenceNumber, protocolSequenceNumber },
				);

				if (loadSequenceNumberVerification === "log") {
					logger.sendErrorEvent({ eventName: "SequenceNumberMismatch" }, error);
				} else {
					context.closeFn(error);
				}
			}
		}

		const idCompressorEnabled =
			metadata?.idCompressorEnabled ?? runtimeOptions.enableRuntimeIdCompressor ?? false;
		let idCompressor: (IIdCompressor & IIdCompressorCore) | undefined;
		if (idCompressorEnabled) {
			const { IdCompressor, createSessionId } = await import("./id-compressor");
			idCompressor =
				serializedIdCompressor !== undefined
					? IdCompressor.deserialize(serializedIdCompressor, createSessionId())
					: new IdCompressor(createSessionId(), logger);
		}

		const runtime = new containerRuntimeCtor(
			context,
			registry,
			metadata,
			electedSummarizerData,
			chunks ?? [],
			aliases ?? [],
			{
				summaryOptions,
				gcOptions,
				loadSequenceNumberVerification,
				flushMode,
				compressionOptions,
				maxBatchSizeInBytes,
				chunkSizeInBytes,
				enableRuntimeIdCompressor,
				enableOpReentryCheck,
				enableGroupedBatching,
			},
			containerScope,
			logger,
			existing,
			blobManagerSnapshot,
			context.storage,
			idCompressor,
			requestHandler,
			undefined, // summaryConfiguration
			initializeEntryPoint,
		);

		// It's possible to have ops with a reference sequence number of 0. Op sequence numbers start
		// at 1, so we won't see a replayed saved op with a sequence number of 0.
		await runtime.pendingStateManager.applyStashedOpsAt(0);

		// Initialize the base state of the runtime before it's returned.
		await runtime.initializeBaseState();

		return runtime;
	}

	public readonly options: ILoaderOptions;

	public readonly context: IContainerContext;

	private readonly _getClientId: () => string | undefined;
	public get clientId(): string | undefined {
		return this._getClientId();
	}

	public readonly clientDetails: IClientDetails;

	public waitingForTransition: boolean = false;

	public get storage(): IDocumentStorageService {
		return this._storage;
	}

	/** @deprecated - The functionality is no longer exposed publicly */
	public get reSubmitFn() {
		return (
			type: ContainerMessageType,
			contents: any,
			localOpMetadata: unknown,
			opMetadata: Record<string, unknown> | undefined,
		) => this.reSubmitCore({ type, contents }, localOpMetadata, opMetadata);
		// Note: compatDetails is not included in this deprecated API
	}

	private readonly submitFn: (
		type: MessageType,
		contents: any,
		batch: boolean,
		appData?: any,
	) => number;
	/**
	 * Although current IContainerContext guarantees submitBatchFn, it is not available on older loaders.
	 */
	private readonly submitBatchFn:
		| ((batch: IBatchMessage[], referenceSequenceNumber?: number) => number)
		| undefined;
	private readonly submitSummaryFn: (
		summaryOp: ISummaryContent,
		referenceSequenceNumber?: number,
	) => number;
	private readonly submitSignalFn: (contents: any) => void;
	public readonly disposeFn: (error?: ICriticalContainerError) => void;
	public readonly closeFn: (error?: ICriticalContainerError) => void;
	public readonly loadDetachedAndTransitionFn: () => Promise<ContainerRuntime>;

	public get flushMode(): FlushMode {
		return this._flushMode;
	}

	public get scope(): FluidObject {
		return this.containerScope;
	}

	public get IFluidDataStoreRegistry(): IFluidDataStoreRegistry {
		return this.registry;
	}

	private readonly _getAttachState: () => AttachState;
	public get attachState(): AttachState {
		return this._getAttachState();
	}

	public idCompressor: (IIdCompressor & IIdCompressorCore) | undefined;

	public get IFluidHandleContext(): IFluidHandleContext {
		return this.handleContext;
	}
	private readonly handleContext: ContainerFluidHandleContext;

	/**
	 * This is a proxy to the delta manager provided by the container context (innerDeltaManager). It restricts certain
	 * accesses such as sets "read-only" mode for the summarizer client. This is the default delta manager that should
	 * be used unless the innerDeltaManager is required.
	 */
	public readonly deltaManager: IDeltaManager<ISequencedDocumentMessage, IDocumentMessage>;
	/**
	 * The delta manager provided by the container context. By default, using the default delta manager (proxy)
	 * should be sufficient. This should be used only if necessary. For example, for validating and propagating connected
	 * events which requires access to the actual real only info, this is needed.
	 */
	private readonly innerDeltaManager: IDeltaManager<ISequencedDocumentMessage, IDocumentMessage>;

	// internal logger for ContainerRuntime. Use this.logger for stores, summaries, etc.
	private readonly mc: MonitoringContext;

	private readonly summarizerClientElection?: SummarizerClientElection;
	/**
	 * summaryManager will only be created if this client is permitted to spawn a summarizing client
	 * It is created only by interactive client, i.e. summarizer client, as well as non-interactive bots
	 * do not create it (see SummarizerClientElection.clientDetailsPermitElection() for details)
	 */
	private readonly summaryManager?: SummaryManager;
	public readonly summaryCollection: SummaryCollection;

	private readonly summarizerNode: IRootSummarizerNodeWithGC;

	private readonly maxConsecutiveReconnects: number;
	private readonly defaultMaxConsecutiveReconnects = 7;

	private _orderSequentiallyCalls: number = 0;
	private readonly _flushMode: FlushMode;
	private flushTaskExists = false;

	private _connected: boolean;

	private consecutiveReconnects = 0;

	/**
	 * Used to delay transition to "connected" state while we upload
	 * attachment blobs that were added while disconnected
	 */
	private delayConnectClientId?: string;

	private ensureNoDataModelChangesCalls = 0;

	/**
	 * Tracks the number of detected reentrant ops to report,
	 * in order to self-throttle the telemetry events.
	 *
	 * This should be removed as part of ADO:2322
	 */
	private opReentryCallsToReport = 5;

	/**
	 * Invokes the given callback and expects that no ops are submitted
	 * until execution finishes. If an op is submitted, an error will be raised.
	 *
	 * Can be disabled by feature gate `Fluid.ContainerRuntime.DisableOpReentryCheck`
	 *
	 * @param callback - the callback to be invoked
	 */
	public ensureNoDataModelChanges<T>(callback: () => T): T {
		this.ensureNoDataModelChangesCalls++;
		try {
			return callback();
		} finally {
			this.ensureNoDataModelChangesCalls--;
		}
	}

	public get connected(): boolean {
		return this._connected;
	}

	/** clientId of parent (non-summarizing) container that owns summarizer container */
	public get summarizerClientId(): string | undefined {
		return this.summarizerClientElection?.electedClientId;
	}

	private _disposed = false;
	public get disposed() {
		return this._disposed;
	}

	private dirtyContainer: boolean;
	private emitDirtyDocumentEvent = true;
	private readonly enableOpReentryCheck: boolean;
	private readonly disableAttachReorder: boolean | undefined;
	private readonly summaryStateUpdateMethod: string | undefined;
	private readonly closeSummarizerDelayMs: number;
	/**
	 * If true, summary generated is validate before uploading it to the server. With single commit summaries,
	 * summaries will be accepted once uploaded, so they should be validated before upload. However, this can
	 * currently be controlled via a feature flag as its a new functionality.
	 */
	private readonly validateSummaryBeforeUpload: boolean;

	private readonly defaultTelemetrySignalSampleCount = 100;
	private _perfSignalData: IPerfSignalReport = {
		signalsLost: 0,
		signalSequenceNumber: 0,
		signalTimestamp: 0,
		trackingSignalSequenceNumber: undefined,
	};

	/**
	 * Summarizer is responsible for coordinating when to send generate and send summaries.
	 * It is the main entry point for summary work.
	 * It is created only by summarizing container (i.e. one with clientType === "summarizer")
	 */
	private readonly _summarizer?: Summarizer;
	private readonly scheduleManager: ScheduleManager;
	private readonly blobManager: BlobManager;
	private readonly pendingStateManager: PendingStateManager;
	private readonly outbox: Outbox;
	private readonly garbageCollector: IGarbageCollector;

	private readonly dataStores: DataStores;
	private readonly remoteMessageProcessor: RemoteMessageProcessor;

	/** The last message processed at the time of the last summary. */
	private messageAtLastSummary: ISummaryMetadataMessage | undefined;

	private get summarizer(): Summarizer {
		assert(this._summarizer !== undefined, 0x257 /* "This is not summarizing container" */);
		return this._summarizer;
	}

	private readonly summariesDisabled: boolean;
	private isSummariesDisabled(): boolean {
		return this.summaryConfiguration.state === "disabled";
	}

	private readonly heuristicsDisabled: boolean;
	private isHeuristicsDisabled(): boolean {
		return this.summaryConfiguration.state === "disableHeuristics";
	}

	private readonly maxOpsSinceLastSummary: number;
	private getMaxOpsSinceLastSummary(): number {
		return this.summaryConfiguration.state !== "disabled"
			? this.summaryConfiguration.maxOpsSinceLastSummary
			: 0;
	}

	private readonly initialSummarizerDelayMs: number;
	private getInitialSummarizerDelayMs(): number {
		// back-compat: initialSummarizerDelayMs was moved from ISummaryRuntimeOptions
		//   to ISummaryConfiguration in 0.60.
		if (this.runtimeOptions.summaryOptions.initialSummarizerDelayMs !== undefined) {
			return this.runtimeOptions.summaryOptions.initialSummarizerDelayMs;
		}
		return this.summaryConfiguration.state !== "disabled"
			? this.summaryConfiguration.initialSummarizerDelayMs
			: 0;
	}

	private readonly createContainerMetadata: ICreateContainerMetadata;
	/**
	 * The summary number of the next summary that will be generated for this container. This is incremented every time
	 * a summary is generated.
	 */
	private nextSummaryNumber: number;

	/**
	 * If false, loading or using a Tombstoned object should merely log, not fail
	 */
	public readonly gcTombstoneEnforcementAllowed: boolean;

	/**
	 * GUID to identify a document in telemetry
	 * ! Note: should not be used for anything other than telemetry and is not considered a stable GUID
	 */
	private readonly telemetryDocumentId: string;

	/**
	 * If true, the runtime has access to an IdCompressor
	 */
	private readonly idCompressorEnabled: boolean;

	/**
	 * Whether this client is the summarizer client itself (type is summarizerClientType)
	 */
	private readonly isSummarizerClient: boolean;

	/**
	 * The id of the version used to initially load this runtime, or undefined if it's newly created.
	 */
	private readonly loadedFromVersionId: string | undefined;

	/**
	 * @internal
	 */
	protected constructor(
		context: IContainerContext,
		private readonly registry: IFluidDataStoreRegistry,
		metadata: IContainerRuntimeMetadata | undefined,
		electedSummarizerData: ISerializedElection | undefined,
		chunks: [string, string[]][],
		dataStoreAliasMap: [string, string][],
		private readonly runtimeOptions: Readonly<Required<IContainerRuntimeOptions>>,
		private readonly containerScope: FluidObject,
		public readonly logger: ITelemetryLoggerExt,
		existing: boolean,
		blobManagerSnapshot: IBlobManagerLoadInfo,
		private readonly _storage: IDocumentStorageService,
		idCompressor: (IIdCompressor & IIdCompressorCore) | undefined,
		private readonly requestHandler?: (
			request: IRequest,
			runtime: IContainerRuntime,
		) => Promise<IResponse>,
		private readonly summaryConfiguration: ISummaryConfiguration = {
			// the defaults
			...DefaultSummaryConfiguration,
			// the runtime configuration overrides
			...runtimeOptions.summaryOptions?.summaryConfigOverrides,
		},
		initializeEntryPoint?: (containerRuntime: IContainerRuntime) => Promise<FluidObject>,
	) {
		super();

		const {
			options,
			clientDetails,
			connected,
			baseSnapshot,
			submitFn,
			submitBatchFn,
			submitSummaryFn,
			submitSignalFn,
			disposeFn,
			closeFn,
			deltaManager,
			quorum,
			audience,
			loader,
			pendingLocalState,
			supportedFeatures,
		} = context;
		this.context = context;

		this.innerDeltaManager = deltaManager;
		this.deltaManager = new DeltaManagerSummarizerProxy(this.innerDeltaManager);

		// Here we could wrap/intercept on these functions to block/modify outgoing messages if needed.
		// This makes ContainerRuntime the final gatekeeper for outgoing messages.
		this.submitFn = submitFn;
		this.submitBatchFn = submitBatchFn;
		this.submitSummaryFn = submitSummaryFn;
		this.submitSignalFn = submitSignalFn;
		this._getAttachState = () => context.attachState;

		this.options = options;
		this.clientDetails = clientDetails;
		const isDetachedClient = this.clientDetails.type === detachedClientType;
		if (isDetachedClient) {
			this.submitFn = () => 0;
			this.submitBatchFn = () => 0;
			this.submitSummaryFn = () => 0;
			this.submitSignalFn = () => {};
		}

		this.loadDetachedAndTransitionFn = async () => {
			assert(this.isSummarizerClient, "Transitioning on a non summarizer client!");
			const request: IRequest = {
				headers: {
					[LoaderHeader.cache]: false,
					[LoaderHeader.clientDetails]: {
						capabilities: { interactive: false },
						type: detachedClientType,
					},
					[DriverHeader.summarizingClient]: true,
					[LoaderHeader.reconnect]: false,
				},
				url: "/_detachedContainerRuntime",
			};

			const containerRuntime = await requestFluidObject<FluidObject<ContainerRuntime>>(
				loader,
				request,
			);
			return containerRuntime as ContainerRuntime;
		};

		this.isSummarizerClient = this.clientDetails.type === summarizerClientType;
		this.loadedFromVersionId = context.getLoadedFromVersion()?.id;
		this._getClientId = () => context.clientId;
		this.getAbsoluteUrl = async (relativeUrl: string) => {
			if (context.getAbsoluteUrl === undefined) {
				throw new Error("Driver does not implement getAbsoluteUrl");
			}
			if (this.attachState !== AttachState.Attached) {
				return undefined;
			}
			return context.getAbsoluteUrl(relativeUrl);
		};
		// TODO: Consider that the Container could just listen to these events itself, or even more appropriately maybe the
		// customer should observe dirty state on the runtime (the owner of dirty state) directly, rather than on the IContainer.
		this.on("dirty", () => context.updateDirtyContainerState(true));
		this.on("saved", () => context.updateDirtyContainerState(false));

		// In old loaders without dispose functionality, closeFn is equivalent but will also switch container to readonly mode
		this.disposeFn = disposeFn ?? closeFn;
		// In cases of summarizer, we want to dispose instead since consumer doesn't interact with this container
		this.closeFn = this.isSummarizerClient ? this.disposeFn : closeFn;

		this.mc = createChildMonitoringContext({
			logger: this.logger,
			namespace: "ContainerRuntime",
		});

		let loadSummaryNumber: number;
		// Get the container creation metadata. For new container, we initialize these. For existing containers,
		// get the values from the metadata blob.
		if (existing) {
			this.createContainerMetadata = {
				createContainerRuntimeVersion: metadata?.createContainerRuntimeVersion,
				createContainerTimestamp: metadata?.createContainerTimestamp,
			};
			// summaryNumber was renamed from summaryCount. For older docs that haven't been opened for a long time,
			// the count is reset to 0.
			loadSummaryNumber = metadata?.summaryNumber ?? 0;

			// Enabling the IdCompressor is a one-way operation and we only want to
			// allow new containers to turn it on
			this.idCompressorEnabled = metadata?.idCompressorEnabled ?? false;
		} else {
			this.createContainerMetadata = {
				createContainerRuntimeVersion: pkgVersion,
				createContainerTimestamp: Date.now(),
			};
			loadSummaryNumber = 0;

			this.idCompressorEnabled =
				this.mc.config.getBoolean("Fluid.ContainerRuntime.IdCompressorEnabled") ??
				idCompressor !== undefined;
		}
		this.nextSummaryNumber = loadSummaryNumber + 1;

		this.messageAtLastSummary = metadata?.message;

		// Note that we only need to pull the *initial* connected state from the context.
		// Later updates come through calls to setConnectionState.
		this._connected = connected;

		this.gcTombstoneEnforcementAllowed = shouldAllowGcTombstoneEnforcement(
			metadata?.gcFeatureMatrix?.tombstoneGeneration /* persisted */,
			this.runtimeOptions.gcOptions[gcTombstoneGenerationOptionName] /* current */,
		);

		this.mc.logger.sendTelemetryEvent({
			eventName: "GCFeatureMatrix",
			metadataValue: JSON.stringify(metadata?.gcFeatureMatrix),
			inputs: JSON.stringify({
				gcOptions_gcTombstoneGeneration:
					this.runtimeOptions.gcOptions[gcTombstoneGenerationOptionName],
			}),
		});

		this.telemetryDocumentId = metadata?.telemetryDocumentId ?? uuid();

		this.disableAttachReorder = this.mc.config.getBoolean(
			"Fluid.ContainerRuntime.disableAttachOpReorder",
		);
		const disableChunking = this.mc.config.getBoolean(
			"Fluid.ContainerRuntime.CompressionChunkingDisabled",
		);

		const opGroupingManager = new OpGroupingManager(this.groupedBatchingEnabled);

		const opSplitter = new OpSplitter(
			chunks,
			this.submitBatchFn,
			disableChunking === true ? Number.POSITIVE_INFINITY : runtimeOptions.chunkSizeInBytes,
			runtimeOptions.maxBatchSizeInBytes,
			this.mc.logger,
		);

		this.remoteMessageProcessor = new RemoteMessageProcessor(
			opSplitter,
			new OpDecompressor(this.mc.logger),
			opGroupingManager,
		);

		this.handleContext = new ContainerFluidHandleContext("", this);

		if (this.summaryConfiguration.state === "enabled") {
			this.validateSummaryHeuristicConfiguration(this.summaryConfiguration);
		}

		const disableOpReentryCheck = this.mc.config.getBoolean(
			"Fluid.ContainerRuntime.DisableOpReentryCheck",
		);
		this.enableOpReentryCheck =
			runtimeOptions.enableOpReentryCheck === true &&
			// Allow for a break-glass config to override the options
			disableOpReentryCheck !== true;

		this.summariesDisabled = this.isSummariesDisabled();
		this.heuristicsDisabled = this.isHeuristicsDisabled();
		this.maxOpsSinceLastSummary = this.getMaxOpsSinceLastSummary();
		this.initialSummarizerDelayMs = this.getInitialSummarizerDelayMs();

		if (this.idCompressorEnabled) {
			this.idCompressor = idCompressor;
		}

		this.maxConsecutiveReconnects =
			this.mc.config.getNumber(maxConsecutiveReconnectsKey) ??
			this.defaultMaxConsecutiveReconnects;

		if (
			runtimeOptions.flushMode === (FlushModeExperimental.Async as unknown as FlushMode) &&
			supportedFeatures?.get("referenceSequenceNumbers") !== true
		) {
			// The loader does not support reference sequence numbers, falling back on FlushMode.TurnBased
			this.mc.logger.sendErrorEvent({ eventName: "FlushModeFallback" });
			this._flushMode = FlushMode.TurnBased;
		} else {
			this._flushMode = runtimeOptions.flushMode;
		}

		const pendingRuntimeState = pendingLocalState as IPendingRuntimeState | undefined;

		const maxSnapshotCacheDurationMs = this._storage?.policies?.maximumCacheDurationMs;
		if (
			maxSnapshotCacheDurationMs !== undefined &&
			maxSnapshotCacheDurationMs > 5 * 24 * 60 * 60 * 1000
		) {
			// This is a runtime enforcement of what's already explicit in the policy's type itself,
			// which dictates the value is either undefined or exactly 5 days in ms.
			// As long as the actual value is less than 5 days, the assumptions GC makes here are valid.
			throw new UsageError("Driver's maximumCacheDurationMs policy cannot exceed 5 days");
		}

		this.garbageCollector = GarbageCollector.create({
			runtime: this,
			gcOptions: this.runtimeOptions.gcOptions,
			baseSnapshot,
			baseLogger: this.mc.logger,
			existing,
			metadata,
			createContainerMetadata: this.createContainerMetadata,
			isSummarizerClient: this.isSummarizerClient,
			getNodePackagePath: async (nodePath: string) => this.getGCNodePackagePath(nodePath),
			getLastSummaryTimestampMs: () => this.messageAtLastSummary?.timestamp,
			readAndParseBlob: async <T>(id: string) => readAndParse<T>(this.storage, id),
			// GC runs in summarizer client and needs access to the real (non-proxy) active information. The proxy
			// delta manager would always return false for summarizer client.
			activeConnection: () => this.innerDeltaManager.active,
		});

		const loadedFromSequenceNumber = this.deltaManager.initialSequenceNumber;
		this.summarizerNode = createRootSummarizerNodeWithGC(
			createChildLogger({ logger: this.logger, namespace: "SummarizerNode" }),
			// Summarize function to call when summarize is called. Summarizer node always tracks summary state.
			async (fullTree: boolean, trackState: boolean, telemetryContext?: ITelemetryContext) =>
				this.summarizeInternal(fullTree, trackState, telemetryContext),
			// Latest change sequence number, no changes since summary applied yet
			loadedFromSequenceNumber,
			// Summary reference sequence number, undefined if no summary yet
			baseSnapshot !== undefined ? loadedFromSequenceNumber : undefined,
			{
				// Must set to false to prevent sending summary handle which would be pointing to
				// a summary with an older protocol state.
				canReuseHandle: false,
				// Must set to true to throw on any data stores failure that was too severe to be handled.
				// We also are not decoding the base summaries at the root.
				throwOnFailure: true,
				// If GC should not run, let the summarizer node know so that it does not track GC state.
				gcDisabled: !this.garbageCollector.shouldRunGC,
			},
			// Function to get GC data if needed. This will always be called by the root summarizer node to get GC data.
			async (fullGC?: boolean) => this.getGCDataInternal(fullGC),
			// Function to get the GC details from the base snapshot we loaded from.
			async () => this.garbageCollector.getBaseGCDetails(),
		);

		if (baseSnapshot) {
			this.summarizerNode.updateBaseSummaryState(baseSnapshot);
		}

		this.dataStores = new DataStores(
			getSummaryForDatastores(baseSnapshot, metadata),
			this,
			(attachMsg) => this.submit({ type: ContainerMessageType.Attach, contents: attachMsg }),
			(id: string, createParam: CreateChildSummarizerNodeParam) =>
				(
					summarizeInternal: SummarizeInternalFn,
					getGCDataFn: (fullGC?: boolean) => Promise<IGarbageCollectionData>,
				) =>
					this.summarizerNode.createChild(
						summarizeInternal,
						id,
						createParam,
						undefined,
						getGCDataFn,
					),
			(id: string) => this.summarizerNode.deleteChild(id),
			this.mc.logger,
			(path: string, timestampMs: number, packagePath?: readonly string[]) =>
				this.garbageCollector.nodeUpdated(path, "Changed", timestampMs, packagePath),
			(path: string) => this.garbageCollector.isNodeDeleted(path),
			new Map<string, string>(dataStoreAliasMap),
		);

		this.blobManager = new BlobManager(
			this.handleContext,
			blobManagerSnapshot,
			() => this.storage,
			(localId: string, blobId?: string) => {
				if (!this.disposed) {
					this.submit(
						{ type: ContainerMessageType.BlobAttach, contents: undefined },
						undefined,
						{
							localId,
							blobId,
						},
					);
				}
			},
			(blobPath: string) => this.garbageCollector.nodeUpdated(blobPath, "Loaded"),
			(blobPath: string) => this.garbageCollector.isNodeDeleted(blobPath),
			this,
			pendingRuntimeState?.pendingAttachmentBlobs,
			(error?: ICriticalContainerError) => this.closeFn(error),
		);

		this.scheduleManager = new ScheduleManager(
			this.innerDeltaManager,
			this,
			() => this.clientId,
			createChildLogger({ logger: this.logger, namespace: "ScheduleManager" }),
		);

		this.pendingStateManager = new PendingStateManager(
			{
				applyStashedOp: this.applyStashedOp.bind(this),
				clientId: () => this.clientId,
				close: this.closeFn,
				connected: () => this.connected,
				reSubmit: this.reSubmit.bind(this),
				reSubmitBatch: this.reSubmitBatch.bind(this),
				isActiveConnection: () => this.innerDeltaManager.active,
			},
			pendingRuntimeState?.pending,
			this.logger,
		);

		const disableCompression = this.mc.config.getBoolean(
			"Fluid.ContainerRuntime.CompressionDisabled",
		);
		const compressionOptions =
			disableCompression === true
				? {
						minimumBatchSizeInBytes: Number.POSITIVE_INFINITY,
						compressionAlgorithm: CompressionAlgorithms.lz4,
				  }
				: runtimeOptions.compressionOptions;

		const disablePartialFlush = this.mc.config.getBoolean(
			"Fluid.ContainerRuntime.DisablePartialFlush",
		);

		const legacySendBatchFn = makeLegacySendBatchFn(this.submitFn, this.innerDeltaManager);

		this.outbox = new Outbox({
			shouldSend: () => this.canSendOps(),
			pendingStateManager: this.pendingStateManager,
			submitBatchFn: this.submitBatchFn,
			legacySendBatchFn,
			compressor: new OpCompressor(this.mc.logger),
			splitter: opSplitter,
			config: {
				compressionOptions,
				maxBatchSizeInBytes: runtimeOptions.maxBatchSizeInBytes,
				disablePartialFlush: disablePartialFlush === true,
				enableGroupedBatching: this.groupedBatchingEnabled,
			},
			logger: this.mc.logger,
			groupingManager: opGroupingManager,
			getCurrentSequenceNumbers: () => ({
				referenceSequenceNumber: this.deltaManager.lastSequenceNumber,
				clientSequenceNumber: this._processedClientSequenceNumber,
			}),
			reSubmit: this.reSubmit.bind(this),
			opReentrancy: () => this.ensureNoDataModelChangesCalls > 0,
			closeContainer: this.closeFn,
		});

		this._quorum = quorum;
		this._quorum.on("removeMember", (clientId: string) => {
			this.remoteMessageProcessor.clearPartialMessagesFor(clientId);
		});

		// eslint-disable-next-line @typescript-eslint/no-non-null-assertion
		this._audience = audience!;

		this.summaryStateUpdateMethod = this.mc.config.getString(
			"Fluid.ContainerRuntime.Test.SummaryStateUpdateMethodV2",
		);
		const closeSummarizerDelayOverride = this.mc.config.getNumber(
			"Fluid.ContainerRuntime.Test.CloseSummarizerDelayOverrideMs",
		);
		this.closeSummarizerDelayMs = closeSummarizerDelayOverride ?? defaultCloseSummarizerDelayMs;
		this.validateSummaryBeforeUpload =
			this.mc.config.getBoolean("Fluid.ContainerRuntime.Test.ValidateSummaryBeforeUpload") ??
			false;

		this.summaryCollection = new SummaryCollection(this.deltaManager, this.logger);

		this.dirtyContainer =
			this.attachState !== AttachState.Attached ||
			this.pendingStateManager.hasPendingMessages();
		context.updateDirtyContainerState(this.dirtyContainer);

		if (this.summariesDisabled) {
			this.mc.logger.sendTelemetryEvent({ eventName: "SummariesDisabled" });
		} else {
			const orderedClientLogger = createChildLogger({
				logger: this.logger,
				namespace: "OrderedClientElection",
			});
			const orderedClientCollection = new OrderedClientCollection(
				orderedClientLogger,
				this.innerDeltaManager,
				this._quorum,
			);
			const orderedClientElectionForSummarizer = new OrderedClientElection(
				orderedClientLogger,
				orderedClientCollection,
				electedSummarizerData ?? this.innerDeltaManager.lastSequenceNumber,
				SummarizerClientElection.isClientEligible,
			);

			this.summarizerClientElection = new SummarizerClientElection(
				orderedClientLogger,
				this.summaryCollection,
				orderedClientElectionForSummarizer,
				this.maxOpsSinceLastSummary,
			);

			if (this.isSummarizerClient) {
				this._summarizer = new Summarizer(
					this /* ISummarizerRuntime */,
					() => this.summaryConfiguration,
					this /* ISummarizerInternalsProvider */,
					this.handleContext,
					this.summaryCollection,
					async (runtime: IConnectableRuntime) =>
						RunWhileConnectedCoordinator.create(
							runtime,
							// Summarization runs in summarizer client and needs access to the real (non-proxy) active
							// information. The proxy delta manager would always return false for summarizer client.
							() => this.innerDeltaManager.active,
						),
				);
			} else if (SummarizerClientElection.clientDetailsPermitElection(this.clientDetails)) {
				// Only create a SummaryManager and SummarizerClientElection
				// if summaries are enabled and we are not the summarizer client.
				const defaultAction = () => {
					if (this.summaryCollection.opsSinceLastAck > this.maxOpsSinceLastSummary) {
						this.mc.logger.sendTelemetryEvent({ eventName: "SummaryStatus:Behind" });
						// unregister default to no log on every op after falling behind
						// and register summary ack handler to re-register this handler
						// after successful summary
						this.summaryCollection.once(MessageType.SummaryAck, () => {
							this.mc.logger.sendTelemetryEvent({
								eventName: "SummaryStatus:CaughtUp",
							});
							// we've caught up, so re-register the default action to monitor for
							// falling behind, and unregister ourself
							this.summaryCollection.on("default", defaultAction);
						});
						this.summaryCollection.off("default", defaultAction);
					}
				};

				this.summaryCollection.on("default", defaultAction);

				// Create the SummaryManager and mark the initial state
				this.summaryManager = new SummaryManager(
					this.summarizerClientElection,
					this, // IConnectedState
					this.summaryCollection,
					this.logger,
					this.formRequestSummarizerFn(loader),
					new Throttler(
						60 * 1000, // 60 sec delay window
						30 * 1000, // 30 sec max delay
						// throttling function increases exponentially (0ms, 40ms, 80ms, 160ms, etc)
						formExponentialFn({ coefficient: 20, initialDelay: 0 }),
					),
					{
						initialDelayMs: this.initialSummarizerDelayMs,
					},
					this.heuristicsDisabled,
				);
				this.summaryManager.start();
			}
		}

		this.deltaManager.on("readonly", (readonly: boolean) => {
			// we accumulate ops while being in read-only state.
			// once user gets write permissions and we have active connection, flush all pending ops.
			// Note that the inner (non-proxy) delta manager is needed here to get the readonly information.
			assert(
				readonly === this.innerDeltaManager.readOnlyInfo.readonly,
				0x124 /* "inconsistent readonly property/event state" */,
			);

			// We need to be very careful with when we (re)send pending ops, to ensure that we only send ops
			// when we either never send an op, or attempted to send it but we know for sure it was not
			// sequenced by server and will never be sequenced (i.e. was lost)
			// For loss of connection, we wait for our own "join" op and use it a a barrier to know all the
			// ops that made it from previous connection, before switching clientId and raising "connected" event
			// But with read-only permissions, if we transition between read-only and r/w states while on same
			// connection, then we have no good signal to tell us when it's safe to send ops we accumulated while
			// being in read-only state.
			// For that reason, we support getting to read-only state only when disconnected. This ensures that we
			// can rely on same safety mechanism and resend ops only when we establish new connection.
			// This is applicable for read-only permissions (event is raised before connection is properly registered),
			// but it's an extra requirement for Container.forceReadonly() API
			assert(
				!readonly || !this.connected,
				0x125 /* "Unsafe to transition to read-only state!" */,
			);

			this.replayPendingStates();
		});

		// logging hardware telemetry
		logger.sendTelemetryEvent({
			eventName: "DeviceSpec",
			...getDeviceSpec(),
		});

		this.mc.logger.sendTelemetryEvent({
			eventName: "ContainerLoadStats",
			...this.createContainerMetadata,
			...this.dataStores.containerLoadStats,
			summaryNumber: loadSummaryNumber,
			summaryFormatVersion: metadata?.summaryFormatVersion,
			disableIsolatedChannels: metadata?.disableIsolatedChannels,
			gcVersion: metadata?.gcFeature,
			options: JSON.stringify(runtimeOptions),
			featureGates: JSON.stringify({
				disableCompression,
				disableOpReentryCheck,
				disableChunking,
				disableAttachReorder: this.disableAttachReorder,
				disablePartialFlush,
				idCompressorEnabled: this.idCompressorEnabled,
				summaryStateUpdateMethod: this.summaryStateUpdateMethod,
				closeSummarizerDelayOverride,
			}),
			telemetryDocumentId: this.telemetryDocumentId,
			groupedBatchingEnabled: this.groupedBatchingEnabled,
		});

		ReportOpPerfTelemetry(this.clientId, this.deltaManager, this.logger);
		BindBatchTracker(this, this.logger);

		this.entryPoint = new LazyPromise(async () => {
			if (this.isSummarizerClient) {
				assert(
					this._summarizer !== undefined,
					0x5bf /* Summarizer object is undefined in a summarizer client */,
				);
				return this._summarizer;
			}
			return initializeEntryPoint?.(this);
		});
	}

	/**
	 * Initializes the state from the base snapshot this container runtime loaded from.
	 */
	private async initializeBaseState(): Promise<void> {
		await this.garbageCollector.initializeBaseState();
	}

	public dispose(error?: Error): void {
		if (this._disposed) {
			return;
		}
		this._disposed = true;

		this.mc.logger.sendTelemetryEvent(
			{
				eventName: "ContainerRuntimeDisposed",
				isDirty: this.isDirty,
				lastSequenceNumber: this.deltaManager.lastSequenceNumber,
				attachState: this.attachState,
			},
			error,
		);

		if (this.summaryManager !== undefined) {
			this.summaryManager.dispose();
		}
		this.garbageCollector.dispose();
		this._summarizer?.dispose();
		this.dataStores.dispose();
		this.pendingStateManager.dispose();
		this.emit("dispose");
		this.removeAllListeners();
	}

	/**
	 * Notifies this object about the request made to the container.
	 * @param request - Request made to the handler.
	 * @deprecated - Will be removed in future major release. Migrate all usage of IFluidRouter to the "entryPoint" pattern. Refer to Removing-IFluidRouter.md
	 */
	public async request(request: IRequest): Promise<IResponse> {
		try {
			const parser = RequestParser.create(request);
			const id = parser.pathParts[0];

			if (id === "_summarizer" && parser.pathParts.length === 1) {
				if (this._summarizer !== undefined) {
					return {
						status: 200,
						mimeType: "fluid/object",
						value: this.summarizer,
					};
				}
				return create404Response(request);
			}

			if (id === "_detachedContainerRuntime" && parser.pathParts.length === 1) {
				return {
					status: 200,
					mimeType: "fluid/object",
					value: this,
				};
			}

			if (this.requestHandler !== undefined) {
				return this.requestHandler(parser, this);
			}

			return create404Response(request);
		} catch (error) {
			return exceptionToResponse(error);
		}
	}

	/**
	 * Resolves URI representing handle
	 * @param request - Request made to the handler.
	 */
	public async resolveHandle(request: IRequest): Promise<IResponse> {
		try {
			const requestParser = RequestParser.create(request);
			const id = requestParser.pathParts[0];

			if (id === "_channels") {
				return this.resolveHandle(requestParser.createSubRequest(1));
			}

			if (id === BlobManager.basePath && requestParser.isLeaf(2)) {
				const blob = await this.blobManager.getBlob(requestParser.pathParts[1]);
				return blob
					? {
							status: 200,
							mimeType: "fluid/object",
							value: blob,
					  }
					: create404Response(request);
			} else if (requestParser.pathParts.length > 0) {
				const dataStore = await this.getDataStoreFromRequest(id, request);
				const subRequest = requestParser.createSubRequest(1);
				// We always expect createSubRequest to include a leading slash, but asserting here to protect against
				// unintentionally modifying the url if that changes.
				assert(
					subRequest.url.startsWith("/"),
					0x126 /* "Expected createSubRequest url to include a leading slash" */,
				);
				return dataStore.IFluidRouter.request(subRequest);
			}

			return create404Response(request);
		} catch (error) {
			return exceptionToResponse(error);
		}
	}

	/**
	 * {@inheritDoc @fluidframework/container-definitions#IRuntime.getEntryPoint}
	 */
	public async getEntryPoint?(): Promise<FluidObject | undefined> {
		return this.entryPoint;
	}
	private readonly entryPoint: LazyPromise<FluidObject | undefined>;

	private internalId(maybeAlias: string): string {
		return this.dataStores.aliases.get(maybeAlias) ?? maybeAlias;
	}

	private async getDataStoreFromRequest(id: string, request: IRequest): Promise<IFluidRouter> {
		const headerData: RuntimeHeaderData = {};
		if (typeof request.headers?.[RuntimeHeaders.wait] === "boolean") {
			headerData.wait = request.headers[RuntimeHeaders.wait];
		}
		if (typeof request.headers?.[RuntimeHeaders.viaHandle] === "boolean") {
			headerData.viaHandle = request.headers[RuntimeHeaders.viaHandle];
		}
		if (typeof request.headers?.[AllowTombstoneRequestHeaderKey] === "boolean") {
			headerData.allowTombstone = request.headers[AllowTombstoneRequestHeaderKey];
		}

		await this.dataStores.waitIfPendingAlias(id);
		const internalId = this.internalId(id);
		const dataStoreContext = await this.dataStores.getDataStore(internalId, headerData);
		const dataStoreChannel = await dataStoreContext.realize();

		// Remove query params, leading and trailing slashes from the url. This is done to make sure the format is
		// the same as GC nodes id.
		const urlWithoutQuery = trimLeadingAndTrailingSlashes(request.url.split("?")[0]);
		this.garbageCollector.nodeUpdated(
			`/${urlWithoutQuery}`,
			"Loaded",
			undefined /* timestampMs */,
			dataStoreContext.packagePath,
			request?.headers,
		);
		return dataStoreChannel;
	}

	/** Adds the container's metadata to the given summary tree. */
	private addMetadataToSummary(summaryTree: ISummaryTreeWithStats) {
		const metadata: IContainerRuntimeMetadata = {
			...this.createContainerMetadata,
			// Increment the summary number for the next summary that will be generated.
			summaryNumber: this.nextSummaryNumber++,
			summaryFormatVersion: 1,
			...this.garbageCollector.getMetadata(),
			// The last message processed at the time of summary. If there are no new messages, use the message from the
			// last summary.
			message:
				extractSummaryMetadataMessage(this.deltaManager.lastMessage) ??
				this.messageAtLastSummary,
			telemetryDocumentId: this.telemetryDocumentId,
			idCompressorEnabled: this.idCompressorEnabled ? true : undefined,
		};
		addBlobToSummary(summaryTree, metadataBlobName, JSON.stringify(metadata));
	}

	protected addContainerStateToSummary(
		summaryTree: ISummaryTreeWithStats,
		fullTree: boolean,
		trackState: boolean,
		telemetryContext?: ITelemetryContext,
	) {
		this.addMetadataToSummary(summaryTree);

		if (this.idCompressorEnabled) {
			assert(
				this.idCompressor !== undefined,
				0x67a /* IdCompressor should be defined if enabled */,
			);
			const idCompressorState = JSON.stringify(this.idCompressor.serialize(false));
			addBlobToSummary(summaryTree, idCompressorBlobName, idCompressorState);
		}

		if (this.remoteMessageProcessor.partialMessages.size > 0) {
			const content = JSON.stringify([...this.remoteMessageProcessor.partialMessages]);
			addBlobToSummary(summaryTree, chunksBlobName, content);
		}

		const dataStoreAliases = this.dataStores.aliases;
		if (dataStoreAliases.size > 0) {
			addBlobToSummary(summaryTree, aliasBlobName, JSON.stringify([...dataStoreAliases]));
		}

		if (this.summarizerClientElection) {
			const electedSummarizerContent = JSON.stringify(
				this.summarizerClientElection?.serialize(),
			);
			addBlobToSummary(summaryTree, electedSummarizerBlobName, electedSummarizerContent);
		}

		const blobManagerSummary = this.blobManager.summarize();
		// Some storage (like git) doesn't allow empty tree, so we can omit it.
		// and the blob manager can handle the tree not existing when loading
		if (Object.keys(blobManagerSummary.summary.tree).length > 0) {
			addTreeToSummary(summaryTree, blobsTreeName, blobManagerSummary);
		}

		const gcSummary = this.garbageCollector.summarize(fullTree, trackState, telemetryContext);
		if (gcSummary !== undefined) {
			addSummarizeResultToSummary(summaryTree, gcTreeKey, gcSummary);
		}
	}

	// Track how many times the container tries to reconnect with pending messages.
	// This happens when the connection state is changed and we reset the counter
	// when we are able to process a local op or when there are no pending messages.
	// If this counter reaches a max, it's a good indicator that the container
	// is not making progress and it is stuck in a retry loop.
	private shouldContinueReconnecting(): boolean {
		if (this.maxConsecutiveReconnects <= 0) {
			// Feature disabled, we never stop reconnecting
			return true;
		}

		if (!this.hasPendingMessages()) {
			// If there are no pending messages, we can always reconnect
			this.resetReconnectCount();
			return true;
		}

		if (this.consecutiveReconnects === Math.floor(this.maxConsecutiveReconnects / 2)) {
			// If we're halfway through the max reconnects, send an event in order
			// to better identify false positives, if any. If the rate of this event
			// matches Container Close count below, we can safely cut down
			// maxConsecutiveReconnects to half.
			this.mc.logger.sendTelemetryEvent({
				eventName: "ReconnectsWithNoProgress",
				attempts: this.consecutiveReconnects,
				pendingMessages: this.pendingStateManager.pendingMessagesCount,
			});
		}

		return this.consecutiveReconnects < this.maxConsecutiveReconnects;
	}

	private resetReconnectCount(message?: ISequencedDocumentMessage) {
		// Chunked ops don't count towards making progress as they are sent
		// in their own batches before the originating batch is sent.
		// Therefore, receiving them while attempting to send the originating batch
		// does not mean that the container is making any progress.
		if (message?.type !== ContainerMessageType.ChunkedOp) {
			this.consecutiveReconnects = 0;
		}
	}

	private replayPendingStates() {
		// We need to be able to send ops to replay states
		if (!this.canSendOps()) {
			return;
		}

		// We need to temporary clear the dirty flags and disable
		// dirty state change events to detect whether replaying ops
		// has any effect.

		// Save the old state, reset to false, disable event emit
		const oldState = this.dirtyContainer;
		this.dirtyContainer = false;

		assert(this.emitDirtyDocumentEvent, 0x127 /* "dirty document event not set on replay" */);
		this.emitDirtyDocumentEvent = false;
		let newState: boolean;

		try {
			// replay the ops
			this.pendingStateManager.replayPendingStates();
		} finally {
			// Save the new start and restore the old state, re-enable event emit
			newState = this.dirtyContainer;
			this.dirtyContainer = oldState;
			this.emitDirtyDocumentEvent = true;
		}

		// Officially transition from the old state to the new state.
		this.updateDocumentDirtyState(newState);
	}

	/**
	 * Updates the runtime's IdCompressor with the stashed state present in the given op. This is a bit of a
	 * hack and is unnecessarily expensive. As it stands, every locally stashed op (all ops that get stored in
	 * the PendingStateManager) will store their serialized representation locally until ack'd. Upon receiving
	 * this stashed state, the IdCompressor blindly deserializes to the stashed state and assumes the session.
	 * Technically only the last stashed state is needed to do this correctly, but we would have to write some
	 * more hacky code to modify the batch before it gets sent out.
	 * @param content - An IdAllocationOp with "stashedState", which is a representation of un-ack'd local state.
	 */
	private async applyStashedIdAllocationOp(op: IdCreationRangeWithStashedState) {
		const { IdCompressor } = await import("./id-compressor");
		this.idCompressor = IdCompressor.deserialize(op.stashedState);
	}

	/**
	 * Parse an op's type and actual content from given serialized content
	 * ! Note: this format needs to be in-line with what is set in the "ContainerRuntime.submit(...)" method
	 */
	private parseOpContent(serializedContent?: string): ContainerRuntimeMessage {
		assert(serializedContent !== undefined, 0x6d5 /* content must be defined */);
		const { type, contents, compatDetails }: ContainerRuntimeMessage =
			JSON.parse(serializedContent);
		assert(type !== undefined, 0x6d6 /* incorrect op content format */);
		return { type, contents, compatDetails };
	}

	private async applyStashedOp(op: string): Promise<unknown> {
		// Need to parse from string for back-compat
		const { type, contents, compatDetails } = this.parseOpContent(op);
		switch (type) {
			case ContainerMessageType.FluidDataStoreOp:
				return this.dataStores.applyStashedOp(contents as IEnvelope);
			case ContainerMessageType.Attach:
				return this.dataStores.applyStashedAttachOp(contents as IAttachMessage);
			case ContainerMessageType.IdAllocation:
				assert(
					this.idCompressor !== undefined,
					0x67b /* IdCompressor should be defined if enabled */,
				);
				return this.applyStashedIdAllocationOp(contents as IdCreationRangeWithStashedState);
			case ContainerMessageType.Alias:
			case ContainerMessageType.BlobAttach:
				return;
			case ContainerMessageType.ChunkedOp:
				throw new Error("chunkedOp not expected here");
			case ContainerMessageType.Rejoin:
				throw new Error("rejoin not expected here");
<<<<<<< HEAD
			case ContainerMessageType.Propose:
				throw new Error("propse not expected here");
			case ContainerMessageType.Accept:
				throw new Error("accept not expected here");
			default:
				unreachableCase(type, `Unknown ContainerMessageType: ${type}`);
=======
			default: {
				// This should be extremely rare for stashed ops.
				// It would require a newer runtime stashing ops and then an older one applying them,
				// e.g. if an app rolled back its container version
				const compatBehavior = compatDetails?.behavior;
				if (!compatBehaviorAllowsMessageType(type, compatBehavior)) {
					const error = DataProcessingError.create(
						"Stashed runtime message of unknown type",
						"applyStashedOp",
						undefined /* sequencedMessage */,
						{
							messageDetails: JSON.stringify({
								type,
								compatBehavior,
							}),
						},
					);
					this.closeFn(error);
					throw error;
				}
			}
>>>>>>> 388ceac8
		}
	}

	public setConnectionState(connected: boolean, clientId?: string) {
		if (connected === false && this.delayConnectClientId !== undefined) {
			this.delayConnectClientId = undefined;
			this.mc.logger.sendTelemetryEvent({
				eventName: "UnsuccessfulConnectedTransition",
			});
			// Don't propagate "disconnected" event because we didn't propagate the previous "connected" event
			return;
		}

		// If attachment blobs were added while disconnected, we need to delay
		// propagation of the "connected" event until we have uploaded them to
		// ensure we don't submit ops referencing a blob that has not been uploaded
		// Note that the inner (non-proxy) delta manager is needed here to get the readonly information.
		const connecting =
			connected && !this._connected && !this.innerDeltaManager.readOnlyInfo.readonly;
		if (connecting && this.blobManager.hasPendingOfflineUploads) {
			assert(
				!this.delayConnectClientId,
				0x392 /* Connect event delay must be canceled before subsequent connect event */,
			);
			assert(!!clientId, 0x393 /* Must have clientId when connecting */);
			this.delayConnectClientId = clientId;
			this.blobManager.onConnected().then(
				() => {
					// make sure we didn't reconnect before the promise resolved
					if (this.delayConnectClientId === clientId && !this.disposed) {
						this.delayConnectClientId = undefined;
						this.setConnectionStateCore(connected, clientId);
					}
				},
				(error) => this.closeFn(error),
			);
			return;
		}

		this.setConnectionStateCore(connected, clientId);
	}

	private setConnectionStateCore(connected: boolean, clientId?: string) {
		assert(
			!this.delayConnectClientId,
			0x394 /* connect event delay must be cleared before propagating connect event */,
		);
		this.verifyNotClosed();

		// There might be no change of state due to Container calling this API after loading runtime.
		const changeOfState = this._connected !== connected;
		const reconnection = changeOfState && !connected;

		// We need to flush the ops currently collected by Outbox to preserve original order.
		// This flush NEEDS to happen before we set the ContainerRuntime to "connected".
		// We want these ops to get to the PendingStateManager without sending to service and have them return to the Outbox upon calling "replayPendingStates".
		if (changeOfState && connected) {
			this.flush();
		}

		this._connected = connected;

		if (!connected) {
			this._perfSignalData.signalsLost = 0;
			this._perfSignalData.signalTimestamp = 0;
			this._perfSignalData.trackingSignalSequenceNumber = undefined;
		} else {
			assert(
				this.attachState === AttachState.Attached,
				0x3cd /* Connection is possible only if container exists in storage */,
			);
		}

		// Fail while disconnected
		if (reconnection) {
			this.consecutiveReconnects++;

			if (!this.shouldContinueReconnecting()) {
				this.closeFn(
					DataProcessingError.create(
						"Runtime detected too many reconnects with no progress syncing local ops.",
						"setConnectionState",
						undefined,
						{
							dataLoss: 1,
							attempts: this.consecutiveReconnects,
							pendingMessages: this.pendingStateManager.pendingMessagesCount,
						},
					),
				);
				return;
			}
		}

		if (changeOfState) {
			this.replayPendingStates();
		}

		this.dataStores.setConnectionState(connected, clientId);
		this.garbageCollector.setConnectionState(connected, clientId);

		raiseConnectedEvent(this.mc.logger, this, connected, clientId);
	}

	public async notifyOpReplay(message: ISequencedDocumentMessage) {
		await this.pendingStateManager.applyStashedOpsAt(message.sequenceNumber);
	}

	public process(messageArg: ISequencedDocumentMessage, local: boolean) {
		this.verifyNotClosed();

		// Whether or not the message appears to be a runtime message from an up-to-date client.
		// It may be a legacy runtime message (ie already unpacked and ContainerMessageType)
		// or something different, like a system message.
		const modernRuntimeMessage = messageArg.type === MessageType.Operation;

		// Do shallow copy of message, as the processing flow will modify it.
		const messageCopy = { ...messageArg };
		for (const message of this.remoteMessageProcessor.process(messageCopy)) {
			this.processCore(message, local, modernRuntimeMessage);
		}
	}

	private _processedClientSequenceNumber: number | undefined;

	/**
	 * Direct the message to the correct subsystem for processing, and implement other side effects
	 * @param message - The unpacked message. Likely a ContainerRuntimeMessage, but could also be a system op
	 * @param local - Did this client send the op?
	 * @param modernRuntimeMessage - Does this appear like a current ContainerRuntimeMessage?
	 */
	private processCore(
		message: ISequencedDocumentMessage | SequencedContainerRuntimeMessage,
		local: boolean,
		modernRuntimeMessage: boolean,
	) {
		// Surround the actual processing of the operation with messages to the schedule manager indicating
		// the beginning and end. This allows it to emit appropriate events and/or pause the processing of new
		// messages once a batch has been fully processed.
		this.scheduleManager.beforeOpProcessing(message);

		this._processedClientSequenceNumber = message.clientSequenceNumber;

		try {
			let localOpMetadata: unknown;
			if (local && modernRuntimeMessage && message.type !== ContainerMessageType.ChunkedOp) {
				localOpMetadata = this.pendingStateManager.processPendingLocalMessage(
					message as SequencedContainerRuntimeMessage,
				);
			}

			// If there are no more pending messages after processing a local message,
			// the document is no longer dirty.
			if (!this.hasPendingMessages()) {
				this.updateDocumentDirtyState(false);
			}

<<<<<<< HEAD
			const type = message.type as ContainerMessageType;
			switch (type) {
				case ContainerMessageType.Attach:
					this.dataStores.processAttachMessage(message, local);
					break;
				case ContainerMessageType.Alias:
					this.processAliasMessage(message, localOpMetadata, local);
					break;
				case ContainerMessageType.FluidDataStoreOp:
					this.dataStores.processFluidDataStoreOp(message, local, localOpMetadata);
					break;
				case ContainerMessageType.BlobAttach:
					this.blobManager.processBlobAttachOp(message, local);
					break;
				case ContainerMessageType.IdAllocation:
					assert(
						this.idCompressor !== undefined,
						0x67c /* IdCompressor should be defined if enabled */,
					);
					this.idCompressor.finalizeCreationRange(message.contents as IdCreationRange);
					break;
				case ContainerMessageType.ChunkedOp:
				case ContainerMessageType.Rejoin:
					break;
				case ContainerMessageType.Propose:
					if (!this.isSummarizerClient) {
						if (message.contents === this.clientId && !this.waitingForTransition) {
							this.summaryManager?.forceSummarization();
						}
						this.waitingForTransition = true;
						void this.deltaManager.outbound.pause();
					}
					break;
				case ContainerMessageType.Accept:
					if (this.waitingForTransition) {
						this.waitingForTransition = false;
						this.closeFn();
					}
					break;
				default:
					if (runtimeMessage) {
						const error = DataProcessingError.create(
							// Former assert 0x3ce
							"Runtime message of unknown type",
							"OpProcessing",
							message,
							{
								local,
								type: message.type,
								contentType: typeof message.contents,
								batch: (message.metadata as IBatchMetadata | undefined)?.batch,
								compression: message.compression,
							},
						);
						this.closeFn(error);
						throw error;
					}
			}
=======
			this.validateAndProcessRuntimeMessage(
				message,
				localOpMetadata,
				local,
				modernRuntimeMessage,
			);
>>>>>>> 388ceac8

			this.emit("op", message, modernRuntimeMessage);

			this.scheduleManager.afterOpProcessing(undefined, message);

			if (local) {
				// If we have processed a local op, this means that the container is
				// making progress and we can reset the counter for how many times
				// we have consecutively replayed the pending states
				this.resetReconnectCount(message);
			}
		} catch (e) {
			this.scheduleManager.afterOpProcessing(e, message);
			throw e;
		}
	}
	/**
	 * Assuming the given message is also a ContainerRuntimeMessage,
	 * checks its type and dispatches the message to the appropriate handler in the runtime.
	 * Throws a DataProcessingError if the message doesn't conform to the ContainerRuntimeMessage type.
	 */
	private validateAndProcessRuntimeMessage(
		message: ISequencedDocumentMessage,
		localOpMetadata: unknown,
		local: boolean,
		expectRuntimeMessageType: boolean,
	): asserts message is SequencedContainerRuntimeMessage {
		// Optimistically extract ContainerRuntimeMessage-specific props from the message
		const { type: maybeContainerMessageType, compatDetails } =
			message as ContainerRuntimeMessage;

		switch (maybeContainerMessageType) {
			case ContainerMessageType.Attach:
				this.dataStores.processAttachMessage(message, local);
				break;
			case ContainerMessageType.Alias:
				this.dataStores.processAliasMessage(message, localOpMetadata, local);
				break;
			case ContainerMessageType.FluidDataStoreOp:
				this.dataStores.processFluidDataStoreOp(message, local, localOpMetadata);
				break;
			case ContainerMessageType.BlobAttach:
				this.blobManager.processBlobAttachOp(message, local);
				break;
			case ContainerMessageType.IdAllocation:
				assert(
					this.idCompressor !== undefined,
					0x67c /* IdCompressor should be defined if enabled */,
				);
				this.idCompressor.finalizeCreationRange(message.contents as IdCreationRange);
				break;
			case ContainerMessageType.ChunkedOp:
			case ContainerMessageType.Rejoin:
				break;
			default: {
				// If we didn't necessarily expect a runtime message type, then no worries - just return
				// e.g. this case applies to system ops, or legacy ops that would have fallen into the above cases anyway.
				if (!expectRuntimeMessageType) {
					return;
				}

				const compatBehavior = compatDetails?.behavior;
				if (!compatBehaviorAllowsMessageType(maybeContainerMessageType, compatBehavior)) {
					const error = DataProcessingError.create(
						// Former assert 0x3ce
						"Runtime message of unknown type",
						"OpProcessing",
						message,
						{
							local,
							messageDetails: JSON.stringify({
								type: message.type,
								contentType: typeof message.contents,
								compatBehavior,
								batch: (message.metadata as IBatchMetadata | undefined)?.batch,
								compression: message.compression,
							}),
						},
					);
					this.closeFn(error);
					throw error;
				}
			}
		}
	}

	/**
	 * Emits the Signal event and update the perf signal data.
	 * @param clientSignalSequenceNumber - is the client signal sequence number to be uploaded.
	 */
	private sendSignalTelemetryEvent(clientSignalSequenceNumber: number) {
		const duration = Date.now() - this._perfSignalData.signalTimestamp;
		this.mc.logger.sendPerformanceEvent({
			eventName: "SignalLatency",
			duration,
			signalsLost: this._perfSignalData.signalsLost,
		});

		this._perfSignalData.signalsLost = 0;
		this._perfSignalData.signalTimestamp = 0;
	}

	public processSignal(message: ISignalMessage, local: boolean) {
		const envelope = message.content as ISignalEnvelope;
		const transformed: IInboundSignalMessage = {
			clientId: message.clientId,
			content: envelope.contents.content,
			type: envelope.contents.type,
		};

		// Only collect signal telemetry for messages sent by the current client.
		if (message.clientId === this.clientId && this.connected) {
			// Check to see if the signal was lost.
			if (
				this._perfSignalData.trackingSignalSequenceNumber !== undefined &&
				envelope.clientSignalSequenceNumber >
					this._perfSignalData.trackingSignalSequenceNumber
			) {
				this._perfSignalData.signalsLost++;
				this._perfSignalData.trackingSignalSequenceNumber = undefined;
				this.mc.logger.sendErrorEvent({
					eventName: "SignalLost",
					type: envelope.contents.type,
					signalsLost: this._perfSignalData.signalsLost,
					trackingSequenceNumber: this._perfSignalData.trackingSignalSequenceNumber,
					clientSignalSequenceNumber: envelope.clientSignalSequenceNumber,
				});
			} else if (
				envelope.clientSignalSequenceNumber ===
				this._perfSignalData.trackingSignalSequenceNumber
			) {
				// only logging for the first connection and the trackingSignalSequenceNUmber.
				if (this.consecutiveReconnects === 0) {
					this.sendSignalTelemetryEvent(envelope.clientSignalSequenceNumber);
				}
				this._perfSignalData.trackingSignalSequenceNumber = undefined;
			}
		}

		if (envelope.address === undefined) {
			// No address indicates a container signal message.
			this.emit("signal", transformed, local);
			return;
		}

		this.dataStores.processSignal(envelope.address, transformed, local);
	}

	/**
	 * Returns the runtime of the data store.
	 * @param id - Id supplied during creating the data store.
	 * @param wait - True if you want to wait for it.
	 * @deprecated - Use getAliasedDataStoreEntryPoint instead to get an aliased data store's entry point.
	 */
	public async getRootDataStore(id: string, wait = true): Promise<IFluidRouter> {
		return this.getRootDataStoreChannel(id, wait);
	}

	private async getRootDataStoreChannel(
		id: string,
		wait = true,
	): Promise<IFluidDataStoreChannel> {
		await this.dataStores.waitIfPendingAlias(id);
		const internalId = this.internalId(id);
		const context = await this.dataStores.getDataStore(internalId, { wait });
		assert(await context.isRoot(), 0x12b /* "did not get root data store" */);
		return context.realize();
	}

	/**
	 * Flush the pending ops manually.
	 * This method is expected to be called at the end of a batch.
	 */
	private flush(): void {
		assert(
			this._orderSequentiallyCalls === 0,
			0x24c /* "Cannot call `flush()` from `orderSequentially`'s callback" */,
		);

		this.outbox.flush();
		assert(this.outbox.isEmpty, 0x3cf /* reentrancy */);
	}

	public orderSequentially<T>(callback: () => T): T {
		let checkpoint: IBatchCheckpoint | undefined;
		let result: T;
		if (this.mc.config.getBoolean("Fluid.ContainerRuntime.EnableRollback")) {
			// Note: we are not touching this.pendingAttachBatch here, for two reasons:
			// 1. It would not help, as we flush attach ops as they become available.
			// 2. There is no way to undo process of data store creation.
			checkpoint = this.outbox.checkpoint().mainBatch;
		}
		try {
			this._orderSequentiallyCalls++;
			result = callback();
		} catch (error) {
			if (checkpoint) {
				// This will throw and close the container if rollback fails
				try {
					checkpoint.rollback((message: BatchMessage) =>
						this.rollback(message.contents, message.localOpMetadata),
					);
				} catch (err) {
					const error2 = wrapError(err, (message) => {
						return DataProcessingError.create(
							`RollbackError: ${message}`,
							"checkpointRollback",
							undefined,
						) as DataProcessingError;
					});
					this.closeFn(error2);
					throw error2;
				}
			} else {
				// pre-0.58 error message: orderSequentiallyCallbackException
				this.closeFn(new GenericError("orderSequentially callback exception", error));
			}
			throw error; // throw the original error for the consumer of the runtime
		} finally {
			this._orderSequentiallyCalls--;
		}

		// We don't flush on TurnBased since we expect all messages in the same JS turn to be part of the same batch
		if (this.flushMode !== FlushMode.TurnBased && this._orderSequentiallyCalls === 0) {
			this.flush();
		}
		return result;
	}

	/**
	 * Returns the aliased data store's entryPoint, given the alias.
	 * @param alias - The alias for the data store.
	 * @returns - The data store's entry point (IFluidHandle) if it exists and is aliased. Returns undefined if no
	 * data store has been assigned the given alias.
	 */
	public async getAliasedDataStoreEntryPoint(
		alias: string,
	): Promise<IFluidHandle<FluidObject> | undefined> {
		await this.dataStores.waitIfPendingAlias(alias);
		const internalId = this.internalId(alias);
		const context = await this.dataStores.getDataStoreIfAvailable(internalId, { wait: false });
		// If the data store is not available or not an alias, return undefined.
		if (context === undefined || !(await context.isRoot())) {
			return undefined;
		}

		const channel = await context.realize();
		if (channel.entryPoint === undefined) {
			throw new UsageError(
				"entryPoint must be defined on data store runtime for using getAliasedDataStoreEntryPoint",
			);
		}
		return channel.entryPoint;
	}

	public createDetachedRootDataStore(
		pkg: Readonly<string[]>,
		rootDataStoreId: string,
	): IFluidDataStoreContextDetached {
		if (rootDataStoreId.includes("/")) {
			throw new UsageError(`Id cannot contain slashes: '${rootDataStoreId}'`);
		}
		return this.dataStores.createDetachedDataStoreCore(pkg, true, rootDataStoreId);
	}

	public createDetachedDataStore(pkg: Readonly<string[]>): IFluidDataStoreContextDetached {
		return this.dataStores.createDetachedDataStoreCore(pkg, false);
	}

	public async replaceDataStoreContext(
		pkg: Readonly<string[]>,
		id: string,
	): Promise<IFluidDataStoreContextDetached> {
		return this.dataStores.replaceDataStoreContext(pkg, id);
	}

	public async createDataStore(pkg: string | string[]): Promise<IDataStore> {
		const id = uuid();
		return channelToDataStore(
			await this.dataStores
				._createFluidDataStoreContext(Array.isArray(pkg) ? pkg : [pkg], id)
				.realize(),
			id,
			this,
			this.dataStores,
			this.mc.logger,
		);
	}

	/**
	 * @deprecated 0.16 Issue #1537, #3631
	 * @internal
	 */
	public async _createDataStoreWithProps(
		pkg: string | string[],
		props?: any,
		id = uuid(),
	): Promise<IDataStore> {
		return channelToDataStore(
			await this.dataStores
				._createFluidDataStoreContext(Array.isArray(pkg) ? pkg : [pkg], id, props)
				.realize(),
			id,
			this,
			this.dataStores,
			this.mc.logger,
		);
	}

	private canSendOps() {
		// Note that the real (non-proxy) delta manager is needed here to get the readonly info. This is because
		// container runtime's ability to send ops depend on the actual readonly state of the delta manager.
		return this.connected && !this.innerDeltaManager.readOnlyInfo.readonly;
	}

	/**
	 * Are we in the middle of batching ops together?
	 */
	private currentlyBatching() {
		return this.flushMode !== FlushMode.Immediate || this._orderSequentiallyCalls !== 0;
	}

	private readonly _quorum: IQuorumClients;
	public getQuorum(): IQuorumClients {
		return this._quorum;
	}

	private readonly _audience: IAudience;
	public getAudience(): IAudience {
		return this._audience;
	}

	/**
	 * Returns true of container is dirty, i.e. there are some pending local changes that
	 * either were not sent out to delta stream or were not yet acknowledged.
	 */
	public get isDirty(): boolean {
		return this.dirtyContainer;
	}

	private isContainerMessageDirtyable({ type, contents }: ContainerRuntimeMessage) {
		// For legacy purposes, exclude the old built-in AgentScheduler from dirty consideration as a special-case.
		// Ultimately we should have no special-cases from the ContainerRuntime's perspective.
		if (type === ContainerMessageType.Attach) {
			const attachMessage = contents as InboundAttachMessage;
			if (attachMessage.id === agentSchedulerId) {
				return false;
			}
		} else if (type === ContainerMessageType.FluidDataStoreOp) {
			const envelope = contents as IEnvelope;
			if (envelope.address === agentSchedulerId) {
				return false;
			}
		}
		return true;
	}

	private createNewSignalEnvelope(
		address: string | undefined,
		type: string,
		content: any,
	): ISignalEnvelope {
		const newSequenceNumber = ++this._perfSignalData.signalSequenceNumber;
		const newEnvelope: ISignalEnvelope = {
			address,
			clientSignalSequenceNumber: newSequenceNumber,
			contents: { type, content },
		};

		// We should not track any signals in case we already have a tracking number.
		if (
			newSequenceNumber % this.defaultTelemetrySignalSampleCount === 1 &&
			this._perfSignalData.trackingSignalSequenceNumber === undefined
		) {
			this._perfSignalData.signalTimestamp = Date.now();
			this._perfSignalData.trackingSignalSequenceNumber = newSequenceNumber;
		}

		return newEnvelope;
	}

	/**
	 * Submits the signal to be sent to other clients.
	 * @param type - Type of the signal.
	 * @param content - Content of the signal.
	 */
	public submitSignal(type: string, content: any) {
		this.verifyNotClosed();
		const envelope = this.createNewSignalEnvelope(undefined /* address */, type, content);
		return this.submitSignalFn(envelope);
	}

	public submitDataStoreSignal(address: string, type: string, content: any) {
		const envelope = this.createNewSignalEnvelope(address, type, content);
		return this.submitSignalFn(envelope);
	}

	public setAttachState(attachState: AttachState.Attaching | AttachState.Attached): void {
		if (attachState === AttachState.Attaching) {
			assert(
				this.attachState === AttachState.Attaching,
				0x12d /* "Container Context should already be in attaching state" */,
			);
		} else {
			assert(
				this.attachState === AttachState.Attached,
				0x12e /* "Container Context should already be in attached state" */,
			);
			this.emit("attached");
		}

		if (attachState === AttachState.Attached && !this.hasPendingMessages()) {
			this.updateDocumentDirtyState(false);
		}
		this.dataStores.setAttachState(attachState);
	}

	/**
	 * Create a summary. Used when attaching or serializing a detached container.
	 *
	 * @param blobRedirectTable - A table passed during the attach process. While detached, blob upload is supported
	 * using IDs generated locally. After attach, these IDs cannot be used, so this table maps the old local IDs to the
	 * new storage IDs so requests can be redirected.
	 * @param telemetryContext - summary data passed through the layers for telemetry purposes
	 */
	public createSummary(
		blobRedirectTable?: Map<string, string>,
		telemetryContext?: ITelemetryContext,
	): ISummaryTree {
		if (blobRedirectTable) {
			this.blobManager.setRedirectTable(blobRedirectTable);
		}

		const summarizeResult = this.dataStores.createSummary(telemetryContext);
		// Wrap data store summaries in .channels subtree.
		wrapSummaryInChannelsTree(summarizeResult);

		this.addContainerStateToSummary(
			summarizeResult,
			true /* fullTree */,
			false /* trackState */,
			telemetryContext,
		);
		return summarizeResult.summary;
	}

	public readonly getAbsoluteUrl: (relativeUrl: string) => Promise<string | undefined>;

	private async summarizeInternal(
		fullTree: boolean,
		trackState: boolean,
		telemetryContext?: ITelemetryContext,
	): Promise<ISummarizeInternalResult> {
		const summarizeResult = await this.dataStores.summarize(
			fullTree,
			trackState,
			telemetryContext,
		);

		// Wrap data store summaries in .channels subtree.
		wrapSummaryInChannelsTree(summarizeResult);
		const pathPartsForChildren = [channelsTreeName];

		this.addContainerStateToSummary(summarizeResult, fullTree, trackState, telemetryContext);
		return {
			...summarizeResult,
			id: "",
			pathPartsForChildren,
		};
	}

	/**
	 * Returns a summary of the runtime at the current sequence number.
	 */
	public async summarize(options: {
		/** True to generate the full tree with no handle reuse optimizations; defaults to false */
		fullTree?: boolean;
		/** True to track the state for this summary in the SummarizerNodes; defaults to true */
		trackState?: boolean;
		/** Logger to use for correlated summary events */
		summaryLogger?: ITelemetryLoggerExt;
		/** True to run garbage collection before summarizing; defaults to true */
		runGC?: boolean;
		/** True to generate full GC data */
		fullGC?: boolean;
		/** True to run GC sweep phase after the mark phase */
		runSweep?: boolean;
	}): Promise<ISummaryTreeWithStats> {
		this.verifyNotClosed();

		const {
			fullTree = false,
			trackState = true,
			summaryLogger = this.mc.logger,
			runGC = this.garbageCollector.shouldRunGC,
			runSweep,
			fullGC,
		} = options;

		const telemetryContext = new TelemetryContext();
		// Add the options that are used to generate this summary to the telemetry context.
		telemetryContext.setMultiple("fluid_Summarize", "Options", {
			fullTree,
			trackState,
			runGC,
			fullGC,
			runSweep,
		});

		try {
			if (runGC) {
				await this.collectGarbage(
					{ logger: summaryLogger, runSweep, fullGC },
					telemetryContext,
				);
			}

			const { stats, summary } = await this.summarizerNode.summarize(
				fullTree,
				trackState,
				telemetryContext,
			);

			assert(
				summary.type === SummaryType.Tree,
				0x12f /* "Container Runtime's summarize should always return a tree" */,
			);

			return { stats, summary };
		} finally {
			this.mc.logger.sendTelemetryEvent({
				eventName: "SummarizeTelemetry",
				details: telemetryContext.serialize(),
			});
		}
	}

	/**
	 * Before GC runs, called by the garbage collector to update any pending GC state. This is mainly used to notify
	 * the garbage collector of references detected since the last GC run. Most references are notified immediately
	 * but there can be some for which async operation is required (such as detecting new root data stores).
	 * @see IGarbageCollectionRuntime.updateStateBeforeGC
	 */
	public async updateStateBeforeGC() {
		return this.dataStores.updateStateBeforeGC();
	}

	private async getGCDataInternal(fullGC?: boolean): Promise<IGarbageCollectionData> {
		return this.dataStores.getGCData(fullGC);
	}

	/**
	 * Generates and returns the GC data for this container.
	 * @param fullGC - true to bypass optimizations and force full generation of GC data.
	 * @see IGarbageCollectionRuntime.getGCData
	 */
	public async getGCData(fullGC?: boolean): Promise<IGarbageCollectionData> {
		const builder = new GCDataBuilder();
		const dsGCData = await this.summarizerNode.getGCData(fullGC);
		builder.addNodes(dsGCData.gcNodes);

		const blobsGCData = this.blobManager.getGCData(fullGC);
		builder.addNodes(blobsGCData.gcNodes);
		return builder.getGCData();
	}

	/**
	 * After GC has run, called to notify this container's nodes of routes that are used in it.
	 * @param usedRoutes - The routes that are used in all nodes in this Container.
	 * @see IGarbageCollectionRuntime.updateUsedRoutes
	 */
	public updateUsedRoutes(usedRoutes: string[]) {
		// Update our summarizer node's used routes. Updating used routes in summarizer node before
		// summarizing is required and asserted by the the summarizer node. We are the root and are
		// always referenced, so the used routes is only self-route (empty string).
		this.summarizerNode.updateUsedRoutes([""]);

		const { dataStoreRoutes } = this.getDataStoreAndBlobManagerRoutes(usedRoutes);
		this.dataStores.updateUsedRoutes(dataStoreRoutes);
	}

	/**
	 * This is called to update objects whose routes are unused.
	 * @param unusedRoutes - Data store and attachment blob routes that are unused in this Container.
	 */
	public updateUnusedRoutes(unusedRoutes: string[]) {
		const { blobManagerRoutes, dataStoreRoutes } =
			this.getDataStoreAndBlobManagerRoutes(unusedRoutes);
		this.blobManager.updateUnusedRoutes(blobManagerRoutes);
		this.dataStores.updateUnusedRoutes(dataStoreRoutes);
	}

	/**
	 * @deprecated - Replaced by deleteSweepReadyNodes.
	 */
	public deleteUnusedNodes(unusedRoutes: string[]): string[] {
		throw new Error("deleteUnusedRoutes should not be called");
	}

	/**
	 * After GC has run and identified nodes that are sweep ready, this is called to delete the sweep ready nodes.
	 * @param sweepReadyRoutes - The routes of nodes that are sweep ready and should be deleted.
	 * @returns - The routes of nodes that were deleted.
	 */
	public deleteSweepReadyNodes(sweepReadyRoutes: string[]): string[] {
		const { dataStoreRoutes, blobManagerRoutes } =
			this.getDataStoreAndBlobManagerRoutes(sweepReadyRoutes);

		const deletedRoutes = this.dataStores.deleteSweepReadyNodes(dataStoreRoutes);
		return deletedRoutes.concat(this.blobManager.deleteSweepReadyNodes(blobManagerRoutes));
	}

	/**
	 * This is called to update objects that are tombstones.
	 * @param tombstonedRoutes - Data store and attachment blob routes that are tombstones in this Container.
	 */
	public updateTombstonedRoutes(tombstonedRoutes: string[]) {
		const { blobManagerRoutes, dataStoreRoutes } =
			this.getDataStoreAndBlobManagerRoutes(tombstonedRoutes);
		this.blobManager.updateTombstonedRoutes(blobManagerRoutes);
		this.dataStores.updateTombstonedRoutes(dataStoreRoutes);
	}

	/**
	 * Returns a server generated referenced timestamp to be used to track unreferenced nodes by GC.
	 */
	public getCurrentReferenceTimestampMs(): number | undefined {
		// Use the timestamp of the last message seen by this client as that is server generated. If no messages have
		// been processed, use the timestamp of the message from the last summary.
		return this.deltaManager.lastMessage?.timestamp ?? this.messageAtLastSummary?.timestamp;
	}

	/**
	 * Returns the type of the GC node. Currently, there are nodes that belong to the root ("/"), data stores or
	 * blob manager.
	 */
	public getNodeType(nodePath: string): GCNodeType {
		if (this.isBlobPath(nodePath)) {
			return GCNodeType.Blob;
		}
		return this.dataStores.getGCNodeType(nodePath) ?? GCNodeType.Other;
	}

	/**
	 * Called by GC to retrieve the package path of the node with the given path. The node should belong to a
	 * data store or an attachment blob.
	 */
	public async getGCNodePackagePath(nodePath: string): Promise<readonly string[] | undefined> {
		switch (this.getNodeType(nodePath)) {
			case GCNodeType.Blob:
				return [BlobManager.basePath];
			case GCNodeType.DataStore:
			case GCNodeType.SubDataStore:
				return this.dataStores.getDataStorePackagePath(nodePath);
			default:
				assert(false, 0x2de /* "Package path requested for unsupported node type." */);
		}
	}

	/**
	 * Returns whether a given path is for attachment blobs that are in the format - "/BlobManager.basePath/...".
	 */
	private isBlobPath(path: string): boolean {
		const pathParts = path.split("/");
		if (pathParts.length < 2 || pathParts[1] !== BlobManager.basePath) {
			return false;
		}
		return true;
	}

	/**
	 * From a given list of routes, separate and return routes that belong to blob manager and data stores.
	 * @param routes - A list of routes that can belong to data stores or blob manager.
	 * @returns - Two route lists - One that contains routes for blob manager and another one that contains routes
	 * for data stores.
	 */
	private getDataStoreAndBlobManagerRoutes(routes: string[]) {
		const blobManagerRoutes: string[] = [];
		const dataStoreRoutes: string[] = [];
		for (const route of routes) {
			if (this.isBlobPath(route)) {
				blobManagerRoutes.push(route);
			} else {
				dataStoreRoutes.push(route);
			}
		}
		return { blobManagerRoutes, dataStoreRoutes };
	}

	/**
	 * Runs garbage collection and updates the reference / used state of the nodes in the container.
	 * @returns the statistics of the garbage collection run; undefined if GC did not run.
	 */
	public async collectGarbage(
		options: {
			/** Logger to use for logging GC events */
			logger?: ITelemetryLoggerExt;
			/** True to run GC sweep phase after the mark phase */
			runSweep?: boolean;
			/** True to generate full GC data */
			fullGC?: boolean;
		},
		telemetryContext?: ITelemetryContext,
	): Promise<IGCStats | undefined> {
		return this.garbageCollector.collectGarbage(options, telemetryContext);
	}

	/**
	 * Called when a new outbound reference is added to another node. This is used by garbage collection to identify
	 * all references added in the system.
	 * @param srcHandle - The handle of the node that added the reference.
	 * @param outboundHandle - The handle of the outbound node that is referenced.
	 */
	public addedGCOutboundReference(srcHandle: IFluidHandle, outboundHandle: IFluidHandle) {
		this.garbageCollector.addedOutboundReference(
			srcHandle.absolutePath,
			outboundHandle.absolutePath,
		);
	}

	public startProposal() {
		this.verifyNotClosed();
		this.submit({ type: ContainerMessageType.Propose, contents: "" });
	}

	public finishProposal(summaryHandle: string) {
		this.verifyNotClosed();
		this.submit({ type: ContainerMessageType.Accept, contents: { summaryHandle } });
	}

	/**
	 * Generates the summary tree, uploads it to storage, and then submits the summarize op.
	 * This is intended to be called by the summarizer, since it is the implementation of
	 * ISummarizerInternalsProvider.submitSummary.
	 * It takes care of state management at the container level, including pausing inbound
	 * op processing, updating SummarizerNode state tracking, and garbage collection.
	 * @param options - options controlling how the summary is generated or submitted
	 */
	public async submitSummary(options: ISubmitSummaryOptions): Promise<SubmitSummaryResult> {
		const { fullTree = false, refreshLatestAck, summaryLogger } = options;
		// The summary number for this summary. This will be updated during the summary process, so get it now and
		// use it for all events logged during this summary.
		const summaryNumber = this.nextSummaryNumber;
		const summaryNumberLogger = createChildLogger({
			logger: summaryLogger,
			properties: {
				all: { summaryNumber },
			},
		});

		assert(this.outbox.isEmpty, 0x3d1 /* Can't trigger summary in the middle of a batch */);

		let latestSnapshotVersionId: string | undefined;
		if (refreshLatestAck) {
			const latestSnapshotInfo = await this.refreshLatestSummaryAckFromServer(
				createChildLogger({
					logger: summaryNumberLogger,
					properties: { all: { safeSummary: true } },
				}),
			);
			const latestSnapshotRefSeq = latestSnapshotInfo.latestSnapshotRefSeq;
			latestSnapshotVersionId = latestSnapshotInfo.latestSnapshotVersionId;

			// We might need to catch up to the latest summary's reference sequence number before pausing.
			await this.waitForDeltaManagerToCatchup(latestSnapshotRefSeq, summaryNumberLogger);
		}

		const shouldPauseInboundSignal =
			this.mc.config.getBoolean(
				"Fluid.ContainerRuntime.SubmitSummary.disableInboundSignalPause",
			) !== true;

		let summaryRefSeqNum: number | undefined;

		try {
			await this.deltaManager.inbound.pause();
			if (shouldPauseInboundSignal) {
				await this.deltaManager.inboundSignal.pause();
			}

			summaryRefSeqNum = this.deltaManager.lastSequenceNumber;
			const minimumSequenceNumber = this.deltaManager.minimumSequenceNumber;
			const message = `Summary @${summaryRefSeqNum}:${this.deltaManager.minimumSequenceNumber}`;
			const lastAck = this.summaryCollection.latestAck;

			if (options.summarizeResult === undefined) {
				this.summarizerNode.startSummary(summaryRefSeqNum, summaryNumberLogger);
			}

			// Helper function to check whether we should still continue between each async step.
			const checkContinue = (): { continue: true } | { continue: false; error: string } => {
				// Do not check for loss of connectivity directly! Instead leave it up to
				// RunWhileConnectedCoordinator to control policy in a single place.
				// This will allow easier change of design if we chose to. For example, we may chose to allow
				// summarizer to reconnect in the future.
				// Also checking for cancellation is a must as summary process may be abandoned for other reasons,
				// like loss of connectivity for main (interactive) client.
				if (options.cancellationToken.cancelled) {
					return { continue: false, error: "disconnected" };
				}
				// That said, we rely on submitSystemMessage() that today only works in connected state.
				// So if we fail here, it either means that RunWhileConnectedCoordinator does not work correctly,
				// OR that design changed and we need to remove this check and fix submitSystemMessage.
				assert(this.connected, 0x258 /* "connected" */);

				// Ensure that lastSequenceNumber has not changed after pausing.
				// We need the summary op's reference sequence number to match our summary sequence number,
				// otherwise we'll get the wrong sequence number stamped on the summary's .protocol attributes.
				if (this.deltaManager.lastSequenceNumber !== summaryRefSeqNum) {
					return {
						continue: false,
						error: `lastSequenceNumber changed before uploading to storage. ${this.deltaManager.lastSequenceNumber} !== ${summaryRefSeqNum}`,
					};
				}
				assert(
					summaryRefSeqNum === this.deltaManager.lastMessage?.sequenceNumber,
					0x395 /* it's one and the same thing */,
				);

				if (lastAck !== this.summaryCollection.latestAck) {
					return {
						continue: false,
						error: `Last summary changed while summarizing. ${this.summaryCollection.latestAck} !== ${lastAck}`,
					};
				}
				return { continue: true };
			};

			let continueResult = checkContinue();
			if (!continueResult.continue) {
				return {
					stage: "base",
					referenceSequenceNumber: summaryRefSeqNum,
					minimumSequenceNumber,
					error: continueResult.error,
				};
			}

			const trace = Trace.start();
			let summarizeResult: ISummaryTreeWithStats;
			// If the GC state needs to be reset, we need to force a full tree summary and update the unreferenced
			// state of all the nodes.
			const forcedFullTree = this.garbageCollector.summaryStateNeedsReset;
			try {
				if (options.summarizeResult) {
					summarizeResult = options.summarizeResult;
					this.addMetadataToSummary(summarizeResult);
				} else {
					summarizeResult = await this.summarize({
						fullTree: fullTree || forcedFullTree,
						trackState: true,
						summaryLogger: summaryNumberLogger,
						runGC: this.garbageCollector.shouldRunGC,
					});
				}
			} catch (error) {
				return {
					stage: "base",
					referenceSequenceNumber: summaryRefSeqNum,
					minimumSequenceNumber,
					error,
				};
			}

			// If validateSummaryBeforeUpload is true, validate that the summary generated by the summarizer nodes is
			// correct before this summary is uploaded.
			if (this.validateSummaryBeforeUpload) {
				const validateResult = this.summarizerNode.validateSummary();
				if (!validateResult.success) {
					const { success, ...loggingProps } = validateResult;
					const error = new RetriableSummaryError(
						validateResult.reason,
						validateResult.retryAfterSeconds,
						{ ...loggingProps },
					);
					return {
						stage: "base",
						referenceSequenceNumber: summaryRefSeqNum,
						minimumSequenceNumber,
						error,
					};
				}
			}

			const { summary: summaryTree, stats: partialStats } = summarizeResult;

			// Now that we have generated the summary, update the message at last summary to the last message processed.
			this.messageAtLastSummary = this.deltaManager.lastMessage;

			// Counting dataStores and handles
			// Because handles are unchanged dataStores in the current logic,
			// summarized dataStore count is total dataStore count minus handle count
			const dataStoreTree = summaryTree.tree[channelsTreeName];

			assert(dataStoreTree.type === SummaryType.Tree, 0x1fc /* "summary is not a tree" */);
			const handleCount = Object.values(dataStoreTree.tree).filter(
				(value) => value.type === SummaryType.Handle,
			).length;
			const gcSummaryTreeStats = summaryTree.tree[gcTreeKey]
				? calculateStats(summaryTree.tree[gcTreeKey])
				: undefined;

			const summaryStats: IGeneratedSummaryStats = {
				dataStoreCount: this.dataStores.size,
				summarizedDataStoreCount: this.dataStores.size - handleCount,
				gcStateUpdatedDataStoreCount: this.garbageCollector.updatedDSCountSinceLastSummary,
				gcBlobNodeCount: gcSummaryTreeStats?.blobNodeCount,
				gcTotalBlobsSize: gcSummaryTreeStats?.totalBlobSize,
				summaryNumber,
				...partialStats,
			};
			const generateSummaryData: Omit<IGenerateSummaryTreeResult, "stage" | "error"> = {
				referenceSequenceNumber: summaryRefSeqNum,
				minimumSequenceNumber,
				summaryTree,
				summaryStats,
				generateDuration: trace.trace().duration,
				forcedFullTree,
			} as const;

			continueResult = checkContinue();
			if (!continueResult.continue) {
				return { stage: "generate", ...generateSummaryData, error: continueResult.error };
			}

			// It may happen that the lastAck it not correct due to missing summaryAck in case of single commit
			// summary. So if the previous summarizer closes just after submitting the summary and before
			// submitting the summaryOp then we can't rely on summaryAck. So in case we have
			// latestSnapshotVersionId from storage and it does not match with the lastAck ackHandle, then use
			// the one fetched from storage as parent as that is the latest.
			let summaryContext: ISummaryContext;
			if (
				lastAck?.summaryAck.contents.handle !== latestSnapshotVersionId &&
				latestSnapshotVersionId !== undefined
			) {
				summaryContext = {
					proposalHandle: undefined,
					ackHandle: latestSnapshotVersionId,
					referenceSequenceNumber: summaryRefSeqNum,
				};
			} else if (lastAck === undefined) {
				summaryContext = {
					proposalHandle: undefined,
					ackHandle: this.loadedFromVersionId,
					referenceSequenceNumber: summaryRefSeqNum,
				};
			} else {
				summaryContext = {
					proposalHandle: lastAck.summaryOp.contents.handle,
					ackHandle: lastAck.summaryAck.contents.handle,
					referenceSequenceNumber: summaryRefSeqNum,
				};
			}

			let handle: string;
			try {
				handle = await this.storage.uploadSummaryWithContext(
					summarizeResult.summary,
					summaryContext,
				);
			} catch (error) {
				return { stage: "generate", ...generateSummaryData, error };
			}

			const parent = summaryContext.ackHandle;
			const summaryMessage: ISummaryContent = {
				handle,
				// eslint-disable-next-line @typescript-eslint/no-non-null-assertion
				head: parent!,
				message,
				parents: parent ? [parent] : [],
			};
			const uploadData = {
				...generateSummaryData,
				handle,
				uploadDuration: trace.trace().duration,
			} as const;

			continueResult = checkContinue();
			if (!continueResult.continue) {
				return { stage: "upload", ...uploadData, error: continueResult.error };
			}

			let clientSequenceNumber: number;
			try {
				clientSequenceNumber = this.submitSummaryMessage(summaryMessage, summaryRefSeqNum);
			} catch (error) {
				return { stage: "upload", ...uploadData, error };
			}

			const submitData = {
				stage: "submit",
				...uploadData,
				clientSequenceNumber,
				submitOpDuration: trace.trace().duration,
			} as const;

			try {
				if (options.summarizeResult === undefined) {
					// If validateSummaryBeforeUpload is false, the summary should be validated in this step.
					this.summarizerNode.completeSummary(
						handle,
						!this.validateSummaryBeforeUpload /* validate */,
					);
				}
			} catch (error) {
				return { stage: "upload", ...uploadData, error };
			}
			return submitData;
		} finally {
			// Cleanup wip summary in case of failure
			this.summarizerNode.clearSummary();

			// ! This needs to happen before we resume inbound queues to ensure heuristics are tracked correctly
			this._summarizer?.recordSummaryAttempt?.(summaryRefSeqNum);

			// Restart the delta manager
			this.deltaManager.inbound.resume();
			if (shouldPauseInboundSignal) {
				this.deltaManager.inboundSignal.resume();
			}
		}
	}

	private hasPendingMessages() {
		return this.pendingStateManager.hasPendingMessages() || !this.outbox.isEmpty;
	}

	private updateDocumentDirtyState(dirty: boolean) {
		if (this.attachState !== AttachState.Attached) {
			assert(dirty, 0x3d2 /* Non-attached container is dirty */);
		} else {
			// Other way is not true = see this.isContainerMessageDirtyable()
			assert(
				!dirty || this.hasPendingMessages(),
				0x3d3 /* if doc is dirty, there has to be pending ops */,
			);
		}

		if (this.dirtyContainer === dirty) {
			return;
		}

		this.dirtyContainer = dirty;
		if (this.emitDirtyDocumentEvent) {
			this.emit(dirty ? "dirty" : "saved");
		}
	}

	public submitDataStoreOp(
		id: string,
		contents: any,
		localOpMetadata: unknown = undefined,
	): void {
		const envelope: IEnvelope = {
			address: id,
			contents,
		};
		this.submit(
			{ type: ContainerMessageType.FluidDataStoreOp, contents: envelope },
			localOpMetadata,
		);
	}

	public submitDataStoreAliasOp(contents: any, localOpMetadata: unknown): void {
		const aliasMessage = contents as IDataStoreAliasMessage;
		if (!isDataStoreAliasMessage(aliasMessage)) {
			throw new UsageError("malformedDataStoreAliasMessage");
		}

		this.submit({ type: ContainerMessageType.Alias, contents }, localOpMetadata);
	}

	public async uploadBlob(
		blob: ArrayBufferLike,
		signal?: AbortSignal,
	): Promise<IFluidHandle<ArrayBufferLike>> {
		this.verifyNotClosed();
		return this.blobManager.createBlob(blob, signal);
	}

	private maybeSubmitIdAllocationOp(type: ContainerMessageType) {
		if (type !== ContainerMessageType.IdAllocation) {
			let idAllocationBatchMessage: BatchMessage | undefined;
			let idRange: IdCreationRange | undefined;
			if (this.idCompressorEnabled) {
				assert(
					this.idCompressor !== undefined,
					0x67d /* IdCompressor should be defined if enabled */,
				);
				idRange = this.idCompressor.takeNextCreationRange();
				// Don't include the idRange if there weren't any Ids allocated
				idRange = idRange?.ids?.first !== undefined ? idRange : undefined;
			}

			if (idRange !== undefined) {
				const idAllocationMessage: ContainerRuntimeMessage = {
					type: ContainerMessageType.IdAllocation,
					contents: idRange,
				};
				idAllocationBatchMessage = {
					contents: JSON.stringify(idAllocationMessage),
					referenceSequenceNumber: this.deltaManager.lastSequenceNumber,
					metadata: undefined,
					localOpMetadata: this.idCompressor?.serialize(true),
					type: ContainerMessageType.IdAllocation,
				};
			}

			if (idAllocationBatchMessage !== undefined) {
				this.outbox.submit(idAllocationBatchMessage);
			}
		}
	}

	private submit(
		containerRuntimeMessage: ContainerRuntimeMessage,
		localOpMetadata: unknown = undefined,
		metadata: Record<string, unknown> | undefined = undefined,
	): void {
		this.verifyNotClosed();
		this.verifyCanSubmitOps();

		// There should be no ops in detached container state!
		assert(
			this.attachState !== AttachState.Detached,
			0x132 /* "sending ops in detached container" */,
		);

		const serializedContent = JSON.stringify(containerRuntimeMessage);

		// Note that the real (non-proxy) delta manager is used here to get the readonly info. This is because
		// container runtime's ability to submit ops depend on the actual readonly state of the delta manager.
		if (this.innerDeltaManager.readOnlyInfo.readonly) {
			this.mc.logger.sendTelemetryEvent({
				eventName: "SubmitOpInReadonly",
				connected: this.connected,
			});
		}

		const type = containerRuntimeMessage.type;
		const message: BatchMessage = {
			contents: serializedContent,
			type,
			metadata,
			localOpMetadata,
			referenceSequenceNumber: this.deltaManager.lastSequenceNumber,
		};

		try {
			// Submit an IdAllocation op if any Ids have been generated since
			// the last op was submitted. Don't submit another if it's an IdAllocation
			// op as that means we're in resubmission flow and we don't want to send
			// IdRanges out of order.
			this.maybeSubmitIdAllocationOp(type);

			// If this is attach message for new data store, and we are in a batch, send this op out of order
			// Is it safe:
			//    Yes, this should be safe reordering. Newly created data stores are not visible through API surface.
			//    They become visible only when aliased, or handle to some sub-element of newly created datastore
			//    is stored in some DDS, i.e. only after some other op.
			// Why:
			//    Attach ops are large, and expensive to process. Plus there are scenarios where a lot of new data
			//    stores are created, causing issues like relay service throttling (too many ops) and catastrophic
			//    failure (batch is too large). Pushing them earlier and outside of main batch should alleviate
			//    these issues.
			// Cons:
			//    1. With large batches, relay service may throttle clients. Clients may disconnect while throttled.
			//    This change creates new possibility of a lot of newly created data stores never being referenced
			//    because client died before it had a change to submit the rest of the ops. This will create more
			//    garbage that needs to be collected leveraging GC (Garbage Collection) feature.
			//    2. Sending ops out of order means they are excluded from rollback functionality. This is not an issue
			//    today as rollback can't undo creation of data store. To some extent not sending them is a bigger
			//    issue than sending.
			// Please note that this does not change file format, so it can be disabled in the future if this
			// optimization no longer makes sense (for example, batch compression may make it less appealing).
			if (
				this.currentlyBatching() &&
				type === ContainerMessageType.Attach &&
				this.disableAttachReorder !== true
			) {
				this.outbox.submitAttach(message);
			} else if (type === ContainerMessageType.BlobAttach) {
				// BlobAttach ops must have their metadata visible and cannot be grouped (see opGroupingManager.ts)
				this.outbox.submitBlobAttach(message);
			} else {
				this.outbox.submit(message);
			}

			if (!this.currentlyBatching()) {
				this.flush();
			} else {
				this.scheduleFlush();
			}
		} catch (error) {
			this.closeFn(error as GenericError);
			throw error;
		}

		if (this.isContainerMessageDirtyable(containerRuntimeMessage)) {
			this.updateDocumentDirtyState(true);
		}
	}

	private scheduleFlush() {
		if (this.flushTaskExists) {
			return;
		}

		this.flushTaskExists = true;
		const flush = () => {
			this.flushTaskExists = false;
			try {
				this.flush();
			} catch (error) {
				this.closeFn(error as GenericError);
			}
		};

		switch (this.flushMode) {
			case FlushMode.TurnBased:
				// When in TurnBased flush mode the runtime will buffer operations in the current turn and send them as a single
				// batch at the end of the turn
				// eslint-disable-next-line @typescript-eslint/no-floating-promises
				Promise.resolve().then(flush);
				break;

			// FlushModeExperimental is experimental and not exposed directly in the runtime APIs
			case FlushModeExperimental.Async as unknown as FlushMode:
				// When in Async flush mode, the runtime will accumulate all operations across JS turns and send them as a single
				// batch when all micro-tasks are complete.
				// Compared to TurnBased, this flush mode will capture more ops into the same batch.
				setTimeout(flush, 0);
				break;

			default:
				assert(
					this._orderSequentiallyCalls > 0,
					0x587 /* Unreachable unless running under orderSequentially */,
				);
				break;
		}
	}

	private submitSummaryMessage(contents: ISummaryContent, referenceSequenceNumber: number) {
		this.verifyNotClosed();
		assert(
			this.connected,
			0x133 /* "Container disconnected when trying to submit system message" */,
		);

		// System message should not be sent in the middle of the batch.
		assert(this.outbox.isEmpty, 0x3d4 /* System op in the middle of a batch */);

		// back-compat: ADO #1385: Make this call unconditional in the future
		return this.submitSummaryFn !== undefined
			? this.submitSummaryFn(contents, referenceSequenceNumber)
			: this.submitFn(MessageType.Summarize, contents, false);
	}

	/**
	 * Throw an error if the runtime is closed.  Methods that are expected to potentially
	 * be called after dispose due to asynchrony should not call this.
	 */
	private verifyNotClosed() {
		if (this._disposed) {
			throw new Error("Runtime is closed");
		}
	}

	private verifyCanSubmitOps() {
		if (this.ensureNoDataModelChangesCalls > 0) {
			const errorMessage =
				"Op was submitted from within a `ensureNoDataModelChanges` callback";
			if (this.opReentryCallsToReport > 0) {
				this.mc.logger.sendTelemetryEvent(
					{ eventName: "OpReentry" },
					// We need to capture the call stack in order to inspect the source of this usage pattern
					getLongStack(() => new UsageError(errorMessage)),
				);
				this.opReentryCallsToReport--;
			}

			// Creating ops while processing ops can lead
			// to undefined behavior and events observed in the wrong order.
			// For example, we have two callbacks registered for a DDS, A and B.
			// Then if on change #1 callback A creates change #2, the invocation flow will be:
			//
			// A because of #1
			// A because of #2
			// B because of #2
			// B because of #1
			//
			// The runtime must enforce op coherence by not allowing ops to be submitted
			// while ops are being processed.
			if (this.enableOpReentryCheck) {
				throw new UsageError(errorMessage);
			}
		}
	}

	private reSubmitBatch(batch: IPendingBatchMessage[]) {
		this.orderSequentially(() => {
			for (const message of batch) {
				this.reSubmit(message);
			}
		});
		this.flush();
	}

	private reSubmit(message: IPendingBatchMessage) {
		// Need to parse from string for back-compat
		const containerRuntimeMessage = this.parseOpContent(message.content);
		this.reSubmitCore(containerRuntimeMessage, message.localOpMetadata, message.opMetadata);
	}

	/**
	 * Finds the right store and asks it to resubmit the message. This typically happens when we
	 * reconnect and there are pending messages.
	 * @param message - The original ContainerRuntimeMessage.
	 * @param localOpMetadata - The local metadata associated with the original message.
	 */
	private reSubmitCore(
		message: ContainerRuntimeMessage,
		localOpMetadata: unknown,
		opMetadata: Record<string, unknown> | undefined,
	) {
		const contents = message.contents;
		switch (message.type) {
			case ContainerMessageType.FluidDataStoreOp:
				// For Operations, call resubmitDataStoreOp which will find the right store
				// and trigger resubmission on it.
				this.dataStores.resubmitDataStoreOp(contents, localOpMetadata);
				break;
			case ContainerMessageType.Attach:
			case ContainerMessageType.Alias:
				this.submit(message, localOpMetadata);
				break;
			case ContainerMessageType.IdAllocation:
				// Remove the stashedState from the op if it's a stashed op
				if (contents.stashedState !== undefined) {
					delete contents.stashedState;
				}
				this.submit(message, localOpMetadata);
				break;
			case ContainerMessageType.ChunkedOp:
				throw new Error(`chunkedOp not expected here`);
			case ContainerMessageType.BlobAttach:
				this.blobManager.reSubmit(opMetadata);
				break;
			case ContainerMessageType.Rejoin:
				this.submit(message);
				break;
<<<<<<< HEAD
			case ContainerMessageType.Propose:
				if (!this.waitingForTransition) {
					this.submit(message);
				}
				break;
			case ContainerMessageType.Accept:
				this.submit(message);
				break;
			default:
				unreachableCase(
					message.type,
					`Unknown ContainerMessageType [type: ${message.type}]`,
				);
=======
			default: {
				// This case should be very rare - it would imply an op was stashed from a
				// future version of runtime code and now is being applied on an older version
				const compatBehavior = message.compatDetails?.behavior;
				if (compatBehaviorAllowsMessageType(message.type, compatBehavior)) {
					this.logger.sendTelemetryEvent({
						eventName: "resubmitUnrecognizedMessageTypeAllowed",
						messageDetails: { type: message.type, compatBehavior },
					});
				} else {
					const error = DataProcessingError.create(
						"Resubmitting runtime message of unknown type",
						"reSubmitCore",
						undefined /* sequencedMessage */,
						{
							messageDetails: JSON.stringify({
								type: message.type,
								compatBehavior,
							}),
						},
					);
					this.closeFn(error);
					throw error;
				}
			}
>>>>>>> 388ceac8
		}
	}

	private rollback(content: string | undefined, localOpMetadata: unknown) {
		// Need to parse from string for back-compat
		const { type, contents } = this.parseOpContent(content);
		switch (type) {
			case ContainerMessageType.FluidDataStoreOp:
				// For operations, call rollbackDataStoreOp which will find the right store
				// and trigger rollback on it.
				this.dataStores.rollbackDataStoreOp(contents as IEnvelope, localOpMetadata);
				break;
			default:
				// Don't check message.compatDetails because this is for rolling back a local op so the type will be known
				throw new Error(`Can't rollback ${type}`);
		}
	}

	private async waitForDeltaManagerToCatchup(
		latestSnapshotRefSeq: number,
		summaryLogger: ITelemetryLoggerExt,
	): Promise<void> {
		if (latestSnapshotRefSeq > this.deltaManager.lastSequenceNumber) {
			// We need to catch up to the latest summary's reference sequence number before proceeding.
			await PerformanceEvent.timedExecAsync(
				summaryLogger,
				{
					eventName: "WaitingForSeq",
					lastSequenceNumber: this.deltaManager.lastSequenceNumber,
					targetSequenceNumber: latestSnapshotRefSeq,
					lastKnownSeqNumber: this.deltaManager.lastKnownSeqNumber,
				},
				async () => waitForSeq(this.deltaManager, latestSnapshotRefSeq),
				{ start: true, end: true, cancel: "error" }, // definitely want start event
			);
		}
	}

	/** Implementation of ISummarizerInternalsProvider.refreshLatestSummaryAck */
	public async refreshLatestSummaryAck(options: IRefreshSummaryAckOptions) {
		const { proposalHandle, ackHandle, summaryRefSeq, summaryLogger } = options;
		const readAndParseBlob = async <T>(id: string) => readAndParse<T>(this.storage, id);
		// The call to fetch the snapshot is very expensive and not always needed.
		// It should only be done by the summarizerNode, if required.
		// When fetching from storage we will always get the latest version and do not use the ackHandle.
		const fetchLatestSnapshot: () => Promise<IFetchSnapshotResult> = async () => {
			let fetchResult = await this.fetchLatestSnapshotFromStorage(
				summaryLogger,
				{
					eventName: "RefreshLatestSummaryAckFetch",
					ackHandle,
					targetSequenceNumber: summaryRefSeq,
				},
				readAndParseBlob,
			);

			/**
			 * back-compat - Older loaders and drivers (pre 2.0.0-internal.1.4) don't have fetchSource as a param in the
			 * getVersions API. So, they will not fetch the latest snapshot from network in the previous fetch call. For
			 * these scenarios, fetch the snapshot corresponding to the ack handle to have the same behavior before the
			 * change that started fetching latest snapshot always.
			 */
			if (fetchResult.latestSnapshotRefSeq < summaryRefSeq) {
				fetchResult = await this.fetchSnapshotFromStorageAndClose(
					summaryLogger,
					{
						eventName: "RefreshLatestSummaryAckFetchBackCompat",
						ackHandle,
						targetSequenceNumber: summaryRefSeq,
					},
					readAndParseBlob,
					ackHandle,
				);
			}

			/**
			 * If the fetched snapshot is older than the one for which the ack was received, close the container.
			 * This should never happen because an ack should be sent after the latest summary is updated in the server.
			 * However, there are couple of scenarios where it's possible:
			 * 1. A file was modified externally resulting in modifying the snapshot's sequence number. This can lead to
			 * the document being unusable and we should not proceed.
			 * 2. The server DB failed after the ack was sent which may delete the corresponding snapshot. Ideally, in
			 * such cases, the file will be rolled back along with the ack and we will eventually reach a consistent
			 * state.
			 */
			if (fetchResult.latestSnapshotRefSeq < summaryRefSeq) {
				const error = DataProcessingError.create(
					"Fetched snapshot is older than the received ack",
					"RefreshLatestSummaryAck",
					undefined /* sequencedMessage */,
					{
						ackHandle,
						summaryRefSeq,
						fetchedSnapshotRefSeq: fetchResult.latestSnapshotRefSeq,
					},
				);
				this.disposeFn(error);
				throw error;
			}

			// In case we had to retrieve the latest snapshot and it is different than summaryRefSeq,
			// wait for the delta manager to catch up before refreshing the latest Summary.
			await this.waitForDeltaManagerToCatchup(
				fetchResult.latestSnapshotRefSeq,
				summaryLogger,
			);

			return {
				snapshotTree: fetchResult.snapshotTree,
				snapshotRefSeq: fetchResult.latestSnapshotRefSeq,
			};
		};

		const result = await this.summarizerNode.refreshLatestSummary(
			proposalHandle,
			summaryRefSeq,
			fetchLatestSnapshot,
			readAndParseBlob,
			summaryLogger,
		);

		// Notify the garbage collector so it can update its latest summary state.
		await this.garbageCollector.refreshLatestSummary(proposalHandle, result, readAndParseBlob);
	}

	/**
	 * Fetches the latest snapshot from storage and uses it to refresh SummarizerNode's
	 * internal state as it should be considered the latest summary ack.
	 * @param summaryLogger - logger to use when fetching snapshot from storage
	 * @returns downloaded snapshot's reference sequence number
	 */
	private async refreshLatestSummaryAckFromServer(
		summaryLogger: ITelemetryLoggerExt,
	): Promise<{ latestSnapshotRefSeq: number; latestSnapshotVersionId: string | undefined }> {
		const readAndParseBlob = async <T>(id: string) => readAndParse<T>(this.storage, id);
		const { snapshotTree, versionId, latestSnapshotRefSeq } =
			await this.fetchLatestSnapshotFromStorage(
				summaryLogger,
				{
					eventName: "RefreshLatestSummaryFromServerFetch",
				},
				readAndParseBlob,
			);
		const fetchLatestSnapshot: IFetchSnapshotResult = {
			snapshotTree,
			snapshotRefSeq: latestSnapshotRefSeq,
		};
		const result = await this.summarizerNode.refreshLatestSummary(
			undefined /* proposalHandle */,
			latestSnapshotRefSeq,
			async () => fetchLatestSnapshot,
			readAndParseBlob,
			summaryLogger,
		);

		// Notify the garbage collector so it can update its latest summary state.
		await this.garbageCollector.refreshLatestSummary(
			undefined /* proposalHandle */,
			result,
			readAndParseBlob,
		);

		return { latestSnapshotRefSeq, latestSnapshotVersionId: versionId };
	}

	private async fetchLatestSnapshotFromStorage(
		logger: ITelemetryLoggerExt,
		event: ITelemetryGenericEvent,
		readAndParseBlob: ReadAndParseBlob,
	): Promise<{ snapshotTree: ISnapshotTree; versionId: string; latestSnapshotRefSeq: number }> {
		return this.fetchSnapshotFromStorageAndClose(
			logger,
			event,
			readAndParseBlob,
			null /* latest */,
		);
	}

	private async fetchSnapshotFromStorageAndClose(
		logger: ITelemetryLoggerExt,
		event: ITelemetryGenericEvent,
		readAndParseBlob: ReadAndParseBlob,
		versionId: string | null,
	): Promise<{ snapshotTree: ISnapshotTree; versionId: string; latestSnapshotRefSeq: number }> {
		const snapshotResults = await PerformanceEvent.timedExecAsync(
			logger,
			event,
			async (perfEvent: {
				end: (arg0: {
					getVersionDuration?: number | undefined;
					getSnapshotDuration?: number | undefined;
					snapshotRefSeq?: number | undefined;
					snapshotVersion?: string | undefined;
				}) => void;
			}) => {
				const stats: {
					getVersionDuration?: number;
					getSnapshotDuration?: number;
					snapshotRefSeq?: number;
					snapshotVersion?: string;
				} = {};
				const trace = Trace.start();

				const versions = await this.storage.getVersions(
					versionId,
					1,
					"refreshLatestSummaryAckFromServer",
					versionId === null ? FetchSource.noCache : undefined,
				);
				assert(
					!!versions && !!versions[0],
					0x137 /* "Failed to get version from storage" */,
				);
				stats.getVersionDuration = trace.trace().duration;

				const maybeSnapshot = await this.storage.getSnapshotTree(versions[0]);
				assert(!!maybeSnapshot, 0x138 /* "Failed to get snapshot from storage" */);
				stats.getSnapshotDuration = trace.trace().duration;
				const latestSnapshotRefSeq = await seqFromTree(maybeSnapshot, readAndParseBlob);
				stats.snapshotRefSeq = latestSnapshotRefSeq;
				stats.snapshotVersion = versions[0].id;

				perfEvent.end(stats);
				return {
					snapshotTree: maybeSnapshot,
					versionId: versions[0].id,
					latestSnapshotRefSeq,
				};
			},
		);

		// We choose to close the summarizer after the snapshot cache is updated to avoid
		// situations which the main client (which is likely to be re-elected as the leader again)
		// loads the summarizer from cache.
		if (this.summaryStateUpdateMethod !== "refreshFromSnapshot") {
			this.mc.logger.sendTelemetryEvent(
				{
					...event,
					eventName: "ClosingSummarizerOnSummaryStale",
					codePath: event.eventName,
					message: "Stopping fetch from storage",
					versionId: versionId != null ? versionId : undefined,
					closeSummarizerDelayMs: this.closeSummarizerDelayMs,
				},
				new GenericError("Restarting summarizer instead of refreshing"),
			);

			// Delay before restarting summarizer to prevent the summarizer from restarting too frequently.
			await delay(this.closeSummarizerDelayMs);
			this._summarizer?.stop("latestSummaryStateStale");
			this.disposeFn();
		}

		return snapshotResults;
	}

	public notifyAttaching() {} // do nothing (deprecated method)

	public async getPendingLocalState(props?: {
		notifyImminentClosure: boolean;
	}): Promise<unknown> {
		this.verifyNotClosed();
		const waitBlobsToAttach = props?.notifyImminentClosure;
		if (this._orderSequentiallyCalls !== 0) {
			throw new UsageError("can't get state during orderSequentially");
		}
		const pendingAttachmentBlobs = await this.blobManager.getPendingBlobs(waitBlobsToAttach);
		// Flush pending batch.
		// getPendingLocalState() is only exposed through Container.closeAndGetPendingLocalState(), so it's safe
		// to close current batch.
		this.flush();

		return {
			pending: this.pendingStateManager.getLocalState(),
			pendingAttachmentBlobs,
		};
	}

	public readonly summarizeOnDemand: ISummarizer["summarizeOnDemand"] = (...args) => {
		if (this.isSummarizerClient) {
			return this.summarizer.summarizeOnDemand(...args);
		} else if (this.summaryManager !== undefined) {
			return this.summaryManager.summarizeOnDemand(...args);
		} else {
			// If we're not the summarizer, and we don't have a summaryManager, we expect that
			// disableSummaries is turned on. We are throwing instead of returning a failure here,
			// because it is a misuse of the API rather than an expected failure.
			throw new UsageError(`Can't summarize, disableSummaries: ${this.summariesDisabled}`);
		}
	};

	public readonly enqueueSummarize: ISummarizer["enqueueSummarize"] = (...args) => {
		if (this.isSummarizerClient) {
			return this.summarizer.enqueueSummarize(...args);
		} else if (this.summaryManager !== undefined) {
			return this.summaryManager.enqueueSummarize(...args);
		} else {
			// If we're not the summarizer, and we don't have a summaryManager, we expect that
			// generateSummaries is turned off. We are throwing instead of returning a failure here,
			// because it is a misuse of the API rather than an expected failure.
			throw new UsageError(`Can't summarize, disableSummaries: ${this.summariesDisabled}`);
		}
	};

	/**
	 * * Forms a function that will request a Summarizer.
	 * @param loaderRouter - the loader acting as an IFluidRouter
	 * */
	private formRequestSummarizerFn(loaderRouter: IFluidRouter) {
		return async () => {
			const request: IRequest = {
				headers: {
					[LoaderHeader.cache]: false,
					[LoaderHeader.clientDetails]: {
						capabilities: { interactive: false },
						type: summarizerClientType,
					},
					[DriverHeader.summarizingClient]: true,
					[LoaderHeader.reconnect]: false,
				},
				url: "/_summarizer",
			};

			const fluidObject = await requestFluidObject<FluidObject<ISummarizer>>(
				loaderRouter,
				request,
			);
			const summarizer = fluidObject.ISummarizer;

			if (!summarizer) {
				throw new UsageError("Fluid object does not implement ISummarizer");
			}

			return summarizer;
		};
	}

	/**
	 * * Forms a function that will request a Summarizer.
	 * @param loaderRouter - the loader acting as an IFluidRouter
	 * */
	public async formRequestDetachedRuntimeFn() {}

	private validateSummaryHeuristicConfiguration(configuration: ISummaryConfigurationHeuristics) {
		// eslint-disable-next-line no-restricted-syntax
		for (const prop in configuration) {
			if (typeof configuration[prop] === "number" && configuration[prop] < 0) {
				throw new UsageError(
					`Summary heuristic configuration property "${prop}" cannot be less than 0`,
				);
			}
		}
		if (configuration.minIdleTime > configuration.maxIdleTime) {
			throw new UsageError(
				`"minIdleTime" [${configuration.minIdleTime}] cannot be greater than "maxIdleTime" [${configuration.maxIdleTime}]`,
			);
		}
	}

	private get groupedBatchingEnabled(): boolean {
		const killSwitch = this.mc.config.getBoolean(
			"Fluid.ContainerRuntime.DisableGroupedBatching",
		);
		return killSwitch !== true && this.runtimeOptions.enableGroupedBatching;
	}
}

/**
 * Wait for a specific sequence number. Promise should resolve when we reach that number,
 * or reject if closed.
 */
const waitForSeq = async (
	deltaManager: IDeltaManager<Pick<ISequencedDocumentMessage, "sequenceNumber">, unknown>,
	targetSeq: number,
): Promise<void> =>
	new Promise<void>((resolve, reject) => {
		// TODO: remove cast to any when actual event is determined
		deltaManager.on("closed" as any, reject);
		deltaManager.on("disposed" as any, reject);

		// If we already reached target sequence number, simply resolve the promise.
		if (deltaManager.lastSequenceNumber >= targetSeq) {
			resolve();
		} else {
			const handleOp = (message: Pick<ISequencedDocumentMessage, "sequenceNumber">) => {
				if (message.sequenceNumber >= targetSeq) {
					resolve();
					deltaManager.off("op", handleOp);
				}
			};
			deltaManager.on("op", handleOp);
		}
	});<|MERGE_RESOLUTION|>--- conflicted
+++ resolved
@@ -2072,14 +2072,10 @@
 				throw new Error("chunkedOp not expected here");
 			case ContainerMessageType.Rejoin:
 				throw new Error("rejoin not expected here");
-<<<<<<< HEAD
 			case ContainerMessageType.Propose:
 				throw new Error("propse not expected here");
 			case ContainerMessageType.Accept:
 				throw new Error("accept not expected here");
-			default:
-				unreachableCase(type, `Unknown ContainerMessageType: ${type}`);
-=======
 			default: {
 				// This should be extremely rare for stashed ops.
 				// It would require a newer runtime stashing ops and then an older one applying them,
@@ -2101,7 +2097,6 @@
 					throw error;
 				}
 			}
->>>>>>> 388ceac8
 		}
 	}
 
@@ -2259,73 +2254,12 @@
 				this.updateDocumentDirtyState(false);
 			}
 
-<<<<<<< HEAD
-			const type = message.type as ContainerMessageType;
-			switch (type) {
-				case ContainerMessageType.Attach:
-					this.dataStores.processAttachMessage(message, local);
-					break;
-				case ContainerMessageType.Alias:
-					this.processAliasMessage(message, localOpMetadata, local);
-					break;
-				case ContainerMessageType.FluidDataStoreOp:
-					this.dataStores.processFluidDataStoreOp(message, local, localOpMetadata);
-					break;
-				case ContainerMessageType.BlobAttach:
-					this.blobManager.processBlobAttachOp(message, local);
-					break;
-				case ContainerMessageType.IdAllocation:
-					assert(
-						this.idCompressor !== undefined,
-						0x67c /* IdCompressor should be defined if enabled */,
-					);
-					this.idCompressor.finalizeCreationRange(message.contents as IdCreationRange);
-					break;
-				case ContainerMessageType.ChunkedOp:
-				case ContainerMessageType.Rejoin:
-					break;
-				case ContainerMessageType.Propose:
-					if (!this.isSummarizerClient) {
-						if (message.contents === this.clientId && !this.waitingForTransition) {
-							this.summaryManager?.forceSummarization();
-						}
-						this.waitingForTransition = true;
-						void this.deltaManager.outbound.pause();
-					}
-					break;
-				case ContainerMessageType.Accept:
-					if (this.waitingForTransition) {
-						this.waitingForTransition = false;
-						this.closeFn();
-					}
-					break;
-				default:
-					if (runtimeMessage) {
-						const error = DataProcessingError.create(
-							// Former assert 0x3ce
-							"Runtime message of unknown type",
-							"OpProcessing",
-							message,
-							{
-								local,
-								type: message.type,
-								contentType: typeof message.contents,
-								batch: (message.metadata as IBatchMetadata | undefined)?.batch,
-								compression: message.compression,
-							},
-						);
-						this.closeFn(error);
-						throw error;
-					}
-			}
-=======
 			this.validateAndProcessRuntimeMessage(
 				message,
 				localOpMetadata,
 				local,
 				modernRuntimeMessage,
 			);
->>>>>>> 388ceac8
 
 			this.emit("op", message, modernRuntimeMessage);
 
@@ -2379,6 +2313,21 @@
 				break;
 			case ContainerMessageType.ChunkedOp:
 			case ContainerMessageType.Rejoin:
+				break;
+			case ContainerMessageType.Propose:
+				if (!this.isSummarizerClient) {
+					if (message.contents === this.clientId && !this.waitingForTransition) {
+						this.summaryManager?.forceSummarization();
+					}
+					this.waitingForTransition = true;
+					void this.deltaManager.outbound.pause();
+				}
+				break;
+			case ContainerMessageType.Accept:
+				if (this.waitingForTransition) {
+					this.waitingForTransition = false;
+					this.closeFn();
+				}
 				break;
 			default: {
 				// If we didn't necessarily expect a runtime message type, then no worries - just return
@@ -3679,7 +3628,6 @@
 			case ContainerMessageType.Rejoin:
 				this.submit(message);
 				break;
-<<<<<<< HEAD
 			case ContainerMessageType.Propose:
 				if (!this.waitingForTransition) {
 					this.submit(message);
@@ -3688,12 +3636,6 @@
 			case ContainerMessageType.Accept:
 				this.submit(message);
 				break;
-			default:
-				unreachableCase(
-					message.type,
-					`Unknown ContainerMessageType [type: ${message.type}]`,
-				);
-=======
 			default: {
 				// This case should be very rare - it would imply an op was stashed from a
 				// future version of runtime code and now is being applied on an older version
@@ -3719,7 +3661,6 @@
 					throw error;
 				}
 			}
->>>>>>> 388ceac8
 		}
 	}
 
