/*!
 * Copyright (c) Microsoft Corporation and contributors. All rights reserved.
 * Licensed under the MIT License.
 */
import { ITelemetryBaseLogger, ITelemetryGenericEvent, ITelemetryLogger } from "@fluidframework/common-definitions";
import {
    FluidObject,
    IFluidHandle,
    IFluidHandleContext,
    IFluidRouter,
    IRequest,
    IResponse,
} from "@fluidframework/core-interfaces";
import {
    IAudience,
    IFluidTokenProvider,
    IContainerContext,
    IDeltaManager,
    IRuntime,
    ICriticalContainerError,
    AttachState,
    ILoaderOptions,
    LoaderHeader,
    ISnapshotTreeWithBlobContents,
} from "@fluidframework/container-definitions";
import {
    IContainerRuntime,
    IContainerRuntimeEvents,
} from "@fluidframework/container-runtime-definitions";
import {
    assert,
    Trace,
    TypedEventEmitter,
    unreachableCase,
} from "@fluidframework/common-utils";
import {
    ChildLogger,
    raiseConnectedEvent,
    PerformanceEvent,
    TaggedLoggerAdapter,
    MonitoringContext,
    loggerToMonitoringContext,
    wrapError,
} from "@fluidframework/telemetry-utils";
import {
    DriverHeader,
    FetchSource,
    IDocumentStorageService,
    ISummaryContext,
} from "@fluidframework/driver-definitions";
import { readAndParse } from "@fluidframework/driver-utils";
import {
    DataCorruptionError,
    DataProcessingError,
    GenericError,
    UsageError,
} from "@fluidframework/container-utils";
import {
    IClientDetails,
    IDocumentMessage,
    IQuorumClients,
    ISequencedDocumentMessage,
    ISignalMessage,
    ISnapshotTree,
    ISummaryContent,
    ISummaryTree,
    MessageType,
    SummaryType,
} from "@fluidframework/protocol-definitions";
import {
    FlushMode,
    InboundAttachMessage,
    IFluidDataStoreContextDetached,
    IFluidDataStoreRegistry,
    IFluidDataStoreChannel,
    IGarbageCollectionData,
    IGarbageCollectionDetailsBase,
    IEnvelope,
    IInboundSignalMessage,
    ISignalEnvelope,
    NamedFluidDataStoreRegistryEntries,
    ISummaryTreeWithStats,
    ISummarizeInternalResult,
    CreateChildSummarizerNodeParam,
    SummarizeInternalFn,
    channelsTreeName,
    IAttachMessage,
    IDataStore,
    ITelemetryContext,
} from "@fluidframework/runtime-definitions";
import {
    addBlobToSummary,
    addSummarizeResultToSummary,
    addTreeToSummary,
    createRootSummarizerNodeWithGC,
    IRootSummarizerNodeWithGC,
    RequestParser,
    create404Response,
    exceptionToResponse,
    requestFluidObject,
    responseToException,
    seqFromTree,
    calculateStats,
    TelemetryContext,
} from "@fluidframework/runtime-utils";
import { GCDataBuilder, trimLeadingAndTrailingSlashes } from "@fluidframework/garbage-collector";
import { v4 as uuid } from "uuid";
import { ContainerFluidHandleContext } from "./containerHandleContext";
import { FluidDataStoreRegistry } from "./dataStoreRegistry";
import { Summarizer } from "./summarizer";
import { SummaryManager } from "./summaryManager";
import {
    ReportOpPerfTelemetry,
    IPerfSignalReport,
} from "./connectionTelemetry";
import {
    IPendingLocalState,
    PendingStateManager,
} from "./pendingStateManager";
import { pkgVersion } from "./packageVersion";
import { BlobManager, IBlobManagerLoadInfo, IPendingBlobs } from "./blobManager";
import { DataStores, getSummaryForDatastores } from "./dataStores";
import {
    aliasBlobName,
    blobsTreeName,
    chunksBlobName,
    electedSummarizerBlobName,
    extractSummaryMetadataMessage,
    IContainerRuntimeMetadata,
    ICreateContainerMetadata,
    ISummaryMetadataMessage,
    metadataBlobName,
    wrapSummaryInChannelsTree,
} from "./summaryFormat";
import { SummaryCollection } from "./summaryCollection";
import { ISerializedElection, OrderedClientCollection, OrderedClientElection } from "./orderedClientElection";
import { SummarizerClientElection, summarizerClientType } from "./summarizerClientElection";
import {
    SubmitSummaryResult,
    IConnectableRuntime,
    IGeneratedSummaryStats,
    ISubmitSummaryOptions,
    ISummarizer,
    ISummarizerInternalsProvider,
    ISummarizerRuntime,
    IRefreshSummaryAckOptions,
} from "./summarizerTypes";
import { formExponentialFn, Throttler } from "./throttler";
import { RunWhileConnectedCoordinator } from "./runWhileConnectedCoordinator";
import {
    GarbageCollector,
    GCNodeType,
    IGarbageCollectionRuntime,
    IGarbageCollector,
    IGCStats,
} from "./garbageCollection";
import {
    gcTreeKey,
} from "./garbageCollectionConstants";
import {
    channelToDataStore,
    IDataStoreAliasMessage,
    isDataStoreAliasMessage,
} from "./dataStore";
import { BindBatchTracker } from "./batchTracker";
import { ISerializedBaseSnapshotBlobs, SerializedSnapshotStorage } from "./serializedSnapshotStorage";
import { ScheduleManager } from "./scheduleManager";
import { OpDecompressor } from "./opDecompressor";
import { BatchMessage, IBatchCheckpoint, OpCompressor, Outbox } from "./opLifecycle";

export enum ContainerMessageType {
    // An op to be delivered to store
    FluidDataStoreOp = "component",

    // Creates a new store
    Attach = "attach",

    // Chunked operation.
    ChunkedOp = "chunkedOp",

    // Signifies that a blob has been attached and should not be garbage collected by storage
    BlobAttach = "blobAttach",

    // Ties our new clientId to our old one on reconnect
    Rejoin = "rejoin",

    // Sets the alias of a root data store
    Alias = "alias",
}

export interface IChunkedOp {
    chunkId: number;

    totalChunks: number;

    contents: string;

    originalType: MessageType | ContainerMessageType;
}

export interface ContainerRuntimeMessage {
    contents: any;
    type: ContainerMessageType;
}

export interface ISummaryBaseConfiguration {
    /**
     * Delay before first attempt to spawn summarizing container.
     */
    initialSummarizerDelayMs: number;

    /**
     * Defines the maximum allowed time to wait for a pending summary ack.
     * The maximum amount of time client will wait for a summarize is the minimum of
     * maxSummarizeAckWaitTime (currently 10 * 60 * 1000) and maxAckWaitTime.
     */
    maxAckWaitTime: number;
    /**
     * Defines the maximum number of Ops in between Summaries that can be
     * allowed before forcibly electing a new summarizer client.
     */
    maxOpsSinceLastSummary: number;
}

export interface ISummaryConfigurationHeuristics extends ISummaryBaseConfiguration {
    state: "enabled";
    /**
     * Defines the maximum allowed time, since the last received Ack, before running the summary
     * with reason maxTime.
     * For example, say we receive ops one by one just before the idle time is triggered.
     * In this case, we still want to run a summary since it's been a while since the last summary.
     */
    maxTime: number;
    /**
     * Defines the maximum number of Ops, since the last received Ack, that can be allowed
     * before running the summary with reason maxOps.
     */
    maxOps: number;
    /**
     * Defines the minimum number of Ops, since the last received Ack, that can be allowed
     * before running the last summary.
     */
    minOpsForLastSummaryAttempt: number;
    /**
     * Defines the lower boundary for the allowed time in between summarizations.
     * Pairs with maxIdleTime to form a range.
     * For example, if we only receive 1 op, we don't want to have the same idle time as say 100 ops.
     * Based on the boundaries we set in minIdleTime and maxIdleTime, the idle time will change
     * linearly depending on the number of ops we receive.
     */
    minIdleTime: number;
    /**
     * Defines the upper boundary for the allowed time in between summarizations.
     * Pairs with minIdleTime to form a range.
     * For example, if we only receive 1 op, we don't want to have the same idle time as say 100 ops.
     * Based on the boundaries we set in minIdleTime and maxIdleTime, the idle time will change
     * linearly depending on the number of ops we receive.
     */
    maxIdleTime: number;
    /**
     * Runtime op weight to use in heuristic summarizing.
     * This number is a multiplier on the number of runtime ops we process when running summarize heuristics.
     * For example: (multiplier) * (number of runtime ops) = weighted number of runtime ops
     */
    runtimeOpWeight: number;
    /**
     * Non-runtime op weight to use in heuristic summarizing
     * This number is a multiplier on the number of non-runtime ops we process when running summarize heuristics.
     * For example: (multiplier) * (number of non-runtime ops) = weighted number of non-runtime ops
     */
    nonRuntimeOpWeight: number;

    /**
     * Number of ops since last summary needed before a non-runtime op can trigger running summary heuristics.
     *
     * Note: Any runtime ops sent before the threshold is reached will trigger heuristics normally.
     * This threshold ONLY applies to non-runtime ops triggering summaries.
     *
     * For example: Say the threshold is 20. Sending 19 non-runtime ops will not trigger any heuristic checks.
     * Sending the 20th non-runtime op will trigger the heuristic checks for summarizing.
     */
    nonRuntimeHeuristicThreshold?: number;
}

export interface ISummaryConfigurationDisableSummarizer {
    state: "disabled";
}

export interface ISummaryConfigurationDisableHeuristics extends ISummaryBaseConfiguration {
    state: "disableHeuristics";
}

export type ISummaryConfiguration =
    | ISummaryConfigurationDisableSummarizer
    | ISummaryConfigurationDisableHeuristics
    | ISummaryConfigurationHeuristics;

export const DefaultSummaryConfiguration: ISummaryConfiguration = {
    state: "enabled",

    minIdleTime: 0,

    maxIdleTime: 30 * 1000, // 30 secs.

    maxTime: 60 * 1000, // 1 min.

    maxOps: 100, // Summarize if 100 weighted ops received since last snapshot.

    minOpsForLastSummaryAttempt: 10,

    maxAckWaitTime: 10 * 60 * 1000, // 10 mins.

    maxOpsSinceLastSummary: 7000,

    initialSummarizerDelayMs: 5 * 1000, // 5 secs.

    nonRuntimeOpWeight: 0.1,

    runtimeOpWeight: 1.0,

    nonRuntimeHeuristicThreshold: 20,
};

export interface IGCRuntimeOptions {
    /**
     * Flag that if true, will enable running garbage collection (GC) for a new container.
     *
     * GC has mark phase and sweep phase. In mark phase, unreferenced objects are identified
     * and marked as such in the summary. This option enables the mark phase.
     * In sweep phase, unreferenced objects are eventually deleted from the container if they meet certain conditions.
     * Sweep phase can be enabled via the "sweepAllowed" option.
     *
     * Note: This setting is persisted in the container's summary and cannot be changed.
     */
    gcAllowed?: boolean;

    /**
     * Flag that if true, enables GC's sweep phase for a new container.
     *
     * This will allow GC to eventually delete unreferenced objects from the container.
     * This flag should only be set to true if "gcAllowed" is true.
     *
     * Note: This setting is persisted in the container's summary and cannot be changed.
     */
    sweepAllowed?: boolean;

    /**
     * Flag that if true, will disable garbage collection for the session.
     * Can be used to disable running GC on containers where it is allowed via the gcAllowed option.
     */
    disableGC?: boolean;

    /**
     * Flag that will bypass optimizations and generate GC data for all nodes irrespective of whether a node
     * changed or not.
     */
    runFullGC?: boolean;

    /**
     * Maximum session duration for a new container. If not present, a default value will be used.
     *
     * Note: This setting is persisted in the container's summary and cannot be changed.
     */
    sessionExpiryTimeoutMs?: number;

    /**
     * Allows additional GC options to be passed.
     */
    [key: string]: any;
}

export interface ISummaryRuntimeOptions {

    /** Override summary configurations set by the server. */
    summaryConfigOverrides?: ISummaryConfiguration;

    /**
     * Delay before first attempt to spawn summarizing container.
     *
     * @deprecated Use {@link ISummaryRuntimeOptions.summaryConfigOverrides}'s
     * {@link ISummaryBaseConfiguration.initialSummarizerDelayMs} instead.
     */
    initialSummarizerDelayMs?: number;
}

/**
 * Options for op compression.
 * @experimental - Not ready for use
 */
export interface ICompressionRuntimeOptions {
    /**
     * The minimum size the batch's payload must exceed before the batch's contents will be compressed.
     */
    readonly minimumBatchSizeInBytes: number;

    /**
     * The compression algorithm that will be used to compress the op.
     */
    readonly compressionAlgorithm: CompressionAlgorithms;
}

/**
 * Options for container runtime.
 */
export interface IContainerRuntimeOptions {
    readonly summaryOptions?: ISummaryRuntimeOptions;
    readonly gcOptions?: IGCRuntimeOptions;
    /**
     * Affects the behavior while loading the runtime when the data verification check which
     * compares the DeltaManager sequence number (obtained from protocol in summary) to the
     * runtime sequence number (obtained from runtime metadata in summary) finds a mismatch.
     * 1. "close" (default) will close the container with an assertion.
     * 2. "log" will log an error event to telemetry, but still continue to load.
     * 3. "bypass" will skip the check entirely. This is not recommended.
     */
    readonly loadSequenceNumberVerification?: "close" | "log" | "bypass";
    /**
     * Sets the flush mode for the runtime. In Immediate flush mode the runtime will immediately
     * send all operations to the driver layer, while in TurnBased the operations will be buffered
     * and then sent them as a single batch at the end of the turn.
     * By default, flush mode is TurnBased.
     */
    readonly flushMode?: FlushMode;
    /**
     * Save enough runtime state to be able to serialize upon request and load to the same state in a new container.
     */
    readonly enableOfflineLoad?: boolean;
    /**
     * Enables the runtime to compress ops. Compression is disabled when undefined.
     * @experimental Not ready for use.
     */
    readonly compressionOptions?: ICompressionRuntimeOptions;
    /**
     * If specified, when in FlushMode.TurnBased, if the size of the ops between JS turns exceeds this value,
     * an error will be thrown and the container will close.
     *
     * If unspecified, the limit is 950 * 1024.
     *
     * 'Infinity' will disable any limit.
     *
     * @experimental This config should be driven by the connection with the service and will be moved in the future.
     */
    readonly maxBatchSizeInBytes?: number;

    /**
     * If enabled, the runtime will block all attempts to send an op inside the
     * {@link ContainerRuntime#ensureNoDataModelChanges} callback. The callback is used by
     * {@link @fluidframework/shared-object-base#SharedObjectCore} for event handlers so enabling this
     * will disallow modifying DDSes while handling DDS events.
     *
     * By default, the feature is disabled. If enabled from options, the `Fluid.ContainerRuntime.DisableOpReentryCheck`
     * can be used to disable it at runtime.
     */
    readonly enableOpReentryCheck?: boolean;
}

/**
 * The summary tree returned by the root node. It adds state relevant to the root of the tree.
 */
export interface IRootSummaryTreeWithStats extends ISummaryTreeWithStats {
    /** The garbage collection stats if GC ran, undefined otherwise. */
    gcStats?: IGCStats;
}

/**
 * Accepted header keys for requests coming to the runtime.
 */
export enum RuntimeHeaders {
    /** True to wait for a data store to be created and loaded before returning it. */
    wait = "wait",
    /**
     * True if the request is from an external app. Used for GC to handle scenarios where a data store
     * is deleted and requested via an external app.
     */
    externalRequest = "externalRequest",
    /** True if the request is coming from an IFluidHandle. */
    viaHandle = "viaHandle",
}

/**
 * Available compression algorithms for op compression.
 */
export enum CompressionAlgorithms {
    lz4 = "lz4",
}

/**
 * @deprecated
 * Untagged logger is unsupported going forward. There are old loaders with old ContainerContexts that only
 * have the untagged logger, so to accommodate that scenario the below interface is used. It can be removed once
 * its usage is removed from TaggedLoggerAdapter fallback.
 */
interface OldContainerContextWithLogger extends Omit<IContainerContext, "taggedLogger"> {
    logger: ITelemetryBaseLogger;
    taggedLogger: undefined;
}

/**
 * State saved when the container closes, to be given back to a newly
 * instantiated runtime in a new instance of the container, so it can load to the
 * same state
 */
interface IPendingRuntimeState {
    /**
     * Pending ops from PendingStateManager
     */
    pending?: IPendingLocalState;
    /**
     * Pending blobs from BlobManager
     */
    pendingAttachmentBlobs?: IPendingBlobs;
    /**
     * A base snapshot at a sequence number prior to the first pending op
     */
    baseSnapshot: ISnapshotTree;
    /**
     * Serialized blobs from the base snapshot. Used to load offline since
     * storage is not available.
     */
    snapshotBlobs: ISerializedBaseSnapshotBlobs;
    /**
     * All runtime ops since base snapshot sequence number up to the latest op
     * seen when the container was closed. Used to apply stashed (saved pending)
     * ops at the same sequence number at which they were made.
     */
    savedOps: ISequencedDocumentMessage[];
}

const maxConsecutiveReconnectsKey = "Fluid.ContainerRuntime.MaxConsecutiveReconnects";

const defaultFlushMode = FlushMode.TurnBased;

// The actual limit is 1Mb (socket.io and Kafka limits)
// We can't estimate it fully, as we
// - do not know what properties relay service will add
// - we do not stringify final op, thus we do not know how much escaping will be added.
const defaultMaxBatchSizeInBytes = 950 * 1024;

/**
 * @deprecated - use ContainerRuntimeMessage instead
 */
export enum RuntimeMessage {
    FluidDataStoreOp = "component",
    Attach = "attach",
    ChunkedOp = "chunkedOp",
    BlobAttach = "blobAttach",
    Rejoin = "rejoin",
    Alias = "alias",
    Operation = "op",
}

/**
 * @deprecated - please use version in driver-utils
 */
export function isRuntimeMessage(message: ISequencedDocumentMessage): boolean {
    return (Object.values(RuntimeMessage) as string[]).includes(message.type);
}

/**
 * Unpacks runtime messages
 *
 * @remarks This API makes no promises regarding backward-compatibility. This is internal API.
 * @param message - message (as it observed in storage / service)
 * @returns unpacked runtime message
 *
 * @internal
 */
export function unpackRuntimeMessage(message: ISequencedDocumentMessage) {
    if (message.type === MessageType.Operation) {
        // legacy op format?
        if (message.contents.address !== undefined && message.contents.type === undefined) {
            message.type = ContainerMessageType.FluidDataStoreOp;
        } else {
            // new format
            const innerContents = message.contents as ContainerRuntimeMessage;
            message.type = innerContents.type;
            message.contents = innerContents.contents;
        }
        return true;
    } else {
        // Legacy format, but it's already "unpacked",
        // i.e. message.type is actually ContainerMessageType.
        // Or it's non-runtime message.
        // Nothing to do in such case.
        return false;
    }
}

/**
 * Legacy ID for the built-in AgentScheduler.  To minimize disruption while removing it, retaining this as a
 * special-case for document dirty state.  Ultimately we should have no special-cases from the
 * ContainerRuntime's perspective.
 */
export const agentSchedulerId = "_scheduler";

// safely check navigator and get the hardware spec value
export function getDeviceSpec() {
    try {
        if (typeof navigator === "object" && navigator !== null) {
            return {
                deviceMemory: (navigator as any).deviceMemory,
                hardwareConcurrency: navigator.hardwareConcurrency,
            };
        }
    } catch {
    }
    return {};
}

/**
 * Represents the runtime of the container. Contains helper functions/state of the container.
 * It will define the store level mappings.
 */
export class ContainerRuntime extends TypedEventEmitter<IContainerRuntimeEvents>
    implements
    IContainerRuntime,
    IGarbageCollectionRuntime,
    IRuntime,
    ISummarizerRuntime,
    ISummarizerInternalsProvider {
    public get IContainerRuntime() { return this; }
    public get IFluidRouter() { return this; }

    /**
     * @deprecated - use loadRuntime instead.
     * Load the stores from a snapshot and returns the runtime.
     * @param context - Context of the container.
     * @param registryEntries - Mapping to the stores.
     * @param requestHandler - Request handlers for the container runtime
     * @param runtimeOptions - Additional options to be passed to the runtime
     * @param existing - (optional) When loading from an existing snapshot. Precedes context.existing if provided
     * @param containerRuntimeCtor - (optional) Constructor to use to create the ContainerRuntime instance. This
     * allows mixin classes to leverage this method to define their own async initializer.
     */
    public static async load(
        context: IContainerContext,
        registryEntries: NamedFluidDataStoreRegistryEntries,
        requestHandler?: (request: IRequest, runtime: IContainerRuntime) => Promise<IResponse>,
        runtimeOptions: IContainerRuntimeOptions = {},
        containerScope: FluidObject = context.scope,
        existing?: boolean,
        containerRuntimeCtor: typeof ContainerRuntime = ContainerRuntime
    ): Promise<ContainerRuntime> {
        let existingFlag = true;
        if (!existing) {
            existingFlag = false;
        }
        return this.loadRuntime({
            context,
            registryEntries,
            existing: existingFlag,
            requestHandler,
            runtimeOptions,
            containerScope,
            containerRuntimeCtor,
        });
    }

    /**
     * Load the stores from a snapshot and returns the runtime.
     * @param params - An object housing the runtime properties:
     * - context - Context of the container.
     * - registryEntries - Mapping to the stores.
     * - existing - When loading from an existing snapshot
     * - requestHandler - Request handlers for the container runtime
     * - runtimeOptions - Additional options to be passed to the runtime
     * - containerScope - runtime services provided with context
     * - containerRuntimeCtor - Constructor to use to create the ContainerRuntime instance.
     * This allows mixin classes to leverage this method to define their own async initializer.
     */
    public static async loadRuntime(
        params: {
            context: IContainerContext;
            registryEntries: NamedFluidDataStoreRegistryEntries;
            existing: boolean;
            requestHandler?: (request: IRequest, runtime: IContainerRuntime) => Promise<IResponse>;
            runtimeOptions?: IContainerRuntimeOptions;
            containerScope?: FluidObject;
            containerRuntimeCtor?: typeof ContainerRuntime;
        },
    ): Promise<ContainerRuntime> {
        const {
            context,
            registryEntries,
            existing,
            requestHandler,
            runtimeOptions = {},
            containerScope = {},
            containerRuntimeCtor = ContainerRuntime
        } = params;

        // If taggedLogger exists, use it. Otherwise, wrap the vanilla logger:
        // back-compat: Remove the TaggedLoggerAdapter fallback once all the host are using loader > 0.45
        const backCompatContext: IContainerContext | OldContainerContextWithLogger = context;
        const passLogger = backCompatContext.taggedLogger ??
            new TaggedLoggerAdapter((backCompatContext as OldContainerContextWithLogger).logger);
        const logger = ChildLogger.create(passLogger, undefined, {
            all: {
                runtimeVersion: pkgVersion,
            },
        });

        const {
            summaryOptions = {},
            gcOptions = {},
            loadSequenceNumberVerification = "close",
            flushMode = defaultFlushMode,
            enableOfflineLoad = false,
            compressionOptions = {
                minimumBatchSizeInBytes: Number.POSITIVE_INFINITY,
                compressionAlgorithm: CompressionAlgorithms.lz4
            },
            maxBatchSizeInBytes = defaultMaxBatchSizeInBytes,
            enableOpReentryCheck = false,
        } = runtimeOptions;

        const pendingRuntimeState = context.pendingLocalState as IPendingRuntimeState | undefined;
        const baseSnapshot: ISnapshotTree | undefined = pendingRuntimeState?.baseSnapshot ?? context.baseSnapshot;
        const storage = !pendingRuntimeState ?
            context.storage :
            new SerializedSnapshotStorage(() => { return context.storage; }, pendingRuntimeState.snapshotBlobs);

        const registry = new FluidDataStoreRegistry(registryEntries);

        const tryFetchBlob = async <T>(blobName: string): Promise<T | undefined> => {
            const blobId = baseSnapshot?.blobs[blobName];
            if (baseSnapshot && blobId) {
                // IContainerContext storage api return type still has undefined in 0.39 package version.
                // So once we release 0.40 container-defn package we can remove this check.
                assert(storage !== undefined, 0x1f5 /* "Attached state should have storage" */);
                return readAndParse<T>(storage, blobId);
            }
        };

        const [chunks, metadata, electedSummarizerData, aliases] = await Promise.all([
            tryFetchBlob<[string, string[]][]>(chunksBlobName),
            tryFetchBlob<IContainerRuntimeMetadata>(metadataBlobName),
            tryFetchBlob<ISerializedElection>(electedSummarizerBlobName),
            tryFetchBlob<[string, string][]>(aliasBlobName),
        ]);

        const loadExisting = existing === true || context.existing === true;

        // read snapshot blobs needed for BlobManager to load
        const blobManagerSnapshot = await BlobManager.load(
            baseSnapshot?.trees[blobsTreeName],
            async (id) => {
                // IContainerContext storage api return type still has undefined in 0.39 package version.
                // So once we release 0.40 container-defn package we can remove this check.
                assert(storage !== undefined, 0x256 /* "storage undefined in attached container" */);
                return readAndParse(storage, id);
            },
        );

        // Verify summary runtime sequence number matches protocol sequence number.
        const runtimeSequenceNumber = metadata?.message?.sequenceNumber;
        // When we load with pending state, we reuse an old snapshot so we don't expect these numbers to match
        if (!pendingRuntimeState && runtimeSequenceNumber !== undefined) {
            const protocolSequenceNumber = context.deltaManager.initialSequenceNumber;
            // Unless bypass is explicitly set, then take action when sequence numbers mismatch.
            if (loadSequenceNumberVerification !== "bypass" && runtimeSequenceNumber !== protocolSequenceNumber) {
                // "Load from summary, runtime metadata sequenceNumber !== initialSequenceNumber"
                const error = new DataCorruptionError(
                    // pre-0.58 error message: SummaryMetadataMismatch
                    "Summary metadata mismatch",
                    { runtimeVersion: pkgVersion, runtimeSequenceNumber, protocolSequenceNumber },
                );

                if (loadSequenceNumberVerification === "log") {
                    logger.sendErrorEvent({ eventName: "SequenceNumberMismatch" }, error);
                } else {
                    context.closeFn(error);
                }
            }
        }

        const runtime = new containerRuntimeCtor(
            context,
            registry,
            metadata,
            electedSummarizerData,
            chunks ?? [],
            aliases ?? [],
            {
                summaryOptions,
                gcOptions,
                loadSequenceNumberVerification,
                flushMode,
                enableOfflineLoad,
                compressionOptions,
                maxBatchSizeInBytes,
                enableOpReentryCheck,
            },
            containerScope,
            logger,
            loadExisting,
            blobManagerSnapshot,
            storage,
            requestHandler,
        );

        if (pendingRuntimeState) {
            await runtime.processSavedOps(pendingRuntimeState);
            // delete these once runtime has seen them to save space
            pendingRuntimeState.savedOps = [];
        }

        // Initialize the base state of the runtime before it's returned.
        await runtime.initializeBaseState();

        return runtime;
    }

    public get options(): ILoaderOptions {
        return this.context.options;
    }

    public get clientId(): string | undefined {
        return this.context.clientId;
    }

    public get clientDetails(): IClientDetails {
        return this.context.clientDetails;
    }

    public get deltaManager(): IDeltaManager<ISequencedDocumentMessage, IDocumentMessage> {
        return this.context.deltaManager;
    }

    public get storage(): IDocumentStorageService {
        return this._storage;
    }

    public get reSubmitFn(): (
        type: ContainerMessageType,
        content: any,
        localOpMetadata: unknown,
        opMetadata: Record<string, unknown> | undefined,
    ) => void {
        // eslint-disable-next-line @typescript-eslint/unbound-method
        return this.reSubmit;
    }

    public get closeFn(): (error?: ICriticalContainerError) => void {
        return this.context.closeFn;
    }

    public get flushMode(): FlushMode {
        return this._flushMode;
    }

    public get scope(): FluidObject {
        return this.containerScope;
    }

    public get IFluidDataStoreRegistry(): IFluidDataStoreRegistry {
        return this.registry;
    }

    public get attachState(): AttachState {
        return this.context.attachState;
    }

    public get IFluidHandleContext(): IFluidHandleContext {
        return this.handleContext;
    }
    private readonly handleContext: ContainerFluidHandleContext;

    // internal logger for ContainerRuntime. Use this.logger for stores, summaries, etc.
    private readonly mc: MonitoringContext;

    private readonly opDecompressor: OpDecompressor = new OpDecompressor();

    private readonly summarizerClientElection?: SummarizerClientElection;
    /**
     * summaryManager will only be created if this client is permitted to spawn a summarizing client
     * It is created only by interactive client, i.e. summarizer client, as well as non-interactive bots
     * do not create it (see SummarizerClientElection.clientDetailsPermitElection() for details)
     */
    private readonly summaryManager?: SummaryManager;
    private readonly summaryCollection: SummaryCollection;

    private readonly summarizerNode: IRootSummarizerNodeWithGC;

    private readonly maxConsecutiveReconnects: number;
    private readonly defaultMaxConsecutiveReconnects = 7;

    private _orderSequentiallyCalls: number = 0;
    private readonly _flushMode: FlushMode;
    private flushMicroTaskExists = false;

    private _connected: boolean;

    private readonly savedOps: ISequencedDocumentMessage[] = [];
    private baseSnapshotBlobs?: ISerializedBaseSnapshotBlobs;

    private consecutiveReconnects = 0;

    /**
     * Used to delay transition to "connected" state while we upload
     * attachment blobs that were added while disconnected
     */
    private delayConnectClientId?: string;

    private ensureNoDataModelChangesCalls = 0;

    /**
     * Tracks the number of detected reentrant ops to report,
     * in order to self-throttle the telemetry events.
     *
     * This should be removed as part of ADO:2322
     */
    private opReentryCallsToReport = 5;

    /**
     * Invokes the given callback and expects that no ops are submitted
     * until execution finishes. If an op is submitted, an error will be raised.
     *
     * Can be disabled by feature gate `Fluid.ContainerRuntime.DisableOpReentryCheck`
     *
     * @param callback - the callback to be invoked
     */
    public ensureNoDataModelChanges<T>(callback: () => T): T {
        this.ensureNoDataModelChangesCalls++;
        try {
            return callback();
        } finally {
            this.ensureNoDataModelChangesCalls--;
        }
    }

    public get connected(): boolean {
        return this._connected;
    }

    /** clientId of parent (non-summarizing) container that owns summarizer container */
    public get summarizerClientId(): string | undefined {
        return this.summarizerClientElection?.electedClientId;
    }

    private _disposed = false;
    public get disposed() { return this._disposed; }

    private dirtyContainer: boolean;
    private emitDirtyDocumentEvent = true;
    private readonly enableOpReentryCheck: boolean;

    private readonly defaultTelemetrySignalSampleCount = 100;
    private _perfSignalData: IPerfSignalReport = {
        signalsLost: 0,
        signalSequenceNumber: 0,
        signalTimestamp: 0,
        trackingSignalSequenceNumber: undefined,
    };

    /**
     * Summarizer is responsible for coordinating when to send generate and send summaries.
     * It is the main entry point for summary work.
     * It is created only by summarizing container (i.e. one with clientType === "summarizer")
     */
    private readonly _summarizer?: Summarizer;
    private readonly scheduleManager: ScheduleManager;
    private readonly blobManager: BlobManager;
    private readonly pendingStateManager: PendingStateManager;
    private readonly outbox: Outbox;

    private readonly garbageCollector: IGarbageCollector;

    // Local copy of incomplete received chunks.
    private readonly chunkMap: Map<string, string[]>;

    private readonly dataStores: DataStores;

    /** The last message processed at the time of the last summary. */
    private messageAtLastSummary: ISummaryMetadataMessage | undefined;

    private get summarizer(): Summarizer {
        assert(this._summarizer !== undefined, 0x257 /* "This is not summarizing container" */);
        return this._summarizer;
    }

    private readonly summariesDisabled: boolean;
    private isSummariesDisabled(): boolean {
        return this.summaryConfiguration.state === "disabled";
    }

    private readonly heuristicsDisabled: boolean;
    private isHeuristicsDisabled(): boolean {
        return this.summaryConfiguration.state === "disableHeuristics";
    }

    private readonly maxOpsSinceLastSummary: number;
    private getMaxOpsSinceLastSummary(): number {
        return this.summaryConfiguration.state !== "disabled"
            ? this.summaryConfiguration.maxOpsSinceLastSummary
            : 0;
    }

    private readonly initialSummarizerDelayMs: number;
    private getInitialSummarizerDelayMs(): number {
        // back-compat: initialSummarizerDelayMs was moved from ISummaryRuntimeOptions
        //   to ISummaryConfiguration in 0.60.
        if (this.runtimeOptions.summaryOptions.initialSummarizerDelayMs !== undefined) {
            return this.runtimeOptions.summaryOptions.initialSummarizerDelayMs;
        }
        return this.summaryConfiguration.state !== "disabled"
            ? this.summaryConfiguration.initialSummarizerDelayMs
            : 0;
    }

    private readonly createContainerMetadata: ICreateContainerMetadata;
    /**
     * The summary number of the next summary that will be generated for this container. This is incremented every time
     * a summary is generated.
     */
    private nextSummaryNumber: number;

    /**
     * @internal
     */
    protected constructor(
        private readonly context: IContainerContext,
        private readonly registry: IFluidDataStoreRegistry,
        metadata: IContainerRuntimeMetadata | undefined,
        electedSummarizerData: ISerializedElection | undefined,
        chunks: [string, string[]][],
        dataStoreAliasMap: [string, string][],
        private readonly runtimeOptions: Readonly<Required<IContainerRuntimeOptions>>,
        private readonly containerScope: FluidObject,
        public readonly logger: ITelemetryLogger,
        existing: boolean,
        blobManagerSnapshot: IBlobManagerLoadInfo,
        private readonly _storage: IDocumentStorageService,
        private readonly requestHandler?: (request: IRequest, runtime: IContainerRuntime) => Promise<IResponse>,
        private readonly summaryConfiguration: ISummaryConfiguration = {
            // the defaults
            ...DefaultSummaryConfiguration,
            // the runtime configuration overrides
            ...runtimeOptions.summaryOptions?.summaryConfigOverrides,
        },
    ) {
        super();

        let loadSummaryNumber: number;
        // Get the container creation metadata. For new container, we initialize these. For existing containers,
        // get the values from the metadata blob.
        if (existing) {
            this.createContainerMetadata = {
                createContainerRuntimeVersion: metadata?.createContainerRuntimeVersion,
                createContainerTimestamp: metadata?.createContainerTimestamp,
            };
            // summaryNumber was renamed from summaryCount. For older docs that haven't been opened for a long time,
            // the count is reset to 0.
            loadSummaryNumber = metadata?.summaryNumber ?? 0;
        } else {
            this.createContainerMetadata = {
                createContainerRuntimeVersion: pkgVersion,
                createContainerTimestamp: Date.now(),
            };
            loadSummaryNumber = 0;
        }
        this.nextSummaryNumber = loadSummaryNumber + 1;

        this.messageAtLastSummary = metadata?.message;

        this._connected = this.context.connected;
        this.chunkMap = new Map<string, string[]>(chunks);

        this.handleContext = new ContainerFluidHandleContext("", this);

        this.mc = loggerToMonitoringContext(
            ChildLogger.create(this.logger, "ContainerRuntime"));

        if (this.summaryConfiguration.state === "enabled") {
            this.validateSummaryHeuristicConfiguration(this.summaryConfiguration);
        }

        this.enableOpReentryCheck = runtimeOptions.enableOpReentryCheck === true
            // Allow for a break-glass config to override the options
            && this.mc.config.getBoolean("Fluid.ContainerRuntime.DisableOpReentryCheck") !== true;

        this.summariesDisabled = this.isSummariesDisabled();
        this.heuristicsDisabled = this.isHeuristicsDisabled();
        this.maxOpsSinceLastSummary = this.getMaxOpsSinceLastSummary();
        this.initialSummarizerDelayMs = this.getInitialSummarizerDelayMs();

        this.maxConsecutiveReconnects =
            this.mc.config.getNumber(maxConsecutiveReconnectsKey) ?? this.defaultMaxConsecutiveReconnects;

        this._flushMode = runtimeOptions.flushMode;

<<<<<<< HEAD
=======
        // Provide lower soft limit - we want to have some number of ops to get efficiency in compression
        // & bandwidth usage, but at the same time we want to send these ops sooner, to reduce overall
        // latency of processing a batch.
        // So there is some ballance here, that depends on compression algorithm and its efficiency working with smaller
        // payloads. That number represents final (compressed) bits (once compression is implemented).
        this.pendingAttachBatch = new BatchManager(this.mc.logger, {
            enableOpReentryCheck: this.enableOpReentryCheck,
            hardLimit: runtimeOptions.maxBatchSizeInBytes,
            softLimit: 64 * 1024,
            compressionOptions: runtimeOptions.compressionOptions
        });
        this.pendingBatch = new BatchManager(this.mc.logger, {
            enableOpReentryCheck: this.enableOpReentryCheck,
            hardLimit: runtimeOptions.maxBatchSizeInBytes,
            compressionOptions: runtimeOptions.compressionOptions
        });

>>>>>>> 03cb6c1c
        const pendingRuntimeState = context.pendingLocalState as IPendingRuntimeState | undefined;
        const baseSnapshot: ISnapshotTree | undefined = pendingRuntimeState?.baseSnapshot ?? context.baseSnapshot;

        const maxSnapshotCacheDurationMs = this._storage?.policies?.maximumCacheDurationMs;
        if (maxSnapshotCacheDurationMs !== undefined && maxSnapshotCacheDurationMs > 5 * 24 * 60 * 60 * 1000) {
            // This is a runtime enforcement of what's already explicit in the policy's type itself,
            // which dictates the value is either undefined or exactly 5 days in ms.
            // As long as the actual value is less than 5 days, the assumptions GC makes here are valid.
            throw new UsageError("Driver's maximumCacheDurationMs policy cannot exceed 5 days");
        }

        this.garbageCollector = GarbageCollector.create({
            runtime: this,
            gcOptions: this.runtimeOptions.gcOptions,
            baseSnapshot,
            baseLogger: this.mc.logger,
            existing,
            metadata,
            createContainerMetadata: this.createContainerMetadata,
            isSummarizerClient: this.context.clientDetails.type === summarizerClientType,
            getNodePackagePath: async (nodePath: string) => this.getGCNodePackagePath(nodePath),
            getLastSummaryTimestampMs: () => this.messageAtLastSummary?.timestamp,
            readAndParseBlob: async <T>(id: string) => readAndParse<T>(this.storage, id),
            getContainerDiagnosticId: () => this.context.id,
            activeConnection: () => this.deltaManager.active,
        });

        const loadedFromSequenceNumber = this.deltaManager.initialSequenceNumber;
        this.summarizerNode = createRootSummarizerNodeWithGC(
            ChildLogger.create(this.logger, "SummarizerNode"),
            // Summarize function to call when summarize is called. Summarizer node always tracks summary state.
            async (fullTree: boolean, trackState: boolean, telemetryContext?: ITelemetryContext) =>
                this.summarizeInternal(fullTree, trackState, telemetryContext),
            // Latest change sequence number, no changes since summary applied yet
            loadedFromSequenceNumber,
            // Summary reference sequence number, undefined if no summary yet
            baseSnapshot ? loadedFromSequenceNumber : undefined,
            {
                // Must set to false to prevent sending summary handle which would be pointing to
                // a summary with an older protocol state.
                canReuseHandle: false,
                // Must set to true to throw on any data stores failure that was too severe to be handled.
                // We also are not decoding the base summaries at the root.
                throwOnFailure: true,
                // If GC should not run, let the summarizer node know so that it does not track GC state.
                gcDisabled: !this.garbageCollector.shouldRunGC,
            },
        );

        if (baseSnapshot) {
            this.summarizerNode.updateBaseSummaryState(baseSnapshot);
        }

        this.dataStores = new DataStores(
            getSummaryForDatastores(baseSnapshot, metadata),
            this,
            (attachMsg) => this.submit(ContainerMessageType.Attach, attachMsg),
            (id: string, createParam: CreateChildSummarizerNodeParam) => (
                summarizeInternal: SummarizeInternalFn,
                getGCDataFn: (fullGC?: boolean) => Promise<IGarbageCollectionData>,
                getBaseGCDetailsFn: () => Promise<IGarbageCollectionDetailsBase>,
            ) => this.summarizerNode.createChild(
                summarizeInternal,
                id,
                createParam,
                undefined,
                getGCDataFn,
                getBaseGCDetailsFn,
            ),
            (id: string) => this.summarizerNode.deleteChild(id),
            this.mc.logger,
            async () => this.garbageCollector.getBaseGCDetails(),
            (path: string, timestampMs: number, packagePath?: readonly string[]) => this.garbageCollector.nodeUpdated(
                path,
                "Changed",
                timestampMs,
                packagePath,
            ),
            new Map<string, string>(dataStoreAliasMap),
        );

        this.blobManager = new BlobManager(
            this.handleContext,
            blobManagerSnapshot,
            () => this.storage,
            (blobId, localId) => {
                if (!this.disposed) {
                    this.submit(ContainerMessageType.BlobAttach, undefined, undefined, { blobId, localId });
                }
            },
            (blobPath: string) => this.garbageCollector.nodeUpdated(blobPath, "Loaded"),
            this,
            pendingRuntimeState?.pendingAttachmentBlobs,
        );

        this.scheduleManager = new ScheduleManager(
            context.deltaManager,
            this,
            () => this.clientId,
            ChildLogger.create(this.logger, "ScheduleManager"),
        );

        this.pendingStateManager = new PendingStateManager(
            {
                applyStashedOp: this.applyStashedOp.bind(this),
                clientId: () => this.clientId,
                close: this.closeFn,
                connected: () => this.connected,
                reSubmit: this.reSubmit.bind(this),
                rollback: this.rollback.bind(this),
                orderSequentially: this.orderSequentially.bind(this),
            },
            pendingRuntimeState?.pending);

        this.outbox = new Outbox({
            shouldSend: () => this.canSendOps(),
            pendingStateManager: this.pendingStateManager,
            containerContext: this.context,
            compressor: new OpCompressor(this.mc.logger),
            config: {
                compressionOptions: runtimeOptions.compressionOptions,
                maxBatchSizeInBytes: runtimeOptions.maxBatchSizeInBytes,
            },
        });

        this.context.quorum.on("removeMember", (clientId: string) => {
            this.clearPartialChunks(clientId);
        });

        this.summaryCollection = new SummaryCollection(this.deltaManager, this.logger);

        this.dirtyContainer = this.context.attachState !== AttachState.Attached
            || this.pendingStateManager.hasPendingMessages();
        this.context.updateDirtyContainerState(this.dirtyContainer);

        if (this.summariesDisabled) {
            this.mc.logger.sendTelemetryEvent({ eventName: "SummariesDisabled" });
        } else {
            const orderedClientLogger = ChildLogger.create(this.logger, "OrderedClientElection");
            const orderedClientCollection = new OrderedClientCollection(
                orderedClientLogger,
                this.context.deltaManager,
                this.context.quorum,
            );
            const orderedClientElectionForSummarizer = new OrderedClientElection(

                orderedClientLogger,
                orderedClientCollection,
                electedSummarizerData ?? this.context.deltaManager.lastSequenceNumber,
                SummarizerClientElection.isClientEligible,
            );

            this.summarizerClientElection = new SummarizerClientElection(
                orderedClientLogger,
                this.summaryCollection,
                orderedClientElectionForSummarizer,
                this.maxOpsSinceLastSummary,
            );

            if (this.context.clientDetails.type === summarizerClientType) {
                this._summarizer = new Summarizer(
                    "/_summarizer",
                    this /* ISummarizerRuntime */,
                    () => this.summaryConfiguration,
                    this /* ISummarizerInternalsProvider */,
                    this.handleContext,
                    this.summaryCollection,
                    async (runtime: IConnectableRuntime) => RunWhileConnectedCoordinator.create(runtime),
                );
            } else if (SummarizerClientElection.clientDetailsPermitElection(this.context.clientDetails)) {
                // Only create a SummaryManager and SummarizerClientElection
                // if summaries are enabled and we are not the summarizer client.
                const defaultAction = () => {
                    if (this.summaryCollection.opsSinceLastAck > this.maxOpsSinceLastSummary) {
                        this.logger.sendTelemetryEvent({ eventName: "SummaryStatus:Behind" });
                        // unregister default to no log on every op after falling behind
                        // and register summary ack handler to re-register this handler
                        // after successful summary
                        this.summaryCollection.once(MessageType.SummaryAck, () => {
                            this.logger.sendTelemetryEvent({ eventName: "SummaryStatus:CaughtUp" });
                            // we've caught up, so re-register the default action to monitor for
                            // falling behind, and unregister ourself
                            this.summaryCollection.on("default", defaultAction);
                        });
                        this.summaryCollection.off("default", defaultAction);
                    }
                };

                this.summaryCollection.on("default", defaultAction);

                // Create the SummaryManager and mark the initial state
                this.summaryManager = new SummaryManager(
                    this.summarizerClientElection,
                    this, // IConnectedState
                    this.summaryCollection,
                    this.logger,
                    this.formRequestSummarizerFn(this.context.loader),
                    new Throttler(
                        60 * 1000, // 60 sec delay window
                        30 * 1000, // 30 sec max delay
                        // throttling function increases exponentially (0ms, 40ms, 80ms, 160ms, etc)
                        formExponentialFn({ coefficient: 20, initialDelay: 0 }),
                    ),
                    {
                        initialDelayMs: this.initialSummarizerDelayMs,
                    },
                    this.heuristicsDisabled,
                );
                this.summaryManager.start();
            }
        }

        this.deltaManager.on("readonly", (readonly: boolean) => {
            // we accumulate ops while being in read-only state.
            // once user gets write permissions and we have active connection, flush all pending ops.
            assert(readonly === this.deltaManager.readOnlyInfo.readonly,
                0x124 /* "inconsistent readonly property/event state" */);

            // We need to be very careful with when we (re)send pending ops, to ensure that we only send ops
            // when we either never send an op, or attempted to send it but we know for sure it was not
            // sequenced by server and will never be sequenced (i.e. was lost)
            // For loss of connection, we wait for our own "join" op and use it a a barrier to know all the
            // ops that made it from previous connection, before switching clientId and raising "connected" event
            // But with read-only permissions, if we transition between read-only and r/w states while on same
            // connection, then we have no good signal to tell us when it's safe to send ops we accumulated while
            // being in read-only state.
            // For that reason, we support getting to read-only state only when disconnected. This ensures that we
            // can rely on same safety mechanism and resend ops only when we establish new connection.
            // This is applicable for read-only permissions (event is raised before connection is properly registered),
            // but it's an extra requirement for Container.forceReadonly() API
            assert(!readonly || !this.connected, 0x125 /* "Unsafe to transition to read-only state!" */);

            this.replayPendingStates();
        });

        // logging hardware telemetry
        logger.sendTelemetryEvent({
            eventName: "DeviceSpec",
            ...getDeviceSpec(),
        });

        this.logger.sendTelemetryEvent({
            eventName: "ContainerLoadStats",
            ...this.createContainerMetadata,
            ...this.dataStores.containerLoadStats,
            summaryNumber: loadSummaryNumber,
            summaryFormatVersion: metadata?.summaryFormatVersion,
            disableIsolatedChannels: metadata?.disableIsolatedChannels,
            gcVersion: metadata?.gcFeature,
        });

        ReportOpPerfTelemetry(this.context.clientId, this.deltaManager, this.logger);
        BindBatchTracker(this, this.logger);
    }

    /**
     * Initializes the state from the base snapshot this container runtime loaded from.
     */
    private async initializeBaseState(): Promise<void> {
        await this.initializeBaseSnapshotBlobs();
        await this.garbageCollector.initializeBaseState();
    }

    public dispose(error?: Error): void {
        if (this._disposed) {
            return;
        }
        this._disposed = true;

        this.logger.sendTelemetryEvent({
            eventName: "ContainerRuntimeDisposed",
            isDirty: this.isDirty,
            lastSequenceNumber: this.deltaManager.lastSequenceNumber,
            attachState: this.attachState,
        }, error);

        if (this.summaryManager !== undefined) {
            this.summaryManager.dispose();
        }
        this.garbageCollector.dispose();
        this._summarizer?.dispose();
        this.dataStores.dispose();
        this.pendingStateManager.dispose();
        this.emit("dispose");
        this.removeAllListeners();
    }

    public get IFluidTokenProvider() {
        if (this.options?.intelligence) {
            // eslint-disable-next-line @typescript-eslint/consistent-type-assertions
            return {
                intelligence: this.options.intelligence,
            } as IFluidTokenProvider;
        }
        return undefined;
    }

    /**
     * Notifies this object about the request made to the container.
     * @param request - Request made to the handler.
     */
    public async request(request: IRequest): Promise<IResponse> {
        try {
            const parser = RequestParser.create(request);
            const id = parser.pathParts[0];

            if (id === "_summarizer" && parser.pathParts.length === 1) {
                if (this._summarizer !== undefined) {
                    return {
                        status: 200,
                        mimeType: "fluid/object",
                        value: this.summarizer,
                    };
                }
                return create404Response(request);
            }
            if (this.requestHandler !== undefined) {
                return this.requestHandler(parser, this);
            }

            return create404Response(request);
        } catch (error) {
            return exceptionToResponse(error);
        }
    }

    /**
     * Resolves URI representing handle
     * @param request - Request made to the handler.
     */
    public async resolveHandle(request: IRequest): Promise<IResponse> {
        try {
            const requestParser = RequestParser.create(request);
            const id = requestParser.pathParts[0];

            if (id === "_channels") {
                return this.resolveHandle(requestParser.createSubRequest(1));
            }

            if (id === BlobManager.basePath && requestParser.isLeaf(2)) {
                const blob = await this.blobManager.getBlob(requestParser.pathParts[1]);
                return blob
                    ? {
                        status: 200,
                        mimeType: "fluid/object",
                        value: blob,
                    } : create404Response(request);
            } else if (requestParser.pathParts.length > 0) {
                const dataStore = await this.getDataStoreFromRequest(id, request);
                const subRequest = requestParser.createSubRequest(1);
                // We always expect createSubRequest to include a leading slash, but asserting here to protect against
                // unintentionally modifying the url if that changes.
                assert(subRequest.url.startsWith("/"),
                    0x126 /* "Expected createSubRequest url to include a leading slash" */);
                return dataStore.IFluidRouter.request(subRequest);
            }

            return create404Response(request);
        } catch (error) {
            return exceptionToResponse(error);
        }
    }

    private internalId(maybeAlias: string): string {
        return this.dataStores.aliases.get(maybeAlias) ?? maybeAlias;
    }

    private async getDataStoreFromRequest(id: string, request: IRequest): Promise<IFluidRouter> {
        const wait = typeof request.headers?.[RuntimeHeaders.wait] === "boolean"
            ? request.headers?.[RuntimeHeaders.wait]
            : true;
        const viaHandle = typeof request.headers?.[RuntimeHeaders.viaHandle] === "boolean"
            ? request.headers?.[RuntimeHeaders.viaHandle]
            : false;

        await this.dataStores.waitIfPendingAlias(id);
        const internalId = this.internalId(id);
        const dataStoreContext = await this.dataStores.getDataStore(internalId, wait, viaHandle);

        /**
         * If GC should run and this an external app request with "externalRequest" header, we need to return
         * an error if the data store being requested is marked as unreferenced as per the data store's base
         * GC data.
         *
         * This is a workaround to handle scenarios where a data store shared with an external app is deleted
         * and marked as unreferenced by GC. Returning an error will fail to load the data store for the app.
         */
        if (request.headers?.[RuntimeHeaders.externalRequest] && this.garbageCollector.shouldRunGC) {
            // The data store is referenced if used routes in the base summary has a route to self.
            // Older documents may not have used routes in the summary. They are considered referenced.
            const usedRoutes = (await dataStoreContext.getBaseGCDetails()).usedRoutes;
            if (!(usedRoutes === undefined || usedRoutes.includes("") || usedRoutes.includes("/"))) {
                throw responseToException(create404Response(request), request);
            }
        }

        const dataStoreChannel = await dataStoreContext.realize();

        // Remove query params, leading and trailing slashes from the url. This is done to make sure the format is
        // the same as GC nodes id.
        const urlWithoutQuery = trimLeadingAndTrailingSlashes(request.url.split("?")[0]);
        this.garbageCollector.nodeUpdated(
            `/${urlWithoutQuery}`,
            "Loaded",
            undefined /* timestampMs */,
            dataStoreContext.packagePath,
            request?.headers,
        );
        return dataStoreChannel;
    }

    /** Adds the container's metadata to the given summary tree. */
    private addMetadataToSummary(summaryTree: ISummaryTreeWithStats) {
        const metadata: IContainerRuntimeMetadata = {
            ...this.createContainerMetadata,
            // Increment the summary number for the next summary that will be generated.
            summaryNumber: this.nextSummaryNumber++,
            summaryFormatVersion: 1,
            ...this.garbageCollector.getMetadata(),
            // The last message processed at the time of summary. If there are no new messages, use the message from the
            // last summary.
            message: extractSummaryMetadataMessage(this.deltaManager.lastMessage) ?? this.messageAtLastSummary,
        };
        addBlobToSummary(summaryTree, metadataBlobName, JSON.stringify(metadata));
    }

    protected addContainerStateToSummary(
        summaryTree: ISummaryTreeWithStats,
        fullTree: boolean,
        trackState: boolean,
        telemetryContext?: ITelemetryContext,
    ) {
        this.addMetadataToSummary(summaryTree);

        if (this.chunkMap.size > 0) {
            const content = JSON.stringify([...this.chunkMap]);
            addBlobToSummary(summaryTree, chunksBlobName, content);
        }

        const dataStoreAliases = this.dataStores.aliases;
        if (dataStoreAliases.size > 0) {
            addBlobToSummary(summaryTree, aliasBlobName, JSON.stringify([...dataStoreAliases]));
        }

        if (this.summarizerClientElection) {
            const electedSummarizerContent = JSON.stringify(this.summarizerClientElection?.serialize());
            addBlobToSummary(summaryTree, electedSummarizerBlobName, electedSummarizerContent);
        }

        const blobManagerSummary = this.blobManager.summarize();
        // Some storage (like git) doesn't allow empty tree, so we can omit it.
        // and the blob manager can handle the tree not existing when loading
        if (Object.keys(blobManagerSummary.summary.tree).length > 0) {
            addTreeToSummary(summaryTree, blobsTreeName, blobManagerSummary);
        }

        const gcSummary = this.garbageCollector.summarize(fullTree, trackState, telemetryContext);
        if (gcSummary !== undefined) {
            addSummarizeResultToSummary(summaryTree, gcTreeKey, gcSummary);
        }
    }

    // Track how many times the container tries to reconnect with pending messages.
    // This happens when the connection state is changed and we reset the counter
    // when we are able to process a local op or when there are no pending messages.
    // If this counter reaches a max, it's a good indicator that the container
    // is not making progress and it is stuck in a retry loop.
    private shouldContinueReconnecting(): boolean {
        if (this.maxConsecutiveReconnects <= 0) {
            // Feature disabled, we never stop reconnecting
            return true;
        }

        if (!this.hasPendingMessages()) {
            // If there are no pending messages, we can always reconnect
            this.resetReconnectCount();
            return true;
        }

        if (this.consecutiveReconnects === Math.floor(this.maxConsecutiveReconnects / 2)) {
            // If we're halfway through the max reconnects, send an event in order
            // to better identify false positives, if any. If the rate of this event
            // matches Container Close count below, we can safely cut down
            // maxConsecutiveReconnects to half.
            this.mc.logger.sendTelemetryEvent({
                eventName: "ReconnectsWithNoProgress",
                attempts: this.consecutiveReconnects,
                pendingMessages: this.pendingStateManager.pendingMessagesCount,
            });
        }

        return this.consecutiveReconnects < this.maxConsecutiveReconnects;
    }

    private resetReconnectCount() {
        this.consecutiveReconnects = 0;
    }

    private replayPendingStates() {
        // We need to be able to send ops to replay states
        if (!this.canSendOps()) { return; }

        // We need to temporary clear the dirty flags and disable
        // dirty state change events to detect whether replaying ops
        // has any effect.

        // Save the old state, reset to false, disable event emit
        const oldState = this.dirtyContainer;
        this.dirtyContainer = false;

        assert(this.emitDirtyDocumentEvent, 0x127 /* "dirty document event not set on replay" */);
        this.emitDirtyDocumentEvent = false;
        let newState: boolean;

        try {
            // replay the ops
            this.pendingStateManager.replayPendingStates();
        } finally {
            // Save the new start and restore the old state, re-enable event emit
            newState = this.dirtyContainer;
            this.dirtyContainer = oldState;
            this.emitDirtyDocumentEvent = true;
        }

        // Officially transition from the old state to the new state.
        this.updateDocumentDirtyState(newState);
    }

    private async applyStashedOp(type: ContainerMessageType, op: ISequencedDocumentMessage): Promise<unknown> {
        switch (type) {
            case ContainerMessageType.FluidDataStoreOp:
                return this.dataStores.applyStashedOp(op);
            case ContainerMessageType.Attach:
                return this.dataStores.applyStashedAttachOp(op as unknown as IAttachMessage);
            case ContainerMessageType.Alias:
            case ContainerMessageType.BlobAttach:
                return;
            case ContainerMessageType.ChunkedOp:
                throw new Error("chunkedOp not expected here");
            case ContainerMessageType.Rejoin:
                throw new Error("rejoin not expected here");
            default:
                unreachableCase(type, `Unknown ContainerMessageType: ${type}`);
        }
    }

    public setConnectionState(connected: boolean, clientId?: string) {
        if (connected === false && this.delayConnectClientId !== undefined) {
            this.delayConnectClientId = undefined;
            this.mc.logger.sendTelemetryEvent({
                eventName: "UnsuccessfulConnectedTransition",
            });
            // Don't propagate "disconnected" event because we didn't propagate the previous "connected" event
            return;
        }

        // If attachment blobs were added while disconnected, we need to delay
        // propagation of the "connected" event until we have uploaded them to
        // ensure we don't submit ops referencing a blob that has not been uploaded
        const connecting = connected && !this._connected && !this.deltaManager.readOnlyInfo.readonly;
        if (connecting && this.blobManager.hasPendingOfflineUploads) {
            assert(!this.delayConnectClientId,
                0x392 /* Connect event delay must be canceled before subsequent connect event */);
            assert(!!clientId, 0x393 /* Must have clientId when connecting */);
            this.delayConnectClientId = clientId;
            this.blobManager.onConnected().then(() => {
                // make sure we didn't reconnect before the promise resolved
                if (this.delayConnectClientId === clientId && !this.disposed) {
                    this.delayConnectClientId = undefined;
                    this.setConnectionStateCore(connected, clientId);
                }
            }, (error) => this.closeFn(error));
            return;
        }

        this.setConnectionStateCore(connected, clientId);
    }

    private setConnectionStateCore(connected: boolean, clientId?: string) {
        assert(!this.delayConnectClientId,
            0x394 /* connect event delay must be cleared before propagating connect event */);
        this.verifyNotClosed();

        // There might be no change of state due to Container calling this API after loading runtime.
        const changeOfState = this._connected !== connected;
        const reconnection = changeOfState && !connected;
        this._connected = connected;

        if (!connected) {
            this._perfSignalData.signalsLost = 0;
            this._perfSignalData.signalTimestamp = 0;
            this._perfSignalData.trackingSignalSequenceNumber = undefined;
        } else {
            assert(this.attachState === AttachState.Attached,
                0x3cd /* Connection is possible only if container exists in storage */);
        }

        // Fail while disconnected
        if (reconnection) {
            this.consecutiveReconnects++;

            if (!this.shouldContinueReconnecting()) {
                this.closeFn(
                    DataProcessingError.create(
                        // eslint-disable-next-line max-len
                        "Runtime detected too many reconnects with no progress syncing local ops. Batch of ops is likely too large (over 1Mb)",
                        "setConnectionState",
                        undefined,
                        {
                            dataLoss: 1,
                            attempts: this.consecutiveReconnects,
                            pendingMessages: this.pendingStateManager.pendingMessagesCount,
                        }));
                return;
            }
        }

        if (changeOfState) {
            this.replayPendingStates();
        }

        this.dataStores.setConnectionState(connected, clientId);
        this.garbageCollector.setConnectionState(connected, clientId);

        raiseConnectedEvent(this.mc.logger, this, connected, clientId);
    }

    public process(messageArg: ISequencedDocumentMessage, local: boolean) {
        this.verifyNotClosed();

        // Do shallow copy of message, as methods below will modify it.
        // There might be multiple container instances receiving same message
        // We do not need to make deep copy, as each layer will just replace message.content itself,
        // but would not modify contents details
        let message = { ...messageArg };

        // back-compat: ADO #1385: eventually should become unconditional, but only for runtime messages!
        // System message may have no contents, or in some cases (mostly for back-compat) they may have actual objects.
        // Old ops may contain empty string (I assume noops).
        if (typeof message.contents === "string" && message.contents !== "") {
            message.contents = JSON.parse(message.contents);
        }

        message = this.opDecompressor.processMessage(message);

        // Caveat: This will return false for runtime message in very old format, that are used in snapshot tests
        // This format was not shipped to production workflows.
        const runtimeMessage = unpackRuntimeMessage(message);

        if (this.mc.config.getBoolean("enableOfflineLoad") ?? this.runtimeOptions.enableOfflineLoad) {
            this.savedOps.push(messageArg);
        }

        // Surround the actual processing of the operation with messages to the schedule manager indicating
        // the beginning and end. This allows it to emit appropriate events and/or pause the processing of new
        // messages once a batch has been fully processed.
        this.scheduleManager.beforeOpProcessing(message);

        try {
            // Chunk processing must come first given that we will transform the message to the unchunked version
            // once all pieces are available
            message = this.processRemoteChunkedMessage(message);

            let localOpMetadata: unknown;
            if (local && runtimeMessage) {
                localOpMetadata = this.pendingStateManager.processPendingLocalMessage(message);
            }

            // If there are no more pending messages after processing a local message,
            // the document is no longer dirty.
            if (!this.hasPendingMessages()) {
                this.updateDocumentDirtyState(false);
            }

            const type = message.type as ContainerMessageType;
            switch (type) {
                case ContainerMessageType.Attach:
                    this.dataStores.processAttachMessage(message, local);
                    break;
                case ContainerMessageType.Alias:
                    this.processAliasMessage(message, localOpMetadata, local);
                    break;
                case ContainerMessageType.FluidDataStoreOp:
                    this.dataStores.processFluidDataStoreOp(message, local, localOpMetadata);
                    break;
                case ContainerMessageType.BlobAttach:
                    this.blobManager.processBlobAttachOp(message, local);
                    break;
                case ContainerMessageType.ChunkedOp:
                case ContainerMessageType.Rejoin:
                    break;
                default:
                    assert(!runtimeMessage, 0x3ce /* Runtime message of unknown type */);
            }

            // For back-compat, notify only about runtime messages for now.
            if (runtimeMessage) {
                this.emit("op", message, runtimeMessage);
            }

            this.scheduleManager.afterOpProcessing(undefined, message);

            if (local) {
                // If we have processed a local op, this means that the container is
                // making progress and we can reset the counter for how many times
                // we have consecutively replayed the pending states
                this.resetReconnectCount();
            }
        } catch (e) {
            this.scheduleManager.afterOpProcessing(e, message);
            throw e;
        }
    }

    private processAliasMessage(
        message: ISequencedDocumentMessage,
        localOpMetadata: unknown,
        local: boolean,
    ) {
        this.dataStores.processAliasMessage(message, localOpMetadata, local);
    }

    /**
     * Emits the Signal event and update the perf signal data.
     * @param clientSignalSequenceNumber - is the client signal sequence number to be uploaded.
     */
    private sendSignalTelemetryEvent(clientSignalSequenceNumber: number) {
        const duration = Date.now() - this._perfSignalData.signalTimestamp;
        this.logger.sendPerformanceEvent({
            eventName: "SignalLatency",
            duration,
            signalsLost: this._perfSignalData.signalsLost,
        });

        this._perfSignalData.signalsLost = 0;
        this._perfSignalData.signalTimestamp = 0;
    }

    public processSignal(message: ISignalMessage, local: boolean) {
        const envelope = message.content as ISignalEnvelope;
        const transformed: IInboundSignalMessage = {
            clientId: message.clientId,
            content: envelope.contents.content,
            type: envelope.contents.type,
        };

        // Only collect signal telemetry for messages sent by the current client.
        if (message.clientId === this.clientId && this.connected) {
            // Check to see if the signal was lost.
            if (this._perfSignalData.trackingSignalSequenceNumber !== undefined &&
                envelope.clientSignalSequenceNumber > this._perfSignalData.trackingSignalSequenceNumber) {
                this._perfSignalData.signalsLost++;
                this._perfSignalData.trackingSignalSequenceNumber = undefined;
                this.logger.sendErrorEvent({
                    eventName: "SignalLost",
                    type: envelope.contents.type,
                    signalsLost: this._perfSignalData.signalsLost,
                    trackingSequenceNumber: this._perfSignalData.trackingSignalSequenceNumber,
                    clientSignalSequenceNumber: envelope.clientSignalSequenceNumber,
                });
            } else if (envelope.clientSignalSequenceNumber === this._perfSignalData.trackingSignalSequenceNumber) {
                this.sendSignalTelemetryEvent(envelope.clientSignalSequenceNumber);
                this._perfSignalData.trackingSignalSequenceNumber = undefined;
            }
        }

        if (envelope.address === undefined) {
            // No address indicates a container signal message.
            this.emit("signal", transformed, local);
            return;
        }

        this.dataStores.processSignal(envelope.address, transformed, local);
    }

    public async getRootDataStore(id: string, wait = true): Promise<IFluidRouter> {
        return this.getRootDataStoreChannel(id, wait);
    }

    private async getRootDataStoreChannel(id: string, wait = true): Promise<IFluidDataStoreChannel> {
        await this.dataStores.waitIfPendingAlias(id);
        const internalId = this.internalId(id);
        const context = await this.dataStores.getDataStore(internalId, wait, false /* viaHandle */);
        assert(await context.isRoot(), 0x12b /* "did not get root data store" */);
        return context.realize();
    }

    /**
     * Flush the pending ops manually.
     * This method is expected to be called at the end of a batch.
     */
    private flush(): void {
        assert(this._orderSequentiallyCalls === 0,
            0x24c /* "Cannot call `flush()` from `orderSequentially`'s callback" */);

<<<<<<< HEAD
        this.outbox.flush();
        assert(this.outbox.isEmpty, 0x3cf /* reentrancy */);
=======
        this.flushBatch(this.pendingAttachBatch.popBatch());
        this.flushBatch(this.pendingBatch.popBatch());

        assert(this.emptyBatch, 0x3cf /* reentrancy */);
    }

    protected flushBatch(batch: BatchMessage[]): void {
        const length = batch.length;

        if (length > 1) {
            batch[0].metadata = { ...batch[0].metadata, batch: true };
            batch[length - 1].metadata = { ...batch[length - 1].metadata, batch: false };
        }

        let clientSequenceNumber: number = -1;

        // Did we disconnect in the middle of turn-based batch?
        // If so, do nothing, as pending state manager will resubmit it correctly on reconnect.
        if (this.canSendOps()) {
            if (this.context.submitBatchFn !== undefined) {
                const batchToSend: IBatchMessage[] = [];

                for (const message of batch) {
                    batchToSend.push({ contents: message.contents, metadata: message.metadata });
                }

                // returns clientSequenceNumber of last message in a batch
                clientSequenceNumber = this.context.submitBatchFn(batchToSend);
            } else {
                // Legacy path - supporting old loader versions. Can be removed only when LTS moves above
                // version that has support for batches (submitBatchFn)
                for (const message of batch) {
                    // Legacy path doesn't support compressed payloads and will submit uncompressed payload anyways
                    if (message.metadata?.compressed) {
                        delete message.metadata.compressed;
                    }

                    clientSequenceNumber = this.context.submitFn(
                        MessageType.Operation,
                        message.deserializedContent,
                        true, // batch
                        message.metadata);
                }

                this.deltaSender.flush();
            }

            // Convert from clientSequenceNumber of last message in the batch to clientSequenceNumber of first message.
            clientSequenceNumber -= batch.length - 1;
            assert(clientSequenceNumber >= 0, 0x3d0 /* clientSequenceNumber can't be negative */);
        }

        // Let the PendingStateManager know that a message was submitted.
        // In future, need to shift toward keeping batch as a whole!
        for (const message of batch) {
            this.pendingStateManager.onSubmitMessage(
                message.deserializedContent.type,
                clientSequenceNumber,
                message.referenceSequenceNumber,
                message.deserializedContent.contents,
                message.localOpMetadata,
                message.metadata,
            );
            clientSequenceNumber++;
        }
>>>>>>> 03cb6c1c
    }

    public orderSequentially(callback: () => void): void {
        let checkpoint: IBatchCheckpoint | undefined;

        if (this.mc.config.getBoolean("Fluid.ContainerRuntime.EnableRollback")) {
            // Note: we are not touching this.pendingAttachBatch here, for two reasons:
            // 1. It would not help, as we flush attach ops as they become available.
            // 2. There is no way to undo process of data store creation.
            checkpoint = this.outbox.checkpoint().mainBatch;
        }
        try {
            this._orderSequentiallyCalls++;
            callback();
        } catch (error) {
            if (checkpoint) {
                // This will throw and close the container if rollback fails
                try {
                    checkpoint.rollback((message: BatchMessage) =>
                        this.rollback(
                            message.deserializedContent.type,
                            message.deserializedContent.contents,
                            message.localOpMetadata));
                } catch (err) {
                    const error2 = wrapError(err, (message) => {
                        return DataProcessingError.create(
                            `RollbackError: ${message}`,
                            "checkpointRollback",
                            undefined) as DataProcessingError;
                    });
                    this.closeFn(error2);
                    throw error2;
                }
            } else {
                // pre-0.58 error message: orderSequentiallyCallbackException
                this.closeFn(new GenericError("orderSequentially callback exception", error));
            }
            throw error; // throw the original error for the consumer of the runtime
        } finally {
            this._orderSequentiallyCalls--;
        }

        // We don't flush on TurnBased since we expect all messages in the same JS turn to be part of the same batch
        if (this.flushMode !== FlushMode.TurnBased && this._orderSequentiallyCalls === 0) {
            this.flush();
        }
    }

    public async createDataStore(pkg: string | string[]): Promise<IDataStore> {
        const internalId = uuid();
        return channelToDataStore(
            await this._createDataStore(pkg, internalId),
            internalId,
            this,
            this.dataStores,
            this.mc.logger);
    }

    public createDetachedRootDataStore(
        pkg: Readonly<string[]>,
        rootDataStoreId: string): IFluidDataStoreContextDetached {
        if (rootDataStoreId.includes("/")) {
            throw new UsageError(`Id cannot contain slashes: '${rootDataStoreId}'`);
        }
        return this.dataStores.createDetachedDataStoreCore(pkg, true, rootDataStoreId);
    }

    public createDetachedDataStore(pkg: Readonly<string[]>): IFluidDataStoreContextDetached {
        return this.dataStores.createDetachedDataStoreCore(pkg, false);
    }

    public async _createDataStoreWithProps(
        pkg: string | string[],
        props?: any,
        id = uuid(),
    ): Promise<IDataStore> {
        const fluidDataStore = await this.dataStores._createFluidDataStoreContext(
            Array.isArray(pkg) ? pkg : [pkg], id, props).realize();
        return channelToDataStore(fluidDataStore, id, this, this.dataStores, this.mc.logger);
    }

    private async _createDataStore(
        pkg: string | string[],
        id = uuid(),
        props?: any,
    ): Promise<IFluidDataStoreChannel> {
        return this.dataStores
            ._createFluidDataStoreContext(Array.isArray(pkg) ? pkg : [pkg], id, props)
            .realize();
    }

    private canSendOps() {
        return this.connected && !this.deltaManager.readOnlyInfo.readonly;
    }

    /**
     * Are we in the middle of batching ops together?
     */
    private currentlyBatching() {
        return this.flushMode === FlushMode.TurnBased || this._orderSequentiallyCalls !== 0;
    }

    public getQuorum(): IQuorumClients {
        return this.context.quorum;
    }

    public getAudience(): IAudience {
        // eslint-disable-next-line @typescript-eslint/no-non-null-assertion
        return this.context.audience!;
    }

    /**
     * Returns true of container is dirty, i.e. there are some pending local changes that
     * either were not sent out to delta stream or were not yet acknowledged.
     */
    public get isDirty(): boolean {
        return this.dirtyContainer;
    }

    private isContainerMessageDirtyable(type: ContainerMessageType, contents: any) {
        // For legacy purposes, exclude the old built-in AgentScheduler from dirty consideration as a special-case.
        // Ultimately we should have no special-cases from the ContainerRuntime's perspective.
        if (type === ContainerMessageType.Attach) {
            const attachMessage = contents as InboundAttachMessage;
            if (attachMessage.id === agentSchedulerId) {
                return false;
            }
        } else if (type === ContainerMessageType.FluidDataStoreOp) {
            const envelope = contents as IEnvelope;
            if (envelope.address === agentSchedulerId) {
                return false;
            }
        }
        return true;
    }

    private createNewSignalEnvelope(address: string | undefined, type: string, content: any): ISignalEnvelope {
        const newSequenceNumber = ++this._perfSignalData.signalSequenceNumber;
        const newEnvelope: ISignalEnvelope = {
            address,
            clientSignalSequenceNumber: newSequenceNumber,
            contents: { type, content },
        };

        // We should not track any signals in case we already have a tracking number.
        if (newSequenceNumber % this.defaultTelemetrySignalSampleCount === 1 &&
            this._perfSignalData.trackingSignalSequenceNumber === undefined) {
            this._perfSignalData.signalTimestamp = Date.now();
            this._perfSignalData.trackingSignalSequenceNumber = newSequenceNumber;
        }

        return newEnvelope;
    }

    /**
     * Submits the signal to be sent to other clients.
     * @param type - Type of the signal.
     * @param content - Content of the signal.
     */
    public submitSignal(type: string, content: any) {
        this.verifyNotClosed();
        const envelope = this.createNewSignalEnvelope(undefined /* address */, type, content);
        return this.context.submitSignalFn(envelope);
    }

    public submitDataStoreSignal(address: string, type: string, content: any) {
        const envelope = this.createNewSignalEnvelope(address, type, content);
        return this.context.submitSignalFn(envelope);
    }

    public setAttachState(attachState: AttachState.Attaching | AttachState.Attached): void {
        if (attachState === AttachState.Attaching) {
            assert(this.attachState === AttachState.Attaching,
                0x12d /* "Container Context should already be in attaching state" */);
        } else {
            assert(this.attachState === AttachState.Attached,
                0x12e /* "Container Context should already be in attached state" */);
            this.emit("attached");
        }

        if (attachState === AttachState.Attached && !this.hasPendingMessages()) {
            this.updateDocumentDirtyState(false);
        }
        this.dataStores.setAttachState(attachState);
    }

    /**
     * Create a summary. Used when attaching or serializing a detached container.
     *
     * @param blobRedirectTable - A table passed during the attach process. While detached, blob upload is supported
     * using IDs generated locally. After attach, these IDs cannot be used, so this table maps the old local IDs to the
     * new storage IDs so requests can be redirected.
     * @param telemetryContext - summary data passed through the layers for telemetry purposes
     */
    public createSummary(blobRedirectTable?: Map<string, string>, telemetryContext?: ITelemetryContext): ISummaryTree {
        if (blobRedirectTable) {
            this.blobManager.setRedirectTable(blobRedirectTable);
        }

        const summarizeResult = this.dataStores.createSummary(telemetryContext);
        // Wrap data store summaries in .channels subtree.
        wrapSummaryInChannelsTree(summarizeResult);

        this.addContainerStateToSummary(
            summarizeResult,
            true /* fullTree */,
            false /* trackState */,
            telemetryContext,
        );
        return summarizeResult.summary;
    }

    public async getAbsoluteUrl(relativeUrl: string): Promise<string | undefined> {
        if (this.context.getAbsoluteUrl === undefined) {
            throw new Error("Driver does not implement getAbsoluteUrl");
        }
        if (this.attachState !== AttachState.Attached) {
            return undefined;
        }
        return this.context.getAbsoluteUrl(relativeUrl);
    }

    private async summarizeInternal(
        fullTree: boolean,
        trackState: boolean,
        telemetryContext?: ITelemetryContext,
    ): Promise<ISummarizeInternalResult> {
        const summarizeResult = await this.dataStores.summarize(fullTree, trackState, telemetryContext);

        // Wrap data store summaries in .channels subtree.
        wrapSummaryInChannelsTree(summarizeResult);
        const pathPartsForChildren = [channelsTreeName];

        this.addContainerStateToSummary(summarizeResult, fullTree, trackState, telemetryContext);
        return {
            ...summarizeResult,
            id: "",
            pathPartsForChildren,
        };
    }

    /**
     * Returns a summary of the runtime at the current sequence number.
     */
    public async summarize(options: {
        /** True to generate the full tree with no handle reuse optimizations; defaults to false */
        fullTree?: boolean;
        /** True to track the state for this summary in the SummarizerNodes; defaults to true */
        trackState?: boolean;
        /** Logger to use for correlated summary events */
        summaryLogger?: ITelemetryLogger;
        /** True to run garbage collection before summarizing; defaults to true */
        runGC?: boolean;
        /** True to generate full GC data */
        fullGC?: boolean;
        /** True to run GC sweep phase after the mark phase */
        runSweep?: boolean;
    }): Promise<IRootSummaryTreeWithStats> {
        this.verifyNotClosed();

        const {
            fullTree = false,
            trackState = true,
            summaryLogger = this.mc.logger,
            runGC = this.garbageCollector.shouldRunGC,
            runSweep,
            fullGC,
        } = options;

        let gcStats: IGCStats | undefined;
        if (runGC) {
            gcStats = await this.collectGarbage({ logger: summaryLogger, runSweep, fullGC });
        }

        const telemetryContext = new TelemetryContext();
        const { stats, summary } = await this.summarizerNode.summarize(fullTree, trackState, telemetryContext);

        this.logger.sendTelemetryEvent({ eventName: "SummarizeTelemetry", details: telemetryContext.serialize() });

        assert(summary.type === SummaryType.Tree,
            0x12f /* "Container Runtime's summarize should always return a tree" */);

        return { stats, summary, gcStats };
    }

    /**
     * Implementation of IGarbageCollectionRuntime::updateStateBeforeGC.
     * Before GC runs, called by the garbage collector to update any pending GC state. This is mainly used to notify
     * the garbage collector of references detected since the last GC run. Most references are notified immediately
     * but there can be some for which async operation is required (such as detecting new root data stores).
     */
    public async updateStateBeforeGC() {
        return this.dataStores.updateStateBeforeGC();
    }

    /**
     * Implementation of IGarbageCollectionRuntime::getGCData.
     * Generates and returns the GC data for this container.
     * @param fullGC - true to bypass optimizations and force full generation of GC data.
     */
    public async getGCData(fullGC?: boolean): Promise<IGarbageCollectionData> {
        const builder = new GCDataBuilder();
        const dsGCData = await this.dataStores.getGCData(fullGC);
        builder.addNodes(dsGCData.gcNodes);

        const blobsGCData = this.blobManager.getGCData(fullGC);
        builder.addNodes(blobsGCData.gcNodes);
        return builder.getGCData();
    }

    /**
     * Implementation of IGarbageCollectionRuntime::updateUsedRoutes.
     * After GC has run, called to notify this container's nodes of routes that are used in it.
     * @param usedRoutes - The routes that are used in all nodes in this Container.
     */
    public updateUsedRoutes(usedRoutes: string[]) {
        // Update our summarizer node's used routes. Updating used routes in summarizer node before
        // summarizing is required and asserted by the the summarizer node. We are the root and are
        // always referenced, so the used routes is only self-route (empty string).
        this.summarizerNode.updateUsedRoutes([""]);

        const dataStoreUsedRoutes: string[] = [];
        for (const route of usedRoutes) {
            if (route.split("/")[1] !== BlobManager.basePath) {
                dataStoreUsedRoutes.push(route);
            }
        }

        return this.dataStores.updateUsedRoutes(dataStoreUsedRoutes);
    }

    /**
     * This is called to update objects whose routes are unused. The unused objects are either deleted or marked as
     * tombstones.
     * @param unusedRoutes - The routes that are unused in all data stores in this Container.
     * @param tombstone - if true, the objects corresponding to unused routes are marked tombstones. Otherwise, they
     * are deleted.
     */
    public updateUnusedRoutes(unusedRoutes: string[], tombstone: boolean) {
        const blobManagerUnusedRoutes: string[] = [];
        const dataStoreUnusedRoutes: string[] = [];
        for (const route of unusedRoutes) {
            if (this.isBlobPath(route)) {
                blobManagerUnusedRoutes.push(route);
            } else {
                dataStoreUnusedRoutes.push(route);
            }
        }

        // Todo: Add tombstone for attachment blobs. For now, we ignore attachment blobs that should be tombstoned.
        if (!tombstone) {
            this.blobManager.deleteUnusedRoutes(blobManagerUnusedRoutes);
        }
        this.dataStores.updateUnusedRoutes(dataStoreUnusedRoutes, tombstone);
    }

    /**
     * Returns a server generated referenced timestamp to be used to track unreferenced nodes by GC.
     */
    public getCurrentReferenceTimestampMs(): number | undefined {
        // Use the timestamp of the last message seen by this client as that is server generated. If no messages have
        // been processed, use the timestamp of the message from the last summary.
        return this.deltaManager.lastMessage?.timestamp ?? this.messageAtLastSummary?.timestamp;
    }

    /**
     * Returns the type of the GC node. Currently, there are nodes that belong to the root ("/"), data stores or
     * blob manager.
     */
    public getNodeType(nodePath: string): GCNodeType {
        if (this.isBlobPath(nodePath)) {
            return GCNodeType.Blob;
        }
        return this.dataStores.getGCNodeType(nodePath) ?? GCNodeType.Other;
    }

    /**
     * Called by GC to retrieve the package path of the node with the given path. The node should belong to a
     * data store or an attachment blob.
     */
    public async getGCNodePackagePath(nodePath: string): Promise<readonly string[] | undefined> {
        switch (this.getNodeType(nodePath)) {
            case GCNodeType.Blob:
                return ["_blobs"];
            case GCNodeType.DataStore:
            case GCNodeType.SubDataStore:
                return this.dataStores.getDataStorePackagePath(nodePath);
            default:
                assert(false, 0x2de /* "Package path requested for unsupported node type." */);
        }
    }

    /**
     * Returns whether a given path is for attachment blobs that are in the format - "/BlobManager.basePath/...".
     */
    private isBlobPath(path: string): boolean {
        const pathParts = path.split("/");
        if (pathParts.length < 2 || pathParts[1] !== BlobManager.basePath) {
            return false;
        }
        return true;
    }

    /**
     * Runs garbage collection and updates the reference / used state of the nodes in the container.
     * @returns the statistics of the garbage collection run; undefined if GC did not run.
     */
    public async collectGarbage(
        options: {
            /** Logger to use for logging GC events */
            logger?: ITelemetryLogger;
            /** True to run GC sweep phase after the mark phase */
            runSweep?: boolean;
            /** True to generate full GC data */
            fullGC?: boolean;
        },
    ): Promise<IGCStats | undefined> {
        return this.garbageCollector.collectGarbage(options);
    }

    /**
     * Called when a new outbound reference is added to another node. This is used by garbage collection to identify
     * all references added in the system.
     * @param srcHandle - The handle of the node that added the reference.
     * @param outboundHandle - The handle of the outbound node that is referenced.
     */
    public addedGCOutboundReference(srcHandle: IFluidHandle, outboundHandle: IFluidHandle) {
        this.garbageCollector.addedOutboundReference(srcHandle.absolutePath, outboundHandle.absolutePath);
    }

    /**
     * Generates the summary tree, uploads it to storage, and then submits the summarize op.
     * This is intended to be called by the summarizer, since it is the implementation of
     * ISummarizerInternalsProvider.submitSummary.
     * It takes care of state management at the container level, including pausing inbound
     * op processing, updating SummarizerNode state tracking, and garbage collection.
     * @param options - options controlling how the summary is generated or submitted
     */
    public async submitSummary(options: ISubmitSummaryOptions): Promise<SubmitSummaryResult> {
        const { fullTree, refreshLatestAck, summaryLogger } = options;
        // The summary number for this summary. This will be updated during the summary process, so get it now and
        // use it for all events logged during this summary.
        const summaryNumber = this.nextSummaryNumber;
        const summaryNumberLogger = ChildLogger.create(
            summaryLogger,
            undefined,
            {
                all: { summaryNumber },
            },
        );

        assert(this.outbox.isEmpty, 0x3d1 /* Can't trigger summary in the middle of a batch */);

        let latestSnapshotVersionId: string | undefined;
        if (refreshLatestAck) {
            const latestSnapshotInfo = await this.refreshLatestSummaryAckFromServer(
                ChildLogger.create(summaryNumberLogger, undefined, { all: { safeSummary: true } }));
            const latestSnapshotRefSeq = latestSnapshotInfo.latestSnapshotRefSeq;
            latestSnapshotVersionId = latestSnapshotInfo.latestSnapshotVersionId;

            // We might need to catch up to the latest summary's reference sequence number before pausing.
            await this.waitForDeltaManagerToCatchup(latestSnapshotRefSeq,
                summaryNumberLogger);
        }

        try {
            await this.deltaManager.inbound.pause();

            const summaryRefSeqNum = this.deltaManager.lastSequenceNumber;
            const minimumSequenceNumber = this.deltaManager.minimumSequenceNumber;
            const message = `Summary @${summaryRefSeqNum}:${this.deltaManager.minimumSequenceNumber}`;
            const lastAck = this.summaryCollection.latestAck;

            this.summarizerNode.startSummary(summaryRefSeqNum, summaryNumberLogger);

            // Helper function to check whether we should still continue between each async step.
            const checkContinue = (): { continue: true; } | { continue: false; error: string; } => {
                // Do not check for loss of connectivity directly! Instead leave it up to
                // RunWhileConnectedCoordinator to control policy in a single place.
                // This will allow easier change of design if we chose to. For example, we may chose to allow
                // summarizer to reconnect in the future.
                // Also checking for cancellation is a must as summary process may be abandoned for other reasons,
                // like loss of connectivity for main (interactive) client.
                if (options.cancellationToken.cancelled) {
                    return { continue: false, error: "disconnected" };
                }
                // That said, we rely on submitSystemMessage() that today only works in connected state.
                // So if we fail here, it either means that RunWhileConnectedCoordinator does not work correctly,
                // OR that design changed and we need to remove this check and fix submitSystemMessage.
                assert(this.connected, 0x258 /* "connected" */);

                // Ensure that lastSequenceNumber has not changed after pausing.
                // We need the summary op's reference sequence number to match our summary sequence number,
                // otherwise we'll get the wrong sequence number stamped on the summary's .protocol attributes.
                if (this.deltaManager.lastSequenceNumber !== summaryRefSeqNum) {
                    return {
                        continue: false,
                        // eslint-disable-next-line max-len
                        error: `lastSequenceNumber changed before uploading to storage. ${this.deltaManager.lastSequenceNumber} !== ${summaryRefSeqNum}`,
                    };
                }
                assert(summaryRefSeqNum === this.deltaManager.lastMessage?.sequenceNumber,
                    0x395 /* it's one and the same thing */);

                if (lastAck !== this.summaryCollection.latestAck) {
                    return {
                        continue: false,
                        // eslint-disable-next-line max-len
                        error: `Last summary changed while summarizing. ${this.summaryCollection.latestAck} !== ${lastAck}`,
                    };
                }
                return { continue: true };
            };

            let continueResult = checkContinue();
            if (!continueResult.continue) {
                return {
                    stage: "base",
                    referenceSequenceNumber: summaryRefSeqNum,
                    minimumSequenceNumber,
                    error: continueResult.error,
                };
            }

            const trace = Trace.start();
            let summarizeResult: IRootSummaryTreeWithStats;
            // If the GC state needs to be reset, we need to force a full tree summary and update the unreferenced
            // state of all the nodes.
            const forcedFullTree = this.garbageCollector.summaryStateNeedsReset;
            try {
                summarizeResult = await this.summarize({
                    fullTree: fullTree ?? forcedFullTree,
                    trackState: true,
                    summaryLogger: summaryNumberLogger,
                    runGC: this.garbageCollector.shouldRunGC,
                });
            } catch (error) {
                return {
                    stage: "base",
                    referenceSequenceNumber: summaryRefSeqNum,
                    minimumSequenceNumber,
                    error,
                };
            }
            const { summary: summaryTree, stats: partialStats } = summarizeResult;

            // Now that we have generated the summary, update the message at last summary to the last message processed.
            this.messageAtLastSummary = this.deltaManager.lastMessage;

            // Counting dataStores and handles
            // Because handles are unchanged dataStores in the current logic,
            // summarized dataStore count is total dataStore count minus handle count
            const dataStoreTree = summaryTree.tree[channelsTreeName];

            assert(dataStoreTree.type === SummaryType.Tree, 0x1fc /* "summary is not a tree" */);
            const handleCount = Object.values(dataStoreTree.tree).filter(
                (value) => value.type === SummaryType.Handle).length;
            const gcSummaryTreeStats = summaryTree.tree[gcTreeKey]
                ? calculateStats(summaryTree.tree[gcTreeKey])
                : undefined;

            const summaryStats: IGeneratedSummaryStats = {
                dataStoreCount: this.dataStores.size,
                summarizedDataStoreCount: this.dataStores.size - handleCount,
                gcStateUpdatedDataStoreCount: summarizeResult.gcStats?.updatedDataStoreCount,
                gcBlobNodeCount: gcSummaryTreeStats?.blobNodeCount,
                gcTotalBlobsSize: gcSummaryTreeStats?.totalBlobSize,
                summaryNumber,
                ...partialStats,
            };
            const generateSummaryData = {
                referenceSequenceNumber: summaryRefSeqNum,
                minimumSequenceNumber,
                summaryTree,
                summaryStats,
                generateDuration: trace.trace().duration,
                forcedFullTree,
            } as const;

            continueResult = checkContinue();
            if (!continueResult.continue) {
                return { stage: "generate", ...generateSummaryData, error: continueResult.error };
            }

            // It may happen that the lastAck it not correct due to missing summaryAck in case of single commit
            // summary. So if the previous summarizer closes just after submitting the summary and before
            // submitting the summaryOp then we can't rely on summaryAck. So in case we have
            // latestSnapshotVersionId from storage and it does not match with the lastAck ackHandle, then use
            // the one fetched from storage as parent as that is the latest.
            let summaryContext: ISummaryContext;
            if (lastAck?.summaryAck.contents.handle !== latestSnapshotVersionId
                && latestSnapshotVersionId !== undefined) {
                summaryContext = {
                    proposalHandle: undefined,
                    ackHandle: latestSnapshotVersionId,
                    referenceSequenceNumber: summaryRefSeqNum,
                };
            } else if (lastAck === undefined) {
                summaryContext = {
                    proposalHandle: undefined,
                    ackHandle: this.context.getLoadedFromVersion()?.id,
                    referenceSequenceNumber: summaryRefSeqNum,
                };
            } else {
                summaryContext = {
                    proposalHandle: lastAck.summaryOp.contents.handle,
                    ackHandle: lastAck.summaryAck.contents.handle,
                    referenceSequenceNumber: summaryRefSeqNum,
                };
            }

            let handle: string;
            try {
                handle = await this.storage.uploadSummaryWithContext(summarizeResult.summary, summaryContext);
            } catch (error) {
                return { stage: "generate", ...generateSummaryData, error };
            }

            const parent = summaryContext.ackHandle;
            const summaryMessage: ISummaryContent = {
                handle,
                // eslint-disable-next-line @typescript-eslint/no-non-null-assertion
                head: parent!,
                message,
                parents: parent ? [parent] : [],
            };
            const uploadData = {
                ...generateSummaryData,
                handle,
                uploadDuration: trace.trace().duration,
            } as const;

            continueResult = checkContinue();
            if (!continueResult.continue) {
                return { stage: "upload", ...uploadData, error: continueResult.error };
            }

            let clientSequenceNumber: number;
            try {
                clientSequenceNumber = this.submitSummaryMessage(summaryMessage);
            } catch (error) {
                return { stage: "upload", ...uploadData, error };
            }

            const submitData = {
                stage: "submit",
                ...uploadData,
                clientSequenceNumber,
                submitOpDuration: trace.trace().duration,
            } as const;

            this.summarizerNode.completeSummary(handle);
            return submitData;
        } finally {
            // Cleanup wip summary in case of failure
            this.summarizerNode.clearSummary();
            // Restart the delta manager
            this.deltaManager.inbound.resume();
        }
    }

    private processRemoteChunkedMessage(message: ISequencedDocumentMessage) {
        if (message.type !== ContainerMessageType.ChunkedOp) {
            return message;
        }

        const clientId = message.clientId;
        const chunkedContent = message.contents as IChunkedOp;
        this.addChunk(clientId, chunkedContent);
        if (chunkedContent.chunkId === chunkedContent.totalChunks) {
            const newMessage = { ...message };
            // eslint-disable-next-line @typescript-eslint/no-non-null-assertion
            const serializedContent = this.chunkMap.get(clientId)!.join("");
            newMessage.contents = JSON.parse(serializedContent);
            newMessage.type = chunkedContent.originalType;
            this.clearPartialChunks(clientId);
            return newMessage;
        }
        return message;
    }

    private addChunk(clientId: string, chunkedContent: IChunkedOp) {
        let map = this.chunkMap.get(clientId);
        if (map === undefined) {
            map = [];
            this.chunkMap.set(clientId, map);
        }
        assert(chunkedContent.chunkId === map.length + 1,
            0x131 /* "Mismatch between new chunkId and expected chunkMap" */); // 1-based indexing
        map.push(chunkedContent.contents);
    }

    private clearPartialChunks(clientId: string) {
        if (this.chunkMap.has(clientId)) {
            this.chunkMap.delete(clientId);
        }
    }

    private hasPendingMessages() {
        return this.pendingStateManager.hasPendingMessages() || !this.outbox.isEmpty;
    }

    private updateDocumentDirtyState(dirty: boolean) {
        if (this.attachState !== AttachState.Attached) {
            assert(dirty, 0x3d2 /* Non-attached container is dirty */);
        } else {
            // Other way is not true = see this.isContainerMessageDirtyable()
            assert(!dirty || this.hasPendingMessages(),
                0x3d3 /* if doc is dirty, there has to be pending ops */);
        }

        if (this.dirtyContainer === dirty) {
            return;
        }

        this.dirtyContainer = dirty;
        if (this.emitDirtyDocumentEvent) {
            this.emit(dirty ? "dirty" : "saved");
            this.context.updateDirtyContainerState(dirty);
        }
    }

    public submitDataStoreOp(
        id: string,
        contents: any,
        localOpMetadata: unknown = undefined): void {
        const envelope: IEnvelope = {
            address: id,
            contents,
        };
        this.submit(ContainerMessageType.FluidDataStoreOp, envelope, localOpMetadata);
    }

    public submitDataStoreAliasOp(contents: any, localOpMetadata: unknown): void {
        const aliasMessage = contents as IDataStoreAliasMessage;
        if (!isDataStoreAliasMessage(aliasMessage)) {
            throw new UsageError("malformedDataStoreAliasMessage");
        }

        this.submit(ContainerMessageType.Alias, contents, localOpMetadata);
    }

    public async uploadBlob(blob: ArrayBufferLike): Promise<IFluidHandle<ArrayBufferLike>> {
        this.verifyNotClosed();
        return this.blobManager.createBlob(blob);
    }

    private submit(
        type: ContainerMessageType,
        contents: any,
        localOpMetadata: unknown = undefined,
        metadata: Record<string, unknown> | undefined = undefined,
    ): void {
        this.verifyNotClosed();
        this.verifyCanSubmitOps();

        // There should be no ops in detached container state!
        assert(this.attachState !== AttachState.Detached, 0x132 /* "sending ops in detached container" */);

        const deserializedContent: ContainerRuntimeMessage = { type, contents };
        const serializedContent = JSON.stringify(deserializedContent);

        if (this.deltaManager.readOnlyInfo.readonly) {
            this.logger.sendErrorEvent({ eventName: "SubmitOpInReadonly" });
        }

        const message: BatchMessage = {
            contents: serializedContent,
            deserializedContent,
            metadata,
            localOpMetadata,
            referenceSequenceNumber: this.deltaManager.lastSequenceNumber,
        };

        try {
            // If this is attach message for new data store, and we are in a batch, send this op out of order
            // Is it safe:
            //    Yes, this should be safe reordering. Newly created data stores are not visible through API surface.
            //    They become visible only when aliased, or handle to some sub-element of newly created datastore
            //    is stored in some DDS, i.e. only after some other op.
            // Why:
            //    Attach ops are large, and expensive to process. Plus there are scenarios where a lot of new data
            //    stores are created, causing issues like relay service throttling (too many ops) and catastrophic
            //    failure (batch is too large). Pushing them earlier and outside of main batch should alleviate
            //    these issues.
            // Cons:
            //    1. With large batches, relay service may throttle clients. Clients may disconnect while throttled.
            //    This change creates new possibility of a lot of newly created data stores never being referenced
            //    because client died before it had a change to submit the rest of the ops. This will create more
            //    garbage that needs to be collected leveraging GC (Garbage Collection) feature.
            //    2. Sending ops out of order means they are excluded from rollback functionality. This is not an issue
            //    today as rollback can't undo creation of data store. To some extent not sending them is a bigger
            //    issue than sending.
            // Please note that this does not change file format, so it can be disabled in the future if this
            // optimization no longer makes sense (for example, batch compression may make it less appealing).
            if (this.currentlyBatching() && type === ContainerMessageType.Attach &&
                this.mc.config.getBoolean("Fluid.ContainerRuntime.disableAttachOpReorder") !== true) {
                this.outbox.submitAttach(message);
            } else {
                this.outbox.submit(message);
            }

            if (!this.currentlyBatching()) {
                this.flush();
            } else if (!this.flushMicroTaskExists) {
                this.flushMicroTaskExists = true;
                // Queue a microtask to detect the end of the turn and force a flush.
                // eslint-disable-next-line @typescript-eslint/no-floating-promises
                Promise.resolve().then(() => {
                    this.flushMicroTaskExists = false;
                    this.flush();
                }).catch((error) => { this.closeFn(error as GenericError) });
            }
        } catch (error) {
            this.closeFn(error as GenericError);
            throw error;
        }

        if (this.isContainerMessageDirtyable(type, contents)) {
            this.updateDocumentDirtyState(true);
        }
    }

    private submitSummaryMessage(contents: ISummaryContent) {
        this.verifyNotClosed();
        assert(this.connected, 0x133 /* "Container disconnected when trying to submit system message" */);

        // System message should not be sent in the middle of the batch.
        assert(this.outbox.isEmpty, 0x3d4 /* System op in the middle of a batch */);

        // back-compat: ADO #1385: Make this call unconditional in the future
        return this.context.submitSummaryFn !== undefined
            ? this.context.submitSummaryFn(contents)
            : this.context.submitFn(
                MessageType.Summarize,
                contents,
                false);
    }

    /**
     * Throw an error if the runtime is closed.  Methods that are expected to potentially
     * be called after dispose due to asynchrony should not call this.
     */
    private verifyNotClosed() {
        if (this._disposed) {
            throw new Error("Runtime is closed");
        }
    }

    private verifyCanSubmitOps() {
        if (this.ensureNoDataModelChangesCalls > 0) {
            if (this.opReentryCallsToReport > 0) {
                this.mc.logger.sendTelemetryEvent(
                    { eventName: "Op reentry detected" },
                    // We need to capture the call stack in order to inspect the source of this usage pattern
                    new GenericError("Op reentry detected"),
                );
                this.opReentryCallsToReport--;
            }

            // Creating ops while processing ops can lead
            // to undefined behavior and events observed in the wrong order.
            // For example, we have two callbacks registered for a DDS, A and B.
            // Then if on change #1 callback A creates change #2, the invocation flow will be:
            //
            // A because of #1
            // A because of #2
            // B because of #2
            // B because of #1
            //
            // The runtime must enforce op coherence by not allowing ops to be submitted
            // while ops are being processed.
            if (this.enableOpReentryCheck) {
                throw new UsageError("Op was submitted from within a `ensureNoDataModelChanges` callback");
            }
        }
    }

    /**
     * Finds the right store and asks it to resubmit the message. This typically happens when we
     * reconnect and there are pending messages.
     * @param content - The content of the original message.
     * @param localOpMetadata - The local metadata associated with the original message.
     */
    private reSubmit(
        type: ContainerMessageType,
        content: any,
        localOpMetadata: unknown,
        opMetadata: Record<string, unknown> | undefined,
    ) {
        switch (type) {
            case ContainerMessageType.FluidDataStoreOp:
                // For Operations, call resubmitDataStoreOp which will find the right store
                // and trigger resubmission on it.
                this.dataStores.resubmitDataStoreOp(content, localOpMetadata);
                break;
            case ContainerMessageType.Attach:
            case ContainerMessageType.Alias:
                this.submit(type, content, localOpMetadata);
                break;
            case ContainerMessageType.ChunkedOp:
                throw new Error(`chunkedOp not expected here`);
            case ContainerMessageType.BlobAttach:
                this.blobManager.reSubmit(opMetadata);
                break;
            case ContainerMessageType.Rejoin:
                this.submit(type, content);
                break;
            default:
                unreachableCase(type, `Unknown ContainerMessageType: ${type}`);
        }
    }

    private rollback(
        type: ContainerMessageType,
        content: any,
        localOpMetadata: unknown,
    ) {
        switch (type) {
            case ContainerMessageType.FluidDataStoreOp:
                // For operations, call rollbackDataStoreOp which will find the right store
                // and trigger rollback on it.
                this.dataStores.rollbackDataStoreOp(content, localOpMetadata);
                break;
            default:
                throw new Error(`Can't rollback ${type}`);
        }
    }

    private async waitForDeltaManagerToCatchup(
        latestSnapshotRefSeq: number,
        summaryLogger: ITelemetryLogger,
    ): Promise<void> {
        if (latestSnapshotRefSeq > this.deltaManager.lastSequenceNumber) {
            // We need to catch up to the latest summary's reference sequence number before proceeding.
            await PerformanceEvent.timedExecAsync(
                summaryLogger,
                {
                    eventName: "WaitingForSeq",
                    lastSequenceNumber: this.deltaManager.lastSequenceNumber,
                    targetSequenceNumber: latestSnapshotRefSeq,
                    lastKnownSeqNumber: this.deltaManager.lastKnownSeqNumber,
                },
                async () => waitForSeq(this.deltaManager, latestSnapshotRefSeq),
                { start: true, end: true, cancel: "error" }, // definitely want start event
            );
        }
    }

    /** Implementation of ISummarizerInternalsProvider.refreshLatestSummaryAck */
    public async refreshLatestSummaryAck(options: IRefreshSummaryAckOptions) {
        const { proposalHandle, ackHandle, summaryRefSeq, summaryLogger } = options;
        const readAndParseBlob = async <T>(id: string) => readAndParse<T>(this.storage, id);
        // The call to fetch the snapshot is very expensive and not always needed.
        // It should only be done by the summarizerNode, if required.
        // When fetching from storage we will always get the latest version and do not use the ackHandle.
        const snapshotTreeFetcher = async () => {
            const fetchResult = await this.fetchSnapshotFromStorage(
                null,
                summaryLogger,
                {
                    eventName: "RefreshLatestSummaryGetSnapshot",
                    ackHandle,
                    summaryRefSeq,
                    fetchLatest: true,
                });

            const latestSnapshotRefSeq = await seqFromTree(fetchResult.snapshotTree, readAndParseBlob);
            summaryLogger.sendTelemetryEvent(
                {
                    eventName: "LatestSummaryRetrieved",
                    ackHandle,
                    lastSequenceNumber: latestSnapshotRefSeq,
                    targetSequenceNumber: summaryRefSeq,
                });

            // In case we had to retrieve the latest snapshot and it is different than summaryRefSeq,
            // wait for the delta manager to catch up before refreshing the latest Summary.
            await this.waitForDeltaManagerToCatchup(latestSnapshotRefSeq,
                summaryLogger);

            return fetchResult.snapshotTree;
        };

        const result = await this.summarizerNode.refreshLatestSummary(
            proposalHandle,
            summaryRefSeq,
            snapshotTreeFetcher,
            readAndParseBlob,
            summaryLogger,
        );

        // Notify the garbage collector so it can update its latest summary state.
        await this.garbageCollector.latestSummaryStateRefreshed(result, readAndParseBlob);
    }

    /**
     * Fetches the latest snapshot from storage and uses it to refresh SummarizerNode's
     * internal state as it should be considered the latest summary ack.
     * @param summaryLogger - logger to use when fetching snapshot from storage
     * @returns downloaded snapshot's reference sequence number
     */
    private async refreshLatestSummaryAckFromServer(
        summaryLogger: ITelemetryLogger,
    ): Promise<{ latestSnapshotRefSeq: number; latestSnapshotVersionId: string | undefined; }> {
        const { snapshotTree, versionId } = await this.fetchSnapshotFromStorage(null, summaryLogger, {
            eventName: "RefreshLatestSummaryGetSnapshot",
            fetchLatest: true,
        },
            FetchSource.noCache,
        );

        const readAndParseBlob = async <T>(id: string) => readAndParse<T>(this.storage, id);
        const latestSnapshotRefSeq = await seqFromTree(snapshotTree, readAndParseBlob);

        const result = await this.summarizerNode.refreshLatestSummary(
            undefined,
            latestSnapshotRefSeq,
            async () => snapshotTree,
            readAndParseBlob,
            summaryLogger,
        );

        // Notify the garbage collector so it can update its latest summary state.
        await this.garbageCollector.latestSummaryStateRefreshed(result, readAndParseBlob);

        return { latestSnapshotRefSeq, latestSnapshotVersionId: versionId };
    }

    private async fetchSnapshotFromStorage(
        versionId: string | null,
        logger: ITelemetryLogger,
        event: ITelemetryGenericEvent,
        fetchSource?: FetchSource,
    ): Promise<{ snapshotTree: ISnapshotTree; versionId: string; }> {
        return PerformanceEvent.timedExecAsync(
            logger, event, async (perfEvent: {
                end: (arg0: {
                    getVersionDuration?: number | undefined;
                    getSnapshotDuration?: number | undefined;
                }) => void;
            }) => {
            const stats: { getVersionDuration?: number; getSnapshotDuration?: number; } = {};
            const trace = Trace.start();

            const versions = await this.storage.getVersions(
                versionId, 1, "refreshLatestSummaryAckFromServer", fetchSource);
            assert(!!versions && !!versions[0], 0x137 /* "Failed to get version from storage" */);
            stats.getVersionDuration = trace.trace().duration;

            const maybeSnapshot = await this.storage.getSnapshotTree(versions[0]);
            assert(!!maybeSnapshot, 0x138 /* "Failed to get snapshot from storage" */);
            stats.getSnapshotDuration = trace.trace().duration;

            perfEvent.end(stats);
            return { snapshotTree: maybeSnapshot, versionId: versions[0].id };
        });
    }

    public notifyAttaching(snapshot: ISnapshotTreeWithBlobContents) {
        if (this.mc.config.getBoolean("enableOfflineLoad") ?? this.runtimeOptions.enableOfflineLoad) {
            this.baseSnapshotBlobs = SerializedSnapshotStorage.serializeTreeWithBlobContents(snapshot);
        }
    }

    private async initializeBaseSnapshotBlobs(): Promise<void> {
        if (!(this.mc.config.getBoolean("enableOfflineLoad") ?? this.runtimeOptions.enableOfflineLoad) ||
            this.attachState !== AttachState.Attached || this.context.pendingLocalState) {
            return;
        }
        assert(!!this.context.baseSnapshot, 0x2e5 /* "Must have a base snapshot" */);
        this.baseSnapshotBlobs = await SerializedSnapshotStorage.serializeTree(this.context.baseSnapshot, this.storage);
    }

    public getPendingLocalState(): unknown {
        if (!(this.mc.config.getBoolean("enableOfflineLoad") ?? this.runtimeOptions.enableOfflineLoad)) {
            throw new UsageError("can't get state when offline load disabled");
        }

        if (this._orderSequentiallyCalls !== 0) {
            throw new UsageError("can't get state during orderSequentially");
        }
        // Flush pending batch.
        // getPendingLocalState() is only exposed through Container.closeAndGetPendingLocalState(), so it's safe
        // to close current batch.
        this.flush();

        const previousPendingState = this.context.pendingLocalState as IPendingRuntimeState | undefined;
        if (previousPendingState) {
            return {
                pending: this.pendingStateManager.getLocalState(),
                pendingAttachmentBlobs: this.blobManager.getPendingBlobs(),
                snapshotBlobs: previousPendingState.snapshotBlobs,
                baseSnapshot: previousPendingState.baseSnapshot,
                savedOps: this.savedOps,
            };
        }
        assert(!!this.context.baseSnapshot, 0x2e6 /* "Must have a base snapshot" */);
        assert(!!this.baseSnapshotBlobs, 0x2e7 /* "Must serialize base snapshot blobs before getting runtime state" */);
        return {
            pending: this.pendingStateManager.getLocalState(),
            pendingAttachmentBlobs: this.blobManager.getPendingBlobs(),
            snapshotBlobs: this.baseSnapshotBlobs,
            baseSnapshot: this.context.baseSnapshot,
            savedOps: this.savedOps,
        };
    }

    public readonly summarizeOnDemand: ISummarizer["summarizeOnDemand"] = (...args) => {
        if (this.clientDetails.type === summarizerClientType) {
            return this.summarizer.summarizeOnDemand(...args);
        } else if (this.summaryManager !== undefined) {
            return this.summaryManager.summarizeOnDemand(...args);
        } else {
            // If we're not the summarizer, and we don't have a summaryManager, we expect that
            // disableSummaries is turned on. We are throwing instead of returning a failure here,
            // because it is a misuse of the API rather than an expected failure.
            throw new UsageError(
                `Can't summarize, disableSummaries: ${this.summariesDisabled}`,
            );
        }
    };

    public readonly enqueueSummarize: ISummarizer["enqueueSummarize"] = (...args) => {
        if (this.clientDetails.type === summarizerClientType) {
            return this.summarizer.enqueueSummarize(...args);
        } else if (this.summaryManager !== undefined) {
            return this.summaryManager.enqueueSummarize(...args);
        } else {
            // If we're not the summarizer, and we don't have a summaryManager, we expect that
            // generateSummaries is turned off. We are throwing instead of returning a failure here,
            // because it is a misuse of the API rather than an expected failure.
            throw new UsageError(
                `Can't summarize, disableSummaries: ${this.summariesDisabled}`,
            );
        }
    };

    /**
     * * Forms a function that will request a Summarizer.
     * @param loaderRouter - the loader acting as an IFluidRouter
     * */
    private formRequestSummarizerFn(loaderRouter: IFluidRouter) {
        return async () => {
            const request: IRequest = {
                headers: {
                    [LoaderHeader.cache]: false,
                    [LoaderHeader.clientDetails]: {
                        capabilities: { interactive: false },
                        type: summarizerClientType,
                    },
                    [DriverHeader.summarizingClient]: true,
                    [LoaderHeader.reconnect]: false,
                },
                url: "/_summarizer",
            };

            const fluidObject = await requestFluidObject<FluidObject<ISummarizer>>(loaderRouter, request);
            const summarizer = fluidObject.ISummarizer;

            if (!summarizer) {
                throw new UsageError("Fluid object does not implement ISummarizer");
            }

            return summarizer;
        };
    }

    private async processSavedOps(state: IPendingRuntimeState) {
        for (const op of state.savedOps) {
            this.process(op, false);
            await this.pendingStateManager.applyStashedOpsAt(op.sequenceNumber);
        }
        // we may not have seen every sequence number (because of system ops) so apply everything once we
        // don't have any more saved ops
        await this.pendingStateManager.applyStashedOpsAt();

        // If it's not the case, we should take it into account when calculating dirty state.
        assert(this.context.attachState === AttachState.Attached,
            0x3d5 /* this function is called for attached containers only */);
        if (!this.hasPendingMessages()) {
            this.updateDocumentDirtyState(false);
        }
    }

    private validateSummaryHeuristicConfiguration(configuration: ISummaryConfigurationHeuristics) {
        // eslint-disable-next-line no-restricted-syntax
        for (const prop in configuration) {
            if (typeof configuration[prop] === "number" && configuration[prop] < 0) {
                throw new UsageError(`Summary heuristic configuration property "${prop}" cannot be less than 0`);
            }
        }
        if (configuration.minIdleTime > configuration.maxIdleTime) {
            throw new UsageError(`"minIdleTime" [${configuration.minIdleTime}] cannot be greater than "maxIdleTime" [${configuration.maxIdleTime}]`);
        }
    }
}

/**
 * Wait for a specific sequence number. Promise should resolve when we reach that number,
 * or reject if closed.
 */
const waitForSeq = async (
    deltaManager: IDeltaManager<Pick<ISequencedDocumentMessage, "sequenceNumber">, unknown>,
    targetSeq: number,
): Promise<void> => new Promise<void>((resolve, reject) => {
    // TODO: remove cast to any when actual event is determined
    deltaManager.on("closed" as any, reject);

    // If we already reached target sequence number, simply resolve the promise.
    if (deltaManager.lastSequenceNumber >= targetSeq) {
        resolve();
    } else {
        const handleOp = (message: Pick<ISequencedDocumentMessage, "sequenceNumber">) => {
            if (message.sequenceNumber >= targetSeq) {
                resolve();
                deltaManager.off("op", handleOp);
            }
        };
        deltaManager.on("op", handleOp);
    }
});<|MERGE_RESOLUTION|>--- conflicted
+++ resolved
@@ -1089,26 +1089,6 @@
 
         this._flushMode = runtimeOptions.flushMode;
 
-<<<<<<< HEAD
-=======
-        // Provide lower soft limit - we want to have some number of ops to get efficiency in compression
-        // & bandwidth usage, but at the same time we want to send these ops sooner, to reduce overall
-        // latency of processing a batch.
-        // So there is some ballance here, that depends on compression algorithm and its efficiency working with smaller
-        // payloads. That number represents final (compressed) bits (once compression is implemented).
-        this.pendingAttachBatch = new BatchManager(this.mc.logger, {
-            enableOpReentryCheck: this.enableOpReentryCheck,
-            hardLimit: runtimeOptions.maxBatchSizeInBytes,
-            softLimit: 64 * 1024,
-            compressionOptions: runtimeOptions.compressionOptions
-        });
-        this.pendingBatch = new BatchManager(this.mc.logger, {
-            enableOpReentryCheck: this.enableOpReentryCheck,
-            hardLimit: runtimeOptions.maxBatchSizeInBytes,
-            compressionOptions: runtimeOptions.compressionOptions
-        });
-
->>>>>>> 03cb6c1c
         const pendingRuntimeState = context.pendingLocalState as IPendingRuntimeState | undefined;
         const baseSnapshot: ISnapshotTree | undefined = pendingRuntimeState?.baseSnapshot ?? context.baseSnapshot;
 
@@ -1231,6 +1211,7 @@
             config: {
                 compressionOptions: runtimeOptions.compressionOptions,
                 maxBatchSizeInBytes: runtimeOptions.maxBatchSizeInBytes,
+                enableOpReentryCheck: this.enableOpReentryCheck,
             },
         });
 
@@ -1904,76 +1885,8 @@
         assert(this._orderSequentiallyCalls === 0,
             0x24c /* "Cannot call `flush()` from `orderSequentially`'s callback" */);
 
-<<<<<<< HEAD
         this.outbox.flush();
         assert(this.outbox.isEmpty, 0x3cf /* reentrancy */);
-=======
-        this.flushBatch(this.pendingAttachBatch.popBatch());
-        this.flushBatch(this.pendingBatch.popBatch());
-
-        assert(this.emptyBatch, 0x3cf /* reentrancy */);
-    }
-
-    protected flushBatch(batch: BatchMessage[]): void {
-        const length = batch.length;
-
-        if (length > 1) {
-            batch[0].metadata = { ...batch[0].metadata, batch: true };
-            batch[length - 1].metadata = { ...batch[length - 1].metadata, batch: false };
-        }
-
-        let clientSequenceNumber: number = -1;
-
-        // Did we disconnect in the middle of turn-based batch?
-        // If so, do nothing, as pending state manager will resubmit it correctly on reconnect.
-        if (this.canSendOps()) {
-            if (this.context.submitBatchFn !== undefined) {
-                const batchToSend: IBatchMessage[] = [];
-
-                for (const message of batch) {
-                    batchToSend.push({ contents: message.contents, metadata: message.metadata });
-                }
-
-                // returns clientSequenceNumber of last message in a batch
-                clientSequenceNumber = this.context.submitBatchFn(batchToSend);
-            } else {
-                // Legacy path - supporting old loader versions. Can be removed only when LTS moves above
-                // version that has support for batches (submitBatchFn)
-                for (const message of batch) {
-                    // Legacy path doesn't support compressed payloads and will submit uncompressed payload anyways
-                    if (message.metadata?.compressed) {
-                        delete message.metadata.compressed;
-                    }
-
-                    clientSequenceNumber = this.context.submitFn(
-                        MessageType.Operation,
-                        message.deserializedContent,
-                        true, // batch
-                        message.metadata);
-                }
-
-                this.deltaSender.flush();
-            }
-
-            // Convert from clientSequenceNumber of last message in the batch to clientSequenceNumber of first message.
-            clientSequenceNumber -= batch.length - 1;
-            assert(clientSequenceNumber >= 0, 0x3d0 /* clientSequenceNumber can't be negative */);
-        }
-
-        // Let the PendingStateManager know that a message was submitted.
-        // In future, need to shift toward keeping batch as a whole!
-        for (const message of batch) {
-            this.pendingStateManager.onSubmitMessage(
-                message.deserializedContent.type,
-                clientSequenceNumber,
-                message.referenceSequenceNumber,
-                message.deserializedContent.contents,
-                message.localOpMetadata,
-                message.metadata,
-            );
-            clientSequenceNumber++;
-        }
->>>>>>> 03cb6c1c
     }
 
     public orderSequentially(callback: () => void): void {
