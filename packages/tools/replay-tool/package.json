--- conflicted
+++ resolved
@@ -34,12 +34,8 @@
     "tsfmt:fix": "tsfmt --replace"
   },
   "dependencies": {
-<<<<<<< HEAD
+    "@fluid-experimental/sequence-deprecated": ">=2.0.0-internal.1.0.0 <2.0.0-internal.2.0.0",
     "@fluidframework/cell": ">=2.0.0-internal.1.2.0 <2.0.0-internal.2.0.0",
-=======
-    "@fluid-experimental/sequence-deprecated": ">=2.0.0-internal.1.0.0 <2.0.0-internal.2.0.0",
-    "@fluidframework/cell": ">=2.0.0-internal.1.1.0 <2.0.0-internal.2.0.0",
->>>>>>> 5a74e1be
     "@fluidframework/common-definitions": "^0.20.1",
     "@fluidframework/common-utils": "^1.0.0",
     "@fluidframework/container-definitions": ">=2.0.0-internal.1.2.0 <2.0.0-internal.2.0.0",
