--- conflicted
+++ resolved
@@ -1,7 +1,6 @@
 {
-<<<<<<< HEAD
 	"name": "@fluid-tools/client-debugger",
-	"version": "2.0.0-internal.3.1.0",
+	"version": "2.0.0-internal.4.0.0",
 	"private": true,
 	"description": "A library containing a Fluid Client debugging API",
 	"homepage": "https://fluidframework.com",
@@ -63,17 +62,17 @@
 	"dependencies": {
 		"@fluidframework/common-definitions": "^0.20.1",
 		"@fluidframework/common-utils": "^1.0.0",
-		"@fluidframework/container-definitions": ">=2.0.0-internal.3.1.0 <2.0.0-internal.4.0.0",
-		"@fluidframework/container-loader": ">=2.0.0-internal.3.1.0 <2.0.0-internal.4.0.0",
-		"@fluidframework/core-interfaces": ">=2.0.0-internal.3.1.0 <2.0.0-internal.4.0.0",
+		"@fluidframework/container-definitions": ">=2.0.0-internal.4.0.0 <2.0.0-internal.5.0.0",
+		"@fluidframework/container-loader": ">=2.0.0-internal.4.0.0 <2.0.0-internal.5.0.0",
+		"@fluidframework/core-interfaces": ">=2.0.0-internal.4.0.0 <2.0.0-internal.5.0.0",
 		"@fluidframework/protocol-definitions": "^1.1.0"
 	},
 	"devDependencies": {
 		"@fluidframework/build-common": "^1.1.0",
 		"@fluidframework/build-tools": "^0.8.0",
-		"@fluidframework/driver-definitions": ">=2.0.0-internal.3.1.0 <2.0.0-internal.4.0.0",
+		"@fluidframework/driver-definitions": ">=2.0.0-internal.4.0.0 <2.0.0-internal.5.0.0",
 		"@fluidframework/eslint-config-fluid": "^2.0.0",
-		"@fluidframework/mocha-test-setup": ">=2.0.0-internal.3.1.0 <2.0.0-internal.4.0.0",
+		"@fluidframework/mocha-test-setup": ">=2.0.0-internal.4.0.0 <2.0.0-internal.5.0.0",
 		"@microsoft/api-extractor": "^7.22.2",
 		"@types/chai": "^4.0.0",
 		"@types/events": "^3.0.0",
@@ -91,97 +90,4 @@
 		"rimraf": "^2.6.2",
 		"typescript": "~4.5.5"
 	}
-=======
-  "name": "@fluid-tools/client-debugger",
-  "version": "2.0.0-internal.4.0.0",
-  "private": true,
-  "description": "A library containing a Fluid Client debugging API",
-  "homepage": "https://fluidframework.com",
-  "repository": {
-    "type": "git",
-    "url": "https://github.com/microsoft/FluidFramework.git",
-    "directory": "packages/tools/client-debugger/client-debugger"
-  },
-  "license": "MIT",
-  "author": "Microsoft and contributors",
-  "sideEffects": false,
-  "main": "dist/index.js",
-  "types": "dist/index.d.ts",
-  "scripts": {
-    "build": "npm run build:genver && concurrently npm:build:compile npm:lint && npm run build:docs",
-    "build:compile": "npm run build:tsc",
-    "build:docs": "api-extractor run --local && copyfiles -u 1 ./_api-extractor-temp/doc-models/* ../../../../_api-extractor-temp/",
-    "build:full": "npm run build",
-    "build:full:compile": "npm run build:compile",
-    "build:genver": "gen-version",
-    "build:tsc": "npm run tsc",
-    "ci:build:docs": "api-extractor run && copyfiles -u 1 ./_api-extractor-temp/doc-models/* ../../../../_api-extractor-temp/",
-    "clean": "rimraf _api-extractor-temp nyc dist *.tsbuildinfo *.build.log",
-    "eslint": "eslint src",
-    "eslint:fix": "eslint src --fix",
-    "format": "npm run prettier:fix",
-    "format-and-build": "npm run format && npm run build",
-    "format-and-compile": "npm run format && npm run build:compile",
-    "lint": "npm run prettier && npm run eslint",
-    "lint:fix": "npm run prettier:fix && npm run eslint:fix",
-    "prettier": "prettier --check . --ignore-path ../../../../.prettierignore",
-    "prettier:fix": "prettier --write . --ignore-path ../../../../.prettierignore",
-    "test": "npm run test:mocha",
-    "test:coverage": "npm run test:mocha:coverage",
-    "test:mocha": "mocha dist/**/*.test.js --unhandled-rejections=strict --exit",
-    "test:mocha:coverage": "nyc npm run mocha -- --reporter xunit --reporter-option output=nyc/junit-report.xml",
-    "tsc": "tsc"
-  },
-  "nyc": {
-    "all": true,
-    "cache-dir": "nyc/.cache",
-    "exclude": [
-      "src/test/**/*.ts",
-      "dist/test/**/*.js"
-    ],
-    "exclude-after-remap": false,
-    "include": [
-      "src/**/*.ts",
-      "dist/**/*.js"
-    ],
-    "report-dir": "nyc/report",
-    "reporter": [
-      "cobertura",
-      "html",
-      "text"
-    ],
-    "temp-directory": "nyc/.nyc_output"
-  },
-  "dependencies": {
-    "@fluidframework/common-definitions": "^0.20.1",
-    "@fluidframework/common-utils": "^1.0.0",
-    "@fluidframework/container-definitions": ">=2.0.0-internal.4.0.0 <2.0.0-internal.5.0.0",
-    "@fluidframework/container-loader": ">=2.0.0-internal.4.0.0 <2.0.0-internal.5.0.0",
-    "@fluidframework/core-interfaces": ">=2.0.0-internal.4.0.0 <2.0.0-internal.5.0.0",
-    "@fluidframework/protocol-definitions": "^1.1.0"
-  },
-  "devDependencies": {
-    "@fluidframework/build-common": "^1.1.0",
-    "@fluidframework/build-tools": "^0.8.0",
-    "@fluidframework/driver-definitions": ">=2.0.0-internal.4.0.0 <2.0.0-internal.5.0.0",
-    "@fluidframework/eslint-config-fluid": "^2.0.0",
-    "@fluidframework/mocha-test-setup": ">=2.0.0-internal.4.0.0 <2.0.0-internal.5.0.0",
-    "@microsoft/api-extractor": "^7.22.2",
-    "@types/chai": "^4.0.0",
-    "@types/events": "^3.0.0",
-    "@types/mocha": "^9.1.1",
-    "chai": "^4.2.0",
-    "concurrently": "^6.2.0",
-    "copyfiles": "^2.4.1",
-    "eslint": "~8.6.0",
-    "eslint-config-prettier": "~8.5.0",
-    "eslint-plugin-chai-expect": "~3.0.0",
-    "events": "^3.1.0",
-    "mocha": "^10.0.0",
-    "nyc": "^15.0.0",
-    "prettier": "~2.6.2",
-    "rimraf": "^2.6.2",
-    "typescript": "~4.5.5"
-  }
->>>>>>> 02f77047
 }