{
<<<<<<< HEAD
	"name": "@fluid-internal/test-dds-utils",
	"version": "2.0.0-internal.3.1.0",
	"description": "Fluid DDS test utilities",
	"homepage": "https://fluidframework.com",
	"repository": {
		"type": "git",
		"url": "https://github.com/microsoft/FluidFramework.git",
		"directory": "packages/dds/test-dds-utils"
	},
	"license": "MIT",
	"author": "Microsoft and contributors",
	"sideEffects": false,
	"main": "dist/index.js",
	"module": "dist/index.js",
	"types": "dist/index.d.ts",
	"scripts": {
		"build": "concurrently npm:build:compile npm:lint",
		"build:compile": "npm run tsc",
		"build:full": "npm run build",
		"build:full:compile": "npm run build:compile",
		"clean": "rimraf dist *.tsbuildinfo *.build.log",
		"eslint": "eslint --format stylish src",
		"eslint:fix": "eslint --format stylish src --fix --fix-type problem,suggestion,layout",
		"format": "npm run prettier:fix",
		"lint": "npm run prettier && npm run eslint",
		"lint:fix": "npm run prettier:fix && npm run eslint:fix",
		"prettier": "prettier --check . --ignore-path ../../../.prettierignore",
		"prettier:fix": "prettier --write . --ignore-path ../../../.prettierignore",
		"tsc": "tsc"
	},
	"nyc": {
		"all": true,
		"cache-dir": "nyc/.cache",
		"exclude": [
			"src/test/**/*.ts",
			"dist/test/**/*.js"
		],
		"exclude-after-remap": false,
		"include": [
			"src/**/*.ts",
			"dist/**/*.js"
		],
		"report-dir": "nyc/report",
		"reporter": [
			"cobertura",
			"html",
			"text"
		],
		"temp-directory": "nyc/.nyc_output"
	},
	"dependencies": {
		"@fluidframework/shared-object-base": ">=2.0.0-internal.3.1.0 <2.0.0-internal.4.0.0",
		"mocha": "^10.0.0"
	},
	"devDependencies": {
		"@fluid-tools/build-cli": "^0.8.0",
		"@fluidframework/build-common": "^1.1.0",
		"@fluidframework/eslint-config-fluid": "^2.0.0",
		"@rushstack/eslint-config": "^2.5.1",
		"@types/mocha": "^9.1.1",
		"@types/node": "^14.18.36",
		"concurrently": "^6.2.0",
		"eslint": "~8.6.0",
		"prettier": "~2.6.2",
		"rimraf": "^2.6.2",
		"typescript": "~4.5.5"
	}
=======
  "name": "@fluid-internal/test-dds-utils",
  "version": "2.0.0-internal.4.0.0",
  "description": "Fluid DDS test utilities",
  "homepage": "https://fluidframework.com",
  "repository": {
    "type": "git",
    "url": "https://github.com/microsoft/FluidFramework.git",
    "directory": "packages/dds/test-dds-utils"
  },
  "license": "MIT",
  "author": "Microsoft and contributors",
  "sideEffects": false,
  "main": "dist/index.js",
  "module": "dist/index.js",
  "types": "dist/index.d.ts",
  "scripts": {
    "build": "concurrently npm:build:compile npm:lint",
    "build:compile": "npm run tsc",
    "build:full": "npm run build",
    "build:full:compile": "npm run build:compile",
    "clean": "rimraf dist *.tsbuildinfo *.build.log",
    "eslint": "eslint --format stylish src",
    "eslint:fix": "eslint --format stylish src --fix --fix-type problem,suggestion,layout",
    "format": "npm run prettier:fix",
    "lint": "npm run prettier && npm run eslint",
    "lint:fix": "npm run prettier:fix && npm run eslint:fix",
    "prettier": "prettier --check . --ignore-path ../../../.prettierignore",
    "prettier:fix": "prettier --write . --ignore-path ../../../.prettierignore",
    "tsc": "tsc"
  },
  "nyc": {
    "all": true,
    "cache-dir": "nyc/.cache",
    "exclude": [
      "src/test/**/*.ts",
      "dist/test/**/*.js"
    ],
    "exclude-after-remap": false,
    "include": [
      "src/**/*.ts",
      "dist/**/*.js"
    ],
    "report-dir": "nyc/report",
    "reporter": [
      "cobertura",
      "html",
      "text"
    ],
    "temp-directory": "nyc/.nyc_output"
  },
  "dependencies": {
    "@fluidframework/shared-object-base": ">=2.0.0-internal.4.0.0 <2.0.0-internal.5.0.0",
    "mocha": "^10.0.0"
  },
  "devDependencies": {
    "@fluid-tools/build-cli": "^0.8.0",
    "@fluidframework/build-common": "^1.1.0",
    "@fluidframework/eslint-config-fluid": "^2.0.0",
    "@rushstack/eslint-config": "^2.5.1",
    "@types/mocha": "^9.1.1",
    "@types/node": "^14.18.36",
    "concurrently": "^6.2.0",
    "eslint": "~8.6.0",
    "prettier": "~2.6.2",
    "rimraf": "^2.6.2",
    "typescript": "~4.5.5"
  }
>>>>>>> 02f77047
}<|MERGE_RESOLUTION|>--- conflicted
+++ resolved
@@ -1,7 +1,6 @@
 {
-<<<<<<< HEAD
 	"name": "@fluid-internal/test-dds-utils",
-	"version": "2.0.0-internal.3.1.0",
+	"version": "2.0.0-internal.4.0.0",
 	"description": "Fluid DDS test utilities",
 	"homepage": "https://fluidframework.com",
 	"repository": {
@@ -51,7 +50,7 @@
 		"temp-directory": "nyc/.nyc_output"
 	},
 	"dependencies": {
-		"@fluidframework/shared-object-base": ">=2.0.0-internal.3.1.0 <2.0.0-internal.4.0.0",
+		"@fluidframework/shared-object-base": ">=2.0.0-internal.4.0.0 <2.0.0-internal.5.0.0",
 		"mocha": "^10.0.0"
 	},
 	"devDependencies": {
@@ -67,73 +66,4 @@
 		"rimraf": "^2.6.2",
 		"typescript": "~4.5.5"
 	}
-=======
-  "name": "@fluid-internal/test-dds-utils",
-  "version": "2.0.0-internal.4.0.0",
-  "description": "Fluid DDS test utilities",
-  "homepage": "https://fluidframework.com",
-  "repository": {
-    "type": "git",
-    "url": "https://github.com/microsoft/FluidFramework.git",
-    "directory": "packages/dds/test-dds-utils"
-  },
-  "license": "MIT",
-  "author": "Microsoft and contributors",
-  "sideEffects": false,
-  "main": "dist/index.js",
-  "module": "dist/index.js",
-  "types": "dist/index.d.ts",
-  "scripts": {
-    "build": "concurrently npm:build:compile npm:lint",
-    "build:compile": "npm run tsc",
-    "build:full": "npm run build",
-    "build:full:compile": "npm run build:compile",
-    "clean": "rimraf dist *.tsbuildinfo *.build.log",
-    "eslint": "eslint --format stylish src",
-    "eslint:fix": "eslint --format stylish src --fix --fix-type problem,suggestion,layout",
-    "format": "npm run prettier:fix",
-    "lint": "npm run prettier && npm run eslint",
-    "lint:fix": "npm run prettier:fix && npm run eslint:fix",
-    "prettier": "prettier --check . --ignore-path ../../../.prettierignore",
-    "prettier:fix": "prettier --write . --ignore-path ../../../.prettierignore",
-    "tsc": "tsc"
-  },
-  "nyc": {
-    "all": true,
-    "cache-dir": "nyc/.cache",
-    "exclude": [
-      "src/test/**/*.ts",
-      "dist/test/**/*.js"
-    ],
-    "exclude-after-remap": false,
-    "include": [
-      "src/**/*.ts",
-      "dist/**/*.js"
-    ],
-    "report-dir": "nyc/report",
-    "reporter": [
-      "cobertura",
-      "html",
-      "text"
-    ],
-    "temp-directory": "nyc/.nyc_output"
-  },
-  "dependencies": {
-    "@fluidframework/shared-object-base": ">=2.0.0-internal.4.0.0 <2.0.0-internal.5.0.0",
-    "mocha": "^10.0.0"
-  },
-  "devDependencies": {
-    "@fluid-tools/build-cli": "^0.8.0",
-    "@fluidframework/build-common": "^1.1.0",
-    "@fluidframework/eslint-config-fluid": "^2.0.0",
-    "@rushstack/eslint-config": "^2.5.1",
-    "@types/mocha": "^9.1.1",
-    "@types/node": "^14.18.36",
-    "concurrently": "^6.2.0",
-    "eslint": "~8.6.0",
-    "prettier": "~2.6.2",
-    "rimraf": "^2.6.2",
-    "typescript": "~4.5.5"
-  }
->>>>>>> 02f77047
 }