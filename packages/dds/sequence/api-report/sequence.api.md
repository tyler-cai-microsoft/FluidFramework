## API Report File for "@fluidframework/sequence"

> Do not edit this file. It is a report generated by [API Extractor](https://api-extractor.com/).

```ts

import { BaseSegment } from '@fluidframework/merge-tree';
import { Client } from '@fluidframework/merge-tree';
import { Deferred } from '@fluidframework/core-utils';
import { IChannelAttributes } from '@fluidframework/datastore-definitions';
import { IChannelFactory } from '@fluidframework/datastore-definitions';
import { IChannelServices } from '@fluidframework/datastore-definitions';
import { IChannelStorageService } from '@fluidframework/datastore-definitions';
import { IEvent } from '@fluidframework/core-interfaces';
import { IEventThisPlaceHolder } from '@fluidframework/core-interfaces';
import { IFluidDataStoreRuntime } from '@fluidframework/datastore-definitions';
import { IFluidSerializer } from '@fluidframework/shared-object-base';
import { IJSONSegment } from '@fluidframework/merge-tree';
import { IMergeTreeDeltaCallbackArgs } from '@fluidframework/merge-tree';
import { IMergeTreeDeltaOpArgs } from '@fluidframework/merge-tree';
import { IMergeTreeGroupMsg } from '@fluidframework/merge-tree';
import { IMergeTreeMaintenanceCallbackArgs } from '@fluidframework/merge-tree';
import { IRelativePosition } from '@fluidframework/merge-tree';
import { ISegment } from '@fluidframework/merge-tree';
import { ISegmentAction } from '@fluidframework/merge-tree';
import { ISequencedDocumentMessage } from '@fluidframework/protocol-definitions';
import { ISharedObjectEvents } from '@fluidframework/shared-object-base';
import { ISummaryTreeWithStats } from '@fluidframework/runtime-definitions';
import { ITelemetryContext } from '@fluidframework/runtime-definitions';
import { LocalReferencePosition } from '@fluidframework/merge-tree';
import { MapLike } from '@fluidframework/merge-tree';
import { Marker } from '@fluidframework/merge-tree';
import { MergeTreeDeltaOperationType } from '@fluidframework/merge-tree';
import { MergeTreeDeltaOperationTypes } from '@fluidframework/merge-tree';
import { MergeTreeDeltaRevertible } from '@fluidframework/merge-tree';
import { MergeTreeDeltaType } from '@fluidframework/merge-tree';
import { MergeTreeMaintenanceType } from '@fluidframework/merge-tree';
import { MergeTreeRevertibleDriver } from '@fluidframework/merge-tree';
import { PropertiesManager } from '@fluidframework/merge-tree';
import { PropertySet } from '@fluidframework/merge-tree';
import { ReferencePosition } from '@fluidframework/merge-tree';
import { ReferenceType } from '@fluidframework/merge-tree';
import { reservedMarkerIdKey } from '@fluidframework/merge-tree';
import { reservedRangeLabelsKey } from '@fluidframework/merge-tree';
import { reservedTileLabelsKey } from '@fluidframework/merge-tree';
import { Serializable } from '@fluidframework/datastore-definitions';
import { SharedObject } from '@fluidframework/shared-object-base';
import { SlidingPreference } from '@fluidframework/merge-tree';
import { SummarySerializer } from '@fluidframework/shared-object-base';
import { TextSegment } from '@fluidframework/merge-tree';
import { TrackingGroup } from '@fluidframework/merge-tree';
import { TypedEventEmitter } from '@fluid-internal/client-utils';

// @internal
export function appendAddIntervalToRevertibles(interval: SequenceInterval, revertibles: SharedStringRevertible[]): SharedStringRevertible[];

// @internal
export function appendChangeIntervalToRevertibles(string: SharedString, newInterval: SequenceInterval, previousInterval: SequenceInterval, revertibles: SharedStringRevertible[]): SharedStringRevertible[];

// @internal
export function appendDeleteIntervalToRevertibles(string: SharedString, interval: SequenceInterval, revertibles: SharedStringRevertible[]): SharedStringRevertible[];

// @internal
export function appendIntervalPropertyChangedToRevertibles(interval: SequenceInterval, deltas: PropertySet, revertibles: SharedStringRevertible[]): SharedStringRevertible[];

// @internal
export function appendSharedStringDeltaToRevertibles(string: SharedString, delta: SequenceDeltaEvent, revertibles: SharedStringRevertible[]): void;

<<<<<<< HEAD
export { BaseSegment }

// @public (undocumented)
=======
// @internal (undocumented)
>>>>>>> 39ac6d5a
export function createEndpointIndex(sharedString: SharedString): IEndpointIndex<SequenceInterval>;

// @internal (undocumented)
export function createEndpointInRangeIndex(sharedString: SharedString): IEndpointInRangeIndex<SequenceInterval>;

// @internal (undocumented)
export function createIdIntervalIndex<TInterval extends ISerializableInterval>(): IIdIntervalIndex<TInterval>;

// @internal (undocumented)
export function createOverlappingIntervalsIndex(sharedString: SharedString): IOverlappingIntervalsIndex<SequenceInterval>;

// @internal (undocumented)
export function createOverlappingSequenceIntervalsIndex(sharedString: SharedString): SequenceIntervalIndexes.Overlapping;

// @internal (undocumented)
export function createStartpointInRangeIndex(sharedString: SharedString): IStartpointInRangeIndex<SequenceInterval>;

// @internal (undocumented)
export type DeserializeCallback = (properties: PropertySet) => void;

// @internal
export function discardSharedStringRevertibles(sharedString: SharedString, revertibles: SharedStringRevertible[]): void;

// @internal
export function getTextAndMarkers(sharedString: SharedString, label: string, start?: number, end?: number): {
    parallelText: string[];
    parallelMarkers: Marker[];
};

// @internal (undocumented)
export interface IEndpointIndex<TInterval extends ISerializableInterval> extends IntervalIndex<TInterval> {
    // (undocumented)
    nextInterval(pos: number): TInterval | undefined;
    // (undocumented)
    previousInterval(pos: number): TInterval | undefined;
}

// @internal
export interface IEndpointInRangeIndex<TInterval extends ISerializableInterval> extends IntervalIndex<TInterval> {
    // (undocumented)
    findIntervalsWithEndpointInRange(start: number, end: number): TInterval[];
}

// @internal (undocumented)
export interface IIdIntervalIndex<TInterval extends ISerializableInterval> extends IntervalIndex<TInterval>, Iterable<TInterval> {
    // (undocumented)
    [Symbol.iterator](): Iterator<TInterval>;
    // (undocumented)
    getIntervalById(id: string): TInterval | undefined;
}

// @internal
export interface IInterval {
    // (undocumented)
    clone(): IInterval;
    compare(b: IInterval): number;
    compareEnd(b: IInterval): number;
    compareStart(b: IInterval): number;
    modify(label: string, start: SequencePlace | undefined, end: SequencePlace | undefined, op?: ISequencedDocumentMessage, localSeq?: number, useNewSlidingBehavior?: boolean): IInterval | undefined;
    // (undocumented)
    overlaps(b: IInterval): boolean;
    union(b: IInterval): IInterval;
}

// @internal
export interface IIntervalCollection<TInterval extends ISerializableInterval> extends TypedEventEmitter<IIntervalCollectionEvent<TInterval>> {
    // (undocumented)
    [Symbol.iterator](): Iterator<TInterval>;
    // @deprecated
    add(start: SequencePlace, end: SequencePlace, intervalType: IntervalType, props?: PropertySet): TInterval;
    add({ start, end, props, }: {
        start: SequencePlace;
        end: SequencePlace;
        props?: PropertySet;
    }): TInterval;
    // (undocumented)
    attachDeserializer(onDeserialize: DeserializeCallback): void;
    // (undocumented)
    readonly attached: boolean;
    attachIndex(index: IntervalIndex<TInterval>): void;
    change(id: string, start: SequencePlace, end: SequencePlace): TInterval | undefined;
    changeProperties(id: string, props: PropertySet): void;
    // (undocumented)
    CreateBackwardIteratorWithEndPosition(endPosition: number): Iterator<TInterval>;
    // (undocumented)
    CreateBackwardIteratorWithStartPosition(startPosition: number): Iterator<TInterval>;
    // (undocumented)
    CreateForwardIteratorWithEndPosition(endPosition: number): Iterator<TInterval>;
    // (undocumented)
    CreateForwardIteratorWithStartPosition(startPosition: number): Iterator<TInterval>;
    detachIndex(index: IntervalIndex<TInterval>): boolean;
    // @deprecated (undocumented)
    findOverlappingIntervals(startPosition: number, endPosition: number): TInterval[];
    gatherIterationResults(results: TInterval[], iteratesForward: boolean, start?: number, end?: number): void;
    // (undocumented)
    getIntervalById(id: string): TInterval | undefined;
    map(fn: (interval: TInterval) => void): void;
    // @deprecated (undocumented)
    nextInterval(pos: number): TInterval | undefined;
    // @deprecated (undocumented)
    previousInterval(pos: number): TInterval | undefined;
    removeIntervalById(id: string): TInterval | undefined;
}

// @internal
export interface IIntervalCollectionEvent<TInterval extends ISerializableInterval> extends IEvent {
    (event: "changeInterval", listener: (interval: TInterval, previousInterval: TInterval, local: boolean, op: ISequencedDocumentMessage | undefined, slide: boolean) => void): void;
    (event: "addInterval" | "deleteInterval", listener: (interval: TInterval, local: boolean, op: ISequencedDocumentMessage | undefined) => void): void;
    (event: "propertyChanged", listener: (interval: TInterval, propertyDeltas: PropertySet, local: boolean, op: ISequencedDocumentMessage | undefined) => void): void;
}

// @internal @sealed @deprecated (undocumented)
export interface IIntervalHelpers<TInterval extends ISerializableInterval> {
    // (undocumented)
    create(label: string, start: SequencePlace | undefined, end: SequencePlace | undefined, client: Client | undefined, intervalType: IntervalType, op?: ISequencedDocumentMessage, fromSnapshot?: boolean, useNewSlidingBehavior?: boolean): TInterval;
}

// @internal @deprecated (undocumented)
export interface IJSONRunSegment<T> extends IJSONSegment {
    // (undocumented)
    items: Serializable<T>[];
}

// @internal (undocumented)
export interface IMapMessageLocalMetadata {
    // (undocumented)
    localSeq: number;
}

// @internal
export interface InteriorSequencePlace {
    // (undocumented)
    pos: number;
    // (undocumented)
    side: Side;
}

// @internal
export class Interval implements ISerializableInterval {
    constructor(start: number, end: number, props?: PropertySet);
<<<<<<< HEAD
    // @internal (undocumented)
    addProperties(newProps: PropertySet, collaborating?: boolean, seq?: number): PropertySet | undefined;
=======
    // (undocumented)
    addProperties(newProps: PropertySet, collaborating?: boolean, seq?: number, op?: ICombiningOp): PropertySet | undefined;
>>>>>>> 39ac6d5a
    addPropertySet(props: PropertySet): void;
    // (undocumented)
    auxProps: PropertySet[] | undefined;
    // (undocumented)
    clone(): Interval;
    compare(b: Interval): number;
    compareEnd(b: Interval): number;
    compareStart(b: Interval): number;
    // (undocumented)
    end: number;
    // (undocumented)
    getAdditionalPropertySets(): PropertySet[];
    getIntervalId(): string;
    // (undocumented)
    getProperties(): PropertySet;
    modify(label: string, start?: SequencePlace, end?: SequencePlace, op?: ISequencedDocumentMessage): Interval | undefined;
    // (undocumented)
    overlaps(b: Interval): boolean;
    properties: PropertySet;
<<<<<<< HEAD
    // @internal (undocumented)
    readonly propertyManager: PropertiesManager;
    // @internal (undocumented)
=======
    // (undocumented)
    propertyManager: PropertiesManager;
    // (undocumented)
>>>>>>> 39ac6d5a
    serialize(): ISerializedInterval;
    // (undocumented)
    start: number;
    union(b: Interval): Interval;
}

// @internal
export interface IntervalIndex<TInterval extends ISerializableInterval> {
    add(interval: TInterval): void;
    remove(interval: TInterval): void;
}

// @internal
export interface IntervalLocator {
    interval: SequenceInterval;
    label: string;
}

// @internal
export function intervalLocatorFromEndpoint(potentialEndpoint: LocalReferencePosition): IntervalLocator | undefined;

// @internal
export const IntervalOpType: {
    readonly ADD: "add";
    readonly DELETE: "delete";
    readonly CHANGE: "change";
    readonly PROPERTY_CHANGED: "propertyChanged";
    readonly POSITION_REMOVE: "positionRemove";
};

// @internal (undocumented)
export type IntervalOpType = (typeof IntervalOpType)[keyof typeof IntervalOpType];

// @internal
export type IntervalRevertible = {
    event: typeof IntervalOpType.CHANGE;
    interval: SequenceInterval;
    start: LocalReferencePosition;
    end: LocalReferencePosition;
} | {
    event: typeof IntervalOpType.ADD;
    interval: SequenceInterval;
} | {
    event: typeof IntervalOpType.DELETE;
    interval: SequenceInterval;
    start: LocalReferencePosition;
    end: LocalReferencePosition;
} | {
    event: typeof IntervalOpType.PROPERTY_CHANGED;
    interval: SequenceInterval;
    propertyDeltas: PropertySet;
} | {
    event: typeof IntervalOpType.POSITION_REMOVE;
    intervals: {
        intervalId: string;
        label: string;
        startOffset?: number;
        endOffset?: number;
    }[];
    revertibleRefs: {
        revertible: IntervalRevertible;
        offset: number;
        isStart: boolean;
    }[];
    mergeTreeRevertible: MergeTreeDeltaRevertible;
};

// @internal
export const IntervalStickiness: {
    readonly NONE: 0;
    readonly START: 1;
    readonly END: 2;
    readonly FULL: 3;
};

// @internal
export type IntervalStickiness = (typeof IntervalStickiness)[keyof typeof IntervalStickiness];

// @internal (undocumented)
export enum IntervalType {
    // (undocumented)
    Simple = 0,
    SlideOnRemove = 2,
    Transient = 4
}

// @internal (undocumented)
export interface IOverlappingIntervalsIndex<TInterval extends ISerializableInterval> extends IntervalIndex<TInterval> {
    // (undocumented)
    findOverlappingIntervals(start: SequencePlace, end: SequencePlace): TInterval[];
    gatherIterationResults(results: TInterval[], iteratesForward: boolean, start?: SequencePlace, end?: SequencePlace): void;
}

<<<<<<< HEAD
export { ISegment }

// @public
=======
// @internal
>>>>>>> 39ac6d5a
export interface ISequenceDeltaRange<TOperation extends MergeTreeDeltaOperationTypes = MergeTreeDeltaOperationTypes> {
    operation: TOperation;
    position: number;
    propertyDeltas: PropertySet;
    segment: ISegment;
}

// @internal (undocumented)
export interface ISerializableInterval extends IInterval {
    // (undocumented)
    addProperties(props: PropertySet, collaborating?: boolean, seq?: number): PropertySet | undefined;
    getIntervalId(): string | undefined;
    properties: PropertySet;
    // (undocumented)
    propertyManager: PropertiesManager;
    // (undocumented)
    serialize(): ISerializedInterval;
}

// @internal
export interface ISerializedInterval {
    end: number | "start" | "end";
    // (undocumented)
    endSide?: Side;
    intervalType: IntervalType;
    properties?: PropertySet;
    sequenceNumber: number;
    start: number | "start" | "end";
    // (undocumented)
    startSide?: Side;
    stickiness?: IntervalStickiness;
}

// @internal (undocumented)
export interface ISharedIntervalCollection<TInterval extends ISerializableInterval> {
    // (undocumented)
    getIntervalCollection(label: string): IIntervalCollection<TInterval>;
}

// @internal
export interface ISharedSegmentSequenceEvents extends ISharedObjectEvents {
    // (undocumented)
    (event: "createIntervalCollection", listener: (label: string, local: boolean, target: IEventThisPlaceHolder) => void): void;
    // (undocumented)
    (event: "sequenceDelta", listener: (event: SequenceDeltaEvent, target: IEventThisPlaceHolder) => void): void;
    // (undocumented)
    (event: "maintenance", listener: (event: SequenceMaintenanceEvent, target: IEventThisPlaceHolder) => void): void;
}

// @internal
export interface ISharedString extends SharedSegmentSequence<SharedStringSegment> {
    insertMarker(pos: number, refType: ReferenceType, props?: PropertySet): void;
    insertText(pos: number, text: string, props?: PropertySet): void;
    posFromRelativePos(relativePos: IRelativePosition): number;
}

// @internal
export interface IStartpointInRangeIndex<TInterval extends ISerializableInterval> extends IntervalIndex<TInterval> {
    // (undocumented)
    findIntervalsWithStartpointInRange(start: number, end: number): TInterval[];
}

// @internal @deprecated
export interface IValueOpEmitter {
    // @deprecated
    emit(opName: IntervalOpType, previousValue: undefined, params: SerializedIntervalDelta, localOpMetadata: IMapMessageLocalMetadata): void;
}

<<<<<<< HEAD
export { LocalReferencePosition }

export { MapLike }

export { Marker }

export { MergeTreeDeltaType }

export { PropertySet }

export { ReferencePosition }

export { ReferenceType }

export { reservedMarkerIdKey }

export { reservedRangeLabelsKey }

export { reservedTileLabelsKey }

// @alpha
=======
// @internal
>>>>>>> 39ac6d5a
export function revertSharedStringRevertibles(sharedString: SharedString, revertibles: SharedStringRevertible[]): void;

// @internal
export class SequenceDeltaEvent extends SequenceEvent<MergeTreeDeltaOperationType> {
    constructor(opArgs: IMergeTreeDeltaOpArgs, deltaArgs: IMergeTreeDeltaCallbackArgs, mergeTreeClient: Client);
    readonly isLocal: boolean;
    // (undocumented)
    readonly opArgs: IMergeTreeDeltaOpArgs;
}

// @internal
export abstract class SequenceEvent<TOperation extends MergeTreeDeltaOperationTypes = MergeTreeDeltaOperationTypes> {
    constructor(deltaArgs: IMergeTreeDeltaCallbackArgs<TOperation>, mergeTreeClient: Client);
    get clientId(): string | undefined;
    // (undocumented)
    readonly deltaArgs: IMergeTreeDeltaCallbackArgs<TOperation>;
    // (undocumented)
    readonly deltaOperation: TOperation;
    get first(): Readonly<ISequenceDeltaRange<TOperation>>;
    get last(): Readonly<ISequenceDeltaRange<TOperation>>;
    get ranges(): readonly Readonly<ISequenceDeltaRange<TOperation>>[];
}

// @internal
export class SequenceInterval implements ISerializableInterval {
    constructor(client: Client,
    start: LocalReferencePosition,
    end: LocalReferencePosition, intervalType: IntervalType, props?: PropertySet, startSide?: Side, endSide?: Side);
    addPositionChangeListeners(beforePositionChange: () => void, afterPositionChange: () => void): void;
<<<<<<< HEAD
    // @internal (undocumented)
    addProperties(newProps: PropertySet, collab?: boolean, seq?: number): PropertySet | undefined;
=======
    // (undocumented)
    addProperties(newProps: PropertySet, collab?: boolean, seq?: number, op?: ICombiningOp): PropertySet | undefined;
>>>>>>> 39ac6d5a
    // (undocumented)
    clone(): SequenceInterval;
    compare(b: SequenceInterval): number;
    compareEnd(b: SequenceInterval): number;
    compareStart(b: SequenceInterval): number;
    end: LocalReferencePosition;
    // (undocumented)
    readonly endSide: Side;
    getIntervalId(): string;
    // (undocumented)
    intervalType: IntervalType;
    modify(label: string, start: SequencePlace | undefined, end: SequencePlace | undefined, op?: ISequencedDocumentMessage, localSeq?: number, useNewSlidingBehavior?: boolean): SequenceInterval;
    // (undocumented)
    overlaps(b: SequenceInterval): boolean;
    // (undocumented)
    overlapsPos(bstart: number, bend: number): boolean;
    properties: PropertySet;
    // (undocumented)
    propertyManager: PropertiesManager;
    removePositionChangeListeners(): void;
    // (undocumented)
    serialize(): ISerializedInterval;
    start: LocalReferencePosition;
    // (undocumented)
    readonly startSide: Side;
    // (undocumented)
    get stickiness(): IntervalStickiness;
    union(b: SequenceInterval): SequenceInterval;
}

// @internal @deprecated (undocumented)
export const sequenceIntervalHelpers: IIntervalHelpers<SequenceInterval>;

// @internal
export namespace SequenceIntervalIndexes {
    export interface Overlapping extends IOverlappingIntervalsIndex<SequenceInterval> {
        findOverlappingIntervalsBySegoff(startSegoff: {
            segment: ISegment | undefined;
            offset: number | undefined;
        }, endSegoff: {
            segment: ISegment | undefined;
            offset: number | undefined;
        }): Iterable<SequenceInterval>;
    }
}

// @internal
export class SequenceMaintenanceEvent extends SequenceEvent<MergeTreeMaintenanceType> {
    constructor(opArgs: IMergeTreeDeltaOpArgs | undefined, deltaArgs: IMergeTreeMaintenanceCallbackArgs, mergeTreeClient: Client);
    // (undocumented)
    readonly opArgs: IMergeTreeDeltaOpArgs | undefined;
}

// @internal
export interface SequenceOptions {
    // (undocumented)
    [key: string]: boolean;
    intervalStickinessEnabled: boolean;
    mergeTreeReferencesCanSlideToEndpoint: boolean;
}

// @internal
export type SequencePlace = number | "start" | "end" | InteriorSequencePlace;

// @internal
export type SerializedIntervalDelta = Omit<ISerializedInterval, "start" | "end" | "properties"> & Partial<Pick<ISerializedInterval, "start" | "end" | "properties">>;

// @internal @deprecated (undocumented)
export class SharedIntervalCollection extends SharedObject implements ISharedIntervalCollection<Interval> {
    // (undocumented)
    readonly [Symbol.toStringTag]: string;
    constructor(id: string, runtime: IFluidDataStoreRuntime, attributes: IChannelAttributes);
    // (undocumented)
    protected applyStashedOp(): void;
    static create(runtime: IFluidDataStoreRuntime, id?: string): SharedIntervalCollection;
    static getFactory(): IChannelFactory;
    // (undocumented)
    getIntervalCollection(label: string): IIntervalCollection<Interval>;
    protected getIntervalCollectionPath(label: string): string;
    // (undocumented)
    protected loadCore(storage: IChannelStorageService): Promise<void>;
    // (undocumented)
    protected onDisconnect(): void;
    // (undocumented)
    protected processCore(message: ISequencedDocumentMessage, local: boolean, localOpMetadata: unknown): void;
    // (undocumented)
    protected reSubmitCore(content: any, localOpMetadata: unknown): void;
    // (undocumented)
    protected summarizeCore(serializer: IFluidSerializer): ISummaryTreeWithStats;
}

// @internal @deprecated
export class SharedIntervalCollectionFactory implements IChannelFactory {
    // (undocumented)
    static readonly Attributes: IChannelAttributes;
    // (undocumented)
    get attributes(): IChannelAttributes;
    // (undocumented)
    create(runtime: IFluidDataStoreRuntime, id: string): SharedIntervalCollection;
    // (undocumented)
    load(runtime: IFluidDataStoreRuntime, id: string, services: IChannelServices, attributes: IChannelAttributes): Promise<SharedIntervalCollection>;
    // (undocumented)
    static readonly Type = "https://graph.microsoft.com/types/sharedIntervalCollection";
    // (undocumented)
    get type(): string;
}

// @internal (undocumented)
export abstract class SharedSegmentSequence<T extends ISegment> extends SharedObject<ISharedSegmentSequenceEvents> implements ISharedIntervalCollection<SequenceInterval>, MergeTreeRevertibleDriver {
    constructor(dataStoreRuntime: IFluidDataStoreRuntime, id: string, attributes: IChannelAttributes, segmentFromSpec: (spec: IJSONSegment) => ISegment);
    annotateRange(start: number, end: number, props: PropertySet): void;
    // (undocumented)
    protected applyStashedOp(content: any): unknown;
    // (undocumented)
    protected client: Client;
    createLocalReferencePosition(segment: T, offset: number, refType: ReferenceType, properties: PropertySet | undefined, slidingPreference?: SlidingPreference, canSlideToEndpoint?: boolean): LocalReferencePosition;
    // (undocumented)
    protected didAttach(): void;
    getContainingSegment(pos: number): {
        segment: T | undefined;
        offset: number | undefined;
    };
    // (undocumented)
    getCurrentSeq(): number;
    getIntervalCollection(label: string): IIntervalCollection<SequenceInterval>;
    // (undocumented)
    getIntervalCollectionLabels(): IterableIterator<string>;
    getLength(): number;
    getPosition(segment: ISegment): number;
    // (undocumented)
    getPropertiesAtPosition(pos: number): PropertySet | undefined;
    // (undocumented)
    getRangeExtentsOfPosition(pos: number): {
        posStart: number | undefined;
        posAfterEnd: number | undefined;
    };
    // @deprecated (undocumented)
    groupOperation(groupOp: IMergeTreeGroupMsg): void;
    protected guardReentrancy: <TRet>(callback: () => TRet) => TRet;
    // (undocumented)
    id: string;
    // (undocumented)
    protected initializeLocalCore(): void;
    insertAtReferencePosition(pos: ReferencePosition, segment: T): void;
    insertFromSpec(pos: number, spec: IJSONSegment): void;
    // (undocumented)
    protected loadCore(storage: IChannelStorageService): Promise<void>;
    // (undocumented)
    get loaded(): Promise<void>;
    protected loadedDeferred: Deferred<void>;
    localReferencePositionToPosition(lref: ReferencePosition): number;
    // @alpha
    obliterateRange(start: number, end: number): void;
    // (undocumented)
    protected onConnect(): void;
    // (undocumented)
    protected onDisconnect(): void;
    posFromRelativePos(relativePos: IRelativePosition): number;
    // (undocumented)
    protected processCore(message: ISequencedDocumentMessage, local: boolean, localOpMetadata: unknown): void;
    protected processGCDataCore(serializer: SummarySerializer): void;
    removeLocalReferencePosition(lref: LocalReferencePosition): LocalReferencePosition | undefined;
    // (undocumented)
    removeRange(start: number, end: number): void;
    protected replaceRange(start: number, end: number, segment: ISegment): void;
    resolveRemoteClientPosition(remoteClientPosition: number, remoteClientRefSeq: number, remoteClientId: string): number | undefined;
    // (undocumented)
    protected reSubmitCore(content: any, localOpMetadata: unknown): void;
    // (undocumented)
    readonly segmentFromSpec: (spec: IJSONSegment) => ISegment;
    // (undocumented)
    protected summarizeCore(serializer: IFluidSerializer, telemetryContext?: ITelemetryContext): ISummaryTreeWithStats;
    walkSegments<TClientData>(handler: ISegmentAction<TClientData>, start?: number, end?: number, accum?: TClientData, splitRange?: boolean): void;
}

// @internal @deprecated (undocumented)
export class SharedSequence<T> extends SharedSegmentSequence<SubSequence<T>> {
    constructor(document: IFluidDataStoreRuntime, id: string, attributes: IChannelAttributes, specToSegment: (spec: IJSONSegment) => ISegment);
    getItemCount(): number;
    getItems(start: number, end?: number): Serializable<T>[];
    // (undocumented)
    id: string;
    // (undocumented)
    insert(pos: number, items: Serializable<T>[], props?: PropertySet): void;
    // (undocumented)
    remove(start: number, end: number): void;
}

// @internal
export class SharedString extends SharedSegmentSequence<SharedStringSegment> implements ISharedString {
    constructor(document: IFluidDataStoreRuntime, id: string, attributes: IChannelAttributes);
    annotateMarker(marker: Marker, props: PropertySet): void;
    static create(runtime: IFluidDataStoreRuntime, id?: string): SharedString;
    // @deprecated
    findTile(startPos: number | undefined, tileLabel: string, preceding?: boolean): {
        tile: ReferencePosition;
        pos: number;
    } | undefined;
    static getFactory(): SharedStringFactory;
    getMarkerFromId(id: string): ISegment | undefined;
    getText(start?: number, end?: number): string;
    // (undocumented)
    getTextRangeWithMarkers(start: number, end: number): string;
    getTextWithPlaceholders(start?: number, end?: number): string;
    // (undocumented)
    id: string;
    insertMarker(pos: number, refType: ReferenceType, props?: PropertySet): void;
    insertMarkerRelative(relativePos1: IRelativePosition, refType: ReferenceType, props?: PropertySet): void;
    insertText(pos: number, text: string, props?: PropertySet): void;
    insertTextRelative(relativePos1: IRelativePosition, text: string, props?: PropertySet): void;
    // (undocumented)
    get ISharedString(): ISharedString;
    removeText(start: number, end: number): void;
    replaceText(start: number, end: number, text: string, props?: PropertySet): void;
    protected rollback(content: any, localOpMetadata: unknown): void;
    searchForMarker(startPos: number, markerLabel: string, forwards?: boolean): Marker | undefined;
}

// @internal (undocumented)
export class SharedStringFactory implements IChannelFactory {
    // (undocumented)
    static readonly Attributes: IChannelAttributes;
    // (undocumented)
    get attributes(): IChannelAttributes;
    // (undocumented)
    create(document: IFluidDataStoreRuntime, id: string): SharedString;
    // (undocumented)
    load(runtime: IFluidDataStoreRuntime, id: string, services: IChannelServices, attributes: IChannelAttributes): Promise<SharedString>;
    // (undocumented)
    static segmentFromSpec(spec: any): SharedStringSegment;
    // (undocumented)
    static Type: string;
    // (undocumented)
    get type(): string;
}

// @internal
export type SharedStringRevertible = MergeTreeDeltaRevertible | IntervalRevertible;

// @internal (undocumented)
export type SharedStringSegment = TextSegment | Marker;

// @internal
export enum Side {
    // (undocumented)
    After = 1,
    // (undocumented)
    Before = 0
}

// @internal @deprecated (undocumented)
export class SubSequence<T> extends BaseSegment {
    constructor(items: Serializable<T>[]);
    // (undocumented)
    append(segment: ISegment): void;
    // (undocumented)
    canAppend(segment: ISegment): boolean;
    // (undocumented)
    clone(start?: number, end?: number): SubSequence<T>;
    // (undocumented)
    protected createSplitSegmentAt(pos: number): SubSequence<T> | undefined;
    // (undocumented)
    static fromJSONObject<U>(spec: Serializable): SubSequence<U> | undefined;
    // (undocumented)
    static is(segment: ISegment): segment is SubSequence<any>;
    // (undocumented)
    items: Serializable<T>[];
    // (undocumented)
    removeRange(start: number, end: number): boolean;
    // (undocumented)
    toJSONObject(): IJSONRunSegment<T>;
    // (undocumented)
    toString(): string;
    // (undocumented)
    readonly type: string;
    // (undocumented)
    static readonly typeString: string;
}

export { TextSegment }

export { TrackingGroup }

```<|MERGE_RESOLUTION|>--- conflicted
+++ resolved
@@ -66,13 +66,9 @@
 // @internal
 export function appendSharedStringDeltaToRevertibles(string: SharedString, delta: SequenceDeltaEvent, revertibles: SharedStringRevertible[]): void;
 
-<<<<<<< HEAD
 export { BaseSegment }
 
-// @public (undocumented)
-=======
-// @internal (undocumented)
->>>>>>> 39ac6d5a
+// @internal (undocumented)
 export function createEndpointIndex(sharedString: SharedString): IEndpointIndex<SequenceInterval>;
 
 // @internal (undocumented)
@@ -213,13 +209,8 @@
 // @internal
 export class Interval implements ISerializableInterval {
     constructor(start: number, end: number, props?: PropertySet);
-<<<<<<< HEAD
-    // @internal (undocumented)
+    // (undocumented)
     addProperties(newProps: PropertySet, collaborating?: boolean, seq?: number): PropertySet | undefined;
-=======
-    // (undocumented)
-    addProperties(newProps: PropertySet, collaborating?: boolean, seq?: number, op?: ICombiningOp): PropertySet | undefined;
->>>>>>> 39ac6d5a
     addPropertySet(props: PropertySet): void;
     // (undocumented)
     auxProps: PropertySet[] | undefined;
@@ -239,15 +230,9 @@
     // (undocumented)
     overlaps(b: Interval): boolean;
     properties: PropertySet;
-<<<<<<< HEAD
-    // @internal (undocumented)
+    // (undocumented)
     readonly propertyManager: PropertiesManager;
-    // @internal (undocumented)
-=======
-    // (undocumented)
-    propertyManager: PropertiesManager;
-    // (undocumented)
->>>>>>> 39ac6d5a
+    // (undocumented)
     serialize(): ISerializedInterval;
     // (undocumented)
     start: number;
@@ -341,13 +326,9 @@
     gatherIterationResults(results: TInterval[], iteratesForward: boolean, start?: SequencePlace, end?: SequencePlace): void;
 }
 
-<<<<<<< HEAD
 export { ISegment }
 
-// @public
-=======
-// @internal
->>>>>>> 39ac6d5a
+// @internal
 export interface ISequenceDeltaRange<TOperation extends MergeTreeDeltaOperationTypes = MergeTreeDeltaOperationTypes> {
     operation: TOperation;
     position: number;
@@ -416,7 +397,6 @@
     emit(opName: IntervalOpType, previousValue: undefined, params: SerializedIntervalDelta, localOpMetadata: IMapMessageLocalMetadata): void;
 }
 
-<<<<<<< HEAD
 export { LocalReferencePosition }
 
 export { MapLike }
@@ -437,10 +417,7 @@
 
 export { reservedTileLabelsKey }
 
-// @alpha
-=======
-// @internal
->>>>>>> 39ac6d5a
+// @internal
 export function revertSharedStringRevertibles(sharedString: SharedString, revertibles: SharedStringRevertible[]): void;
 
 // @internal
@@ -470,13 +447,8 @@
     start: LocalReferencePosition,
     end: LocalReferencePosition, intervalType: IntervalType, props?: PropertySet, startSide?: Side, endSide?: Side);
     addPositionChangeListeners(beforePositionChange: () => void, afterPositionChange: () => void): void;
-<<<<<<< HEAD
-    // @internal (undocumented)
+    // (undocumented)
     addProperties(newProps: PropertySet, collab?: boolean, seq?: number): PropertySet | undefined;
-=======
-    // (undocumented)
-    addProperties(newProps: PropertySet, collab?: boolean, seq?: number, op?: ICombiningOp): PropertySet | undefined;
->>>>>>> 39ac6d5a
     // (undocumented)
     clone(): SequenceInterval;
     compare(b: SequenceInterval): number;
@@ -628,7 +600,6 @@
     get loaded(): Promise<void>;
     protected loadedDeferred: Deferred<void>;
     localReferencePositionToPosition(lref: ReferencePosition): number;
-    // @alpha
     obliterateRange(start: number, end: number): void;
     // (undocumented)
     protected onConnect(): void;
