{
  "name": "@fluidframework/debugger",
<<<<<<< HEAD
  "version": "0.26.0",
=======
  "version": "0.25.2",
>>>>>>> d56d806c
  "description": "Fluid Debugger - a tool to play through history of a file",
  "repository": "microsoft/FluidFramework",
  "license": "MIT",
  "author": "Microsoft",
  "sideEffects": "false",
  "main": "dist/index.js",
  "module": "lib/index.js",
  "types": "dist/index.d.ts",
  "scripts": {
    "build": "concurrently npm:build:compile npm:lint",
    "build:compile": "concurrently npm:tsc npm:build:esnext",
    "build:docs": "api-extractor run --local && copyfiles -u 1 ./_api-extractor-temp/doc-models/* ../../../_api-extractor-temp/",
    "build:esnext": "tsc --project ./tsconfig.esnext.json",
    "build:full": "npm run build",
    "build:full:compile": "npm run build:compile",
    "clean": "rimraf dist lib *.tsbuildinfo *.build.log",
    "eslint": "eslint --ext=ts,tsx --format stylish src",
    "eslint:fix": "eslint --ext=ts,tsx --format stylish src --fix",
    "lint": "npm run eslint",
    "lint:fix": "npm run eslint:fix",
    "tsc": "tsc",
    "tsfmt": "tsfmt --verify",
    "tsfmt:fix": "tsfmt --replace"
  },
  "dependencies": {
<<<<<<< HEAD
    "@fluidframework/common-utils": "^0.22.1-0",
    "@fluidframework/driver-definitions": "^0.26.0",
    "@fluidframework/driver-utils": "^0.26.0",
    "@fluidframework/protocol-definitions": "^0.1011.1-0",
    "@fluidframework/replay-driver": "^0.26.0"
=======
    "@fluidframework/common-utils": "^0.22.1",
    "@fluidframework/driver-definitions": "^0.25.2",
    "@fluidframework/driver-utils": "^0.25.2",
    "@fluidframework/protocol-definitions": "^0.1011.1",
    "@fluidframework/replay-driver": "^0.25.2"
>>>>>>> d56d806c
  },
  "devDependencies": {
    "@fluidframework/build-common": "^0.18.0",
    "@fluidframework/eslint-config-fluid": "^0.18.0",
    "@microsoft/api-extractor": "^7.7.2",
    "@types/mocha": "^5.2.5",
    "@types/node": "^10.17.24",
    "@typescript-eslint/eslint-plugin": "~2.17.0",
    "@typescript-eslint/parser": "~2.17.0",
    "concurrently": "^5.2.0",
    "copyfiles": "^2.1.0",
    "eslint": "~6.8.0",
    "eslint-plugin-eslint-comments": "~3.1.2",
    "eslint-plugin-import": "2.20.0",
    "eslint-plugin-no-null": "~1.0.2",
    "eslint-plugin-optimize-regex": "~1.1.7",
    "eslint-plugin-prefer-arrow": "~1.1.7",
    "eslint-plugin-react": "~7.18.0",
    "eslint-plugin-unicorn": "~15.0.1",
    "mocha": "^8.1.1",
    "rimraf": "^2.6.2",
    "typescript": "~3.7.4",
    "typescript-formatter": "7.1.0"
  }
}<|MERGE_RESOLUTION|>--- conflicted
+++ resolved
@@ -1,10 +1,6 @@
 {
   "name": "@fluidframework/debugger",
-<<<<<<< HEAD
   "version": "0.26.0",
-=======
-  "version": "0.25.2",
->>>>>>> d56d806c
   "description": "Fluid Debugger - a tool to play through history of a file",
   "repository": "microsoft/FluidFramework",
   "license": "MIT",
@@ -30,19 +26,11 @@
     "tsfmt:fix": "tsfmt --replace"
   },
   "dependencies": {
-<<<<<<< HEAD
-    "@fluidframework/common-utils": "^0.22.1-0",
+    "@fluidframework/common-utils": "^0.22.1",
     "@fluidframework/driver-definitions": "^0.26.0",
     "@fluidframework/driver-utils": "^0.26.0",
-    "@fluidframework/protocol-definitions": "^0.1011.1-0",
+    "@fluidframework/protocol-definitions": "^0.1011.1",
     "@fluidframework/replay-driver": "^0.26.0"
-=======
-    "@fluidframework/common-utils": "^0.22.1",
-    "@fluidframework/driver-definitions": "^0.25.2",
-    "@fluidframework/driver-utils": "^0.25.2",
-    "@fluidframework/protocol-definitions": "^0.1011.1",
-    "@fluidframework/replay-driver": "^0.25.2"
->>>>>>> d56d806c
   },
   "devDependencies": {
     "@fluidframework/build-common": "^0.18.0",
