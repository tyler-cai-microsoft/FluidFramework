/*!
 * Copyright (c) Microsoft Corporation and contributors. All rights reserved.
 * Licensed under the MIT License.
 */
import { assert, Lazy } from "@fluidframework/core-utils";
import { fromInternalScheme } from "@fluid-tools/version-tools";
import {
	CompatKind,
	compatKind,
	compatVersions,
	driver,
	r11sEndpointName,
	tenantIndex,
	reinstall,
} from "../compatOptions.cjs";
import { ensurePackageInstalled } from "./testApi.js";
import { pkgVersion } from "./packageVersion.js";
import { baseVersion, codeVersion, testBaseVersion } from "./baseVersion.js";
import { getRequestedVersion } from "./versionUtils.js";

/**
 * Represents a previous major release of a package based on the provided delta. For example, if the base version is 2.X and
 * the delta is -1, then we are trying to represent the package at version 1.X.
 * @internal
 */
export interface CompatVersion {
	base: string;
	delta: number;
}

/**
 * Generate configuration combinations for a particular compat version
 * @privateRemarks Please update this packages README.md if the default versions and config combination changes
 */
export interface CompatConfig {
	name: string;
	kind: CompatKind;
	compatVersion: number | string;
	loader?: string | number;
	driver?: string | number;
	containerRuntime?: string | number;
	dataRuntime?: string | number;
	/**
	 * Cross Version Compat Only
	 * Version that the `TestObjectProviderWithVersionedLoad` will use to create the container with.
	 * (Same version will be used across all layers).
	 */
	createWith?: CompatVersion;
	/**
	 * Cross Version Compat Only
	 * Version that the `TestObjectProviderWithVersionedLoad` will use to load the container with.
	 * (Same version will be used across all layers).
	 */
	loadWith?: CompatVersion;
}

const defaultCompatVersions = {
	// N and N - 1
	currentVersionDeltas: [0, -1],
	// we are currently supporting 1.3.X long-term
	ltsVersions: ["^1.3.4"],
};

// This indicates the number of versions above 2.0.0.internal.1.y.z that we want to support for back compat.
// Currently we only want to support 2.0.0.internal.3.y.z. and above
const defaultNumOfDriverVersionsAboveV2Int1 = 2;

function genConfig(compatVersion: number | string): CompatConfig[] {
	if (compatVersion === 0) {
		return [
			{
				// include the base version if it is not the same as the package version and it is not the test build
				name: `Non-Compat${baseVersion !== pkgVersion ? ` v${baseVersion}` : ""}`,
				kind: CompatKind.None,
				compatVersion: 0,
			},
		];
	}

	const allOld = {
		loader: compatVersion,
		driver: compatVersion,
		containerRuntime: compatVersion,
		dataRuntime: compatVersion,
	};

	const compatVersionStr =
		typeof compatVersion === "string"
			? `${compatVersion} (N)`
			: `${getRequestedVersion(baseVersion, compatVersion)} (N${compatVersion})`;
	return [
		{
			name: `compat ${compatVersionStr} - old loader`,
			kind: CompatKind.Loader,
			compatVersion,
			loader: compatVersion,
		},
		{
			name: `compat ${compatVersionStr} - new loader`,
			kind: CompatKind.NewLoader,
			compatVersion,
			...allOld,
			loader: undefined,
		},
		{
			name: `compat ${compatVersionStr} - old driver`,
			kind: CompatKind.Driver,
			compatVersion,
			driver: compatVersion,
		},
		{
			name: `compat ${compatVersionStr} - new driver`,
			kind: CompatKind.NewDriver,
			compatVersion,
			...allOld,
			driver: undefined,
		},
		{
			name: `compat ${compatVersionStr} - old container runtime`,
			kind: CompatKind.ContainerRuntime,
			compatVersion,
			containerRuntime: compatVersion,
		},
		{
			name: `compat ${compatVersionStr} - new container runtime`,
			kind: CompatKind.NewContainerRuntime,
			compatVersion,
			...allOld,
			containerRuntime: undefined,
		},
		{
			name: `compat ${compatVersionStr} - old data runtime`,
			kind: CompatKind.DataRuntime,
			compatVersion,
			dataRuntime: compatVersion,
		},
		{
			name: `compat ${compatVersionStr} - new data runtime`,
			kind: CompatKind.NewDataRuntime,
			compatVersion,
			...allOld,
			dataRuntime: undefined,
		},
	];
}

const genLTSConfig = (compatVersion: number | string): CompatConfig[] => {
	return [
		{
			name: `compat LTS ${compatVersion} - old loader`,
			kind: CompatKind.Loader,
			compatVersion,
			loader: compatVersion,
		},
		{
			name: `compat LTS ${compatVersion} - old loader + old driver`,
			kind: CompatKind.LoaderDriver,
			compatVersion,
			driver: compatVersion,
			loader: compatVersion,
		},
	];
};

const genLoaderBackCompatConfig = (compatVersion: number): CompatConfig[] => {
	const compatVersionStr =
		typeof compatVersion === "string"
			? `${compatVersion} (N)`
			: `${getRequestedVersion(baseVersion, compatVersion)} (N${compatVersion})`;

	return [
		{
			name: `compat back ${compatVersionStr} - older loader`,
			kind: CompatKind.Loader,
			compatVersion,
			loader: compatVersion,
		},
	];
};

const genDriverLoaderBackCompatConfig = (compatVersion: number): CompatConfig[] => {
	const compatVersionStr =
		typeof compatVersion === "string"
			? `${compatVersion} (N)`
			: `${getRequestedVersion(baseVersion, compatVersion)} (N${compatVersion})`;
	return [
		{
			name: `compat back ${compatVersionStr} - older loader + older driver`,
			kind: CompatKind.LoaderDriver,
			compatVersion,
			driver: compatVersion,
			loader: compatVersion,
		},
	];
};

const getNumberOfVersionsToGoBack = (numOfVersionsAboveV2Int1: number = 0): number => {
	const [, semverInternal, prereleaseIndentifier] = fromInternalScheme(codeVersion, true, true);
	assert(semverInternal !== undefined, "Unexpected pkg version");

	// Here we check if the release is an RC release. If so, we also need to account for internal releases when
	// generating back compat configs. For back compat purposes, we consider RC major release 1 to be treated as internal
	// major release 9. This will ensure we generate back compat configs for all RC and internal major releases.
	const greatestInternalMajor = 8;
	const numOfVersionsToV2Int1 =
		prereleaseIndentifier === "rc" || prereleaseIndentifier === "dev-rc"
			? semverInternal.major + greatestInternalMajor
			: semverInternal.major; // this happens to be the greatest major version
	// This allows us to increase our "LTS" support for certain versions above 2.0.0.internal.1.y.z
	return numOfVersionsToV2Int1 - numOfVersionsAboveV2Int1;
};

const genFullBackCompatConfig = (driverVersionsAboveV2Int1: number = 0): CompatConfig[] => {
	const _configList: CompatConfig[] = [];

	const loaderVersionBackCompatCount = getNumberOfVersionsToGoBack(0);

	// This makes the assumption N and N-1 scenarios are already fully tested thus skipping 0 and -1.
	// This loop goes as far back as 2.0.0.internal.1.y.z.
	// The idea is to generate all the versions from -2 -> - (major - 1) the current major version (i.e 2.0.0-internal.9.y.z would be -8)
	// This means as the number of majors increase the number of versions we support - this may be updated in the future.
	for (let i = 2; i < loaderVersionBackCompatCount; i++) {
		_configList.push(...genLoaderBackCompatConfig(-i));
	}

	// Splitting the two allows us to still test driver-loader while skipping older loader-driver versions are no longer supported
	const driverVersionBackCompatCount = getNumberOfVersionsToGoBack(driverVersionsAboveV2Int1);
	for (let i = 2; i < driverVersionBackCompatCount; i++) {
		_configList.push(...genDriverLoaderBackCompatConfig(-i));
	}
	return _configList;
};

/**
 * Generates the cross version compat config permutations.
 * This will resolve to one permutation where `CompatConfig.createWith` is set to the current version and
 * `CompatConfig.loadWith` is set to the delta (N-1) version. Then, a second permutation where `CompatConfig.createWith`
 * is set to the delta (N-1) version and `CompatConfig.loadWith` is set to the current version.
 *
 * Note: `adjustMajorPublic` will be set to true when requesting versions. This will ensure that we test against
 * the latest **public** major release when using the N-1 version (instead of the most recent internal major release).
 *
 * @internal
 */
export const genCrossVersionCompatConfig = (): CompatConfig[] => {
	const allDefaultDeltaVersions = defaultCompatVersions.currentVersionDeltas.map((delta) => ({
		base: pkgVersion,
		delta,
	}));

	return (
		allDefaultDeltaVersions
			.map((createVersion) =>
				allDefaultDeltaVersions.map((loadVersion) => {
					const resolvedCreateVersion = getRequestedVersion(
						createVersion.base,
						createVersion.delta,
						/** adjustMajorPublic */ true,
					);
					const resolvedLoadVersion = getRequestedVersion(
						loadVersion.base,
						loadVersion.delta,
						/** adjustMajorPublic */ true,
					);
					return {
						name: `compat cross version - create with ${resolvedCreateVersion} + load with ${resolvedLoadVersion}`,
						kind: CompatKind.CrossVersion,
						// Note: `compatVersion` is used to determine what versions need to be installed.
						// By setting it to `resolvedCreateVersion` we ensure both versions will eventually be
						// installed, since we switch the create/load versions in the test permutations.
						compatVersion: resolvedCreateVersion,
						createWith: createVersion,
						loadWith: loadVersion,
					};
				}),
			)
			.reduce((a, b) => a.concat(b))
			// Filter to ensure we don't create/load with the same version.
			.filter((config) => config.createWith !== config.loadWith)
	);
};

export const configList = new Lazy<readonly CompatConfig[]>(() => {
	// set it in the env for parallel workers
	if (compatKind) {
		process.env.fluid__test__compatKind = JSON.stringify(compatKind);
	}
	if (compatVersions) {
		process.env.fluid__test__compatVersion = JSON.stringify(compatVersions);
	}
	process.env.fluid__test__driver = driver;
	process.env.fluid__test__r11sEndpointName = r11sEndpointName;
	process.env.fluid__test__tenantIndex = tenantIndex.toString();
	process.env.fluid__test__baseVersion = baseVersion;

	let _configList: CompatConfig[] = [];

	// CompatVersions is set via pipeline flags. If not set, use default scenarios.
	if (!compatVersions || compatVersions.length === 0) {
		// By default run currentVersionDeltas (N/N-1), LTS, and cross version compat tests
		defaultCompatVersions.currentVersionDeltas.forEach((value) => {
			_configList.push(...genConfig(value));
		});
		defaultCompatVersions.ltsVersions.forEach((value) => {
			_configList.push(...genLTSConfig(value));
		});
		_configList.push(...genCrossVersionCompatConfig());
		// If fluid__test__backCompat=FULL is enabled, run full back compat tests
		if (process.env.fluid__test__backCompat === "FULL") {
			_configList.push(...genFullBackCompatConfig());
		}
		if (process.env.fluid__test__backCompat === "V2_INT_1_Loader_V2_INT_3_Driver") {
			_configList.push(...genFullBackCompatConfig(defaultNumOfDriverVersionsAboveV2Int1));
		}
	} else {
		compatVersions.forEach((value) => {
			switch (value) {
				case "LTS": {
					defaultCompatVersions.ltsVersions.forEach((lts) => {
						_configList.push(...genLTSConfig(lts));
					});
					break;
				}
				case "FULL": {
					_configList.push(...genFullBackCompatConfig());
					break;
				}
<<<<<<< HEAD
				case "V2_INT_3_PLUS": {
=======
				case "V2_INT_1_Loader_V2_INT_3_Driver": {
>>>>>>> 689011d4
					_configList.push(
						...genFullBackCompatConfig(defaultNumOfDriverVersionsAboveV2Int1),
					);
					break;
				}
				case "CROSS_VERSION": {
					_configList.push(...genCrossVersionCompatConfig());
					break;
				}
				default: {
					const num = parseInt(value, 10);
					if (num.toString() === value) {
						_configList.push(...genConfig(num));
					} else {
						_configList.push(...genConfig(value));
					}
				}
			}
		});
	}

	if (compatKind !== undefined) {
		// eslint-disable-next-line @typescript-eslint/no-non-null-assertion
		_configList = _configList.filter((value) => compatKind!.includes(value.kind));
	}
	return _configList;
});

/**
 * Mocha start up to ensure legacy versions are installed
 * @privateRemarks
 * This isn't currently used in a global setup hook due to https://github.com/mochajs/mocha/issues/4508.
 * Instead, we ensure that all requested compatibility versions are loaded at `describeCompat` module import time by
 * leveraging top-level await.
 *
 * This makes compatibility layer APIs (e.g. DDSes, data object, etc.) available at mocha suite creation time rather than
 * hook/test execution time, which is convenient for test authors: this sort of code can be used
 * ```ts
 * describeCompat("my suite", (getTestObjectProvider, apis) => {
 *     class MyDataObject extends apis.dataRuntime.DataObject {
 *         // ...
 *     }
 * });
 * ```
 *
 * instead of code like this:
 *
 * ```ts
 * describeCompat("my suite", (getTestObjectProvider, getApis) => {
 *
 *     const makeDataObjectClass = (apis: CompatApis) => class MyDataObject extends apis.dataRuntime.DataObject {
 *         // ...
 *     }
 *
 *     before(() => {
 *         // `getApis` can only be invoked from inside a hook or test
 *         const MyDataObject = makeDataObjectClass(getApis())
 *     });
 * });
 * ```
 *
 * If the linked github issue is ever fixed, this can be once again used as a global setup fixture.
 *
 * @internal
 */
export async function mochaGlobalSetup() {
	const versions = new Set(configList.value.map((value) => value.compatVersion));
	if (versions.size === 0) {
		return;
	}

	// Make sure we wait for all before returning, even if one of them has error.
	const installP = Array.from(versions.values()).map(async (value) => {
		const version = testBaseVersion(value);
		return ensurePackageInstalled(version, value, reinstall);
	});

	let error: unknown;
	for (const p of installP) {
		try {
			await p;
		} catch (e) {
			error = e;
		}
	}
	if (error) {
		// eslint-disable-next-line @typescript-eslint/no-throw-literal -- rethrowing the originally caught value
		throw error;
	}
}<|MERGE_RESOLUTION|>--- conflicted
+++ resolved
@@ -325,11 +325,7 @@
 					_configList.push(...genFullBackCompatConfig());
 					break;
 				}
-<<<<<<< HEAD
-				case "V2_INT_3_PLUS": {
-=======
 				case "V2_INT_1_Loader_V2_INT_3_Driver": {
->>>>>>> 689011d4
 					_configList.push(
 						...genFullBackCompatConfig(defaultNumOfDriverVersionsAboveV2Int1),
 					);
