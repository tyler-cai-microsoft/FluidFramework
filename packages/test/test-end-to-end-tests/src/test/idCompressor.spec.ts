/*!
 * Copyright (c) Microsoft Corporation and contributors. All rights reserved.
 * Licensed under the MIT License.
 */

import { strict as assert } from "assert";

import { stringToBuffer } from "@fluid-internal/client-utils";
import type { OdspTestDriver } from "@fluid-private/test-drivers";
import { generatePairwiseOptions } from "@fluid-private/test-pairwise-generator";
<<<<<<< HEAD
import { ITestDataObject, describeCompat, itExpects } from "@fluid-private/test-version-utils";
=======
import {
	ITestDataObject,
	TestDataObjectType,
	describeCompat,
} from "@fluid-private/test-version-utils";
>>>>>>> 1c00d7e3
import type { ISharedCell } from "@fluidframework/cell/internal";
import { AttachState } from "@fluidframework/container-definitions";
import {
	IContainer,
	type IFluidCodeDetails,
} from "@fluidframework/container-definitions/internal";
import { Loader } from "@fluidframework/container-loader/internal";
import {
	ContainerRuntime,
	IContainerRuntimeOptions,
	IdCompressorMode,
} from "@fluidframework/container-runtime/internal";
import { IFluidHandle, IRequest } from "@fluidframework/core-interfaces";
import { delay } from "@fluidframework/core-utils/internal";
import type { IChannel } from "@fluidframework/datastore-definitions/internal";
import { ISummaryTree } from "@fluidframework/driver-definitions";
import { type ISequencedDocumentMessage } from "@fluidframework/driver-definitions/internal";
import {
	IIdCompressor,
	SessionSpaceCompressedId,
	StableId,
} from "@fluidframework/id-compressor";
import { ISharedMap, SharedDirectory } from "@fluidframework/map/internal";
import {
	DataObjectFactoryType,
	ITestContainerConfig,
	ITestFluidObject,
	ITestObjectProvider,
	createContainerRuntimeFactoryWithDefaultDataStore,
	createSummarizer,
	createTestConfigProvider,
	getContainerEntryPointBackCompat,
	summarizeNow,
	waitForContainerConnection,
} from "@fluidframework/test-utils/internal";

import { TestSnapshotCache } from "../testSnapshotCache.js";

function getIdCompressor(dds: IChannel): IIdCompressor {
	return (dds as any).runtime.idCompressor as IIdCompressor;
}

describeCompat.skip(
	"Runtime IdCompressor - Schema changes",
	"NoCompat",
	(getTestObjectProvider, apis) => {
		function runTests(explicitSchemaCreation: boolean, explicitSchemaLoading: boolean) {
			let provider: ITestObjectProvider;

			beforeEach("setupContainers", async () => {
				provider = getTestObjectProvider();
			});

			const {
				containerRuntime: { ContainerRuntimeFactoryWithDefaultDataStore },
				dds: { SharedMap, SharedCell },
			} = apis;

			const containerConfigNoCompressor: ITestContainerConfig = {
				registry: [
					["mapId", SharedMap.getFactory()],
					["cellId", SharedCell.getFactory()],
				],
				fluidDataObjectType: DataObjectFactoryType.Test,
				loaderProps: {},
				runtimeOptions: {
					enableRuntimeIdCompressor: undefined,
					explicitSchemaControl: explicitSchemaCreation,
				},
			};

			const containerConfigWithCompressor: ITestContainerConfig = {
				...containerConfigNoCompressor,
				runtimeOptions: {
					enableRuntimeIdCompressor: "on",
					explicitSchemaControl: explicitSchemaLoading,
				},
			};

			it("has no compressor if not enabled", async () => {
				provider.reset();
				const container = await provider.makeTestContainer(containerConfigNoCompressor);
				const dataObject = (await container.getEntryPoint()) as ITestFluidObject;
				const map = await dataObject.getSharedObject<ISharedMap>("mapId");

				assert(getIdCompressor(map) === undefined);
			});

			it("can't enable compressor on an existing container", async () => {
				provider.reset();
				const container = await provider.makeTestContainer(containerConfigNoCompressor);
				const dataObject = (await container.getEntryPoint()) as ITestFluidObject;
				const map = await dataObject.getSharedObject<ISharedMap>("mapId");
				assert(getIdCompressor(map) === undefined);

				const enabledContainer = await provider.loadTestContainer(
					containerConfigWithCompressor,
				);
				const enabledDataObject = (await enabledContainer.getEntryPoint()) as ITestFluidObject;
				const enabledMap = await enabledDataObject.getSharedObject<ISharedMap>("mapId");
				assert(getIdCompressor(enabledMap) === undefined);
			});

			it("can't disable compressor if previously enabled on existing container", async () => {
				const container = await provider.makeTestContainer(containerConfigWithCompressor);
				const dataObject = (await container.getEntryPoint()) as ITestFluidObject;
				const map = await dataObject.getSharedObject<ISharedMap>("mapId");
				assert(getIdCompressor(map) !== undefined);

				const container2 = await provider.loadTestContainer(containerConfigNoCompressor);
				const dataObject2 = (await container2.getEntryPoint()) as ITestFluidObject;
				const map2 = await dataObject2.getSharedObject<ISharedMap>("mapId");
				assert(getIdCompressor(map2) !== undefined);
			});
		}

		describe("Explicit Schema", () => runTests(true, true));
		describe("Implicit Schema", () => runTests(false, false));
		describe("Explicit Schema on load", () => runTests(false, true));
		describe("Implicit Schema on create", () => runTests(true, false));
	},
);

describeCompat("Runtime IdCompressor", "NoCompat", (getTestObjectProvider, apis) => {
	const {
		dataRuntime: { DataObject, DataObjectFactory },
		containerRuntime: { ContainerRuntimeFactoryWithDefaultDataStore },
		dds: { SharedMap, SharedCell },
	} = apis;
	class TestDataObject extends DataObject {
		public get _root() {
			return this.root;
		}

		public get _context() {
			return this.context;
		}

		private readonly sharedMapKey = "map";
		public map!: ISharedMap;

		private readonly sharedCellKey = "sharedCell";
		public sharedCell!: ISharedCell;

		protected async initializingFirstTime() {
			const sharedMap = SharedMap.create(this.runtime);
			this.root.set(this.sharedMapKey, sharedMap.handle);

			const sharedCell = SharedCell.create(this.runtime);
			this.root.set(this.sharedCellKey, sharedCell.handle);
		}

		protected async hasInitialized() {
			const mapHandle = this.root.get<IFluidHandle<ISharedMap>>(this.sharedMapKey);
			assert(mapHandle !== undefined, "SharedMap not found");
			this.map = await mapHandle.get();

			const sharedCellHandle = this.root.get<IFluidHandle<ISharedCell>>(this.sharedCellKey);
			assert(sharedCellHandle !== undefined, "SharedCell not found");
			this.sharedCell = await sharedCellHandle.get();
		}
	}

	let provider: ITestObjectProvider;
	const defaultFactory = new DataObjectFactory(
		"TestDataObject",
		TestDataObject,
		[SharedMap.getFactory(), SharedCell.getFactory()],
		[],
	);

	const runtimeOptions: IContainerRuntimeOptions = {
		enableRuntimeIdCompressor: "on",
	};

	const runtimeFactory = createContainerRuntimeFactoryWithDefaultDataStore(
		ContainerRuntimeFactoryWithDefaultDataStore,
		{
			defaultFactory,
			registryEntries: [[defaultFactory.type, Promise.resolve(defaultFactory)]],
			runtimeOptions,
		},
	);

	let containerRuntime: ContainerRuntime;
	let container1: IContainer;
	let container2: IContainer;
	let mainDataStore: TestDataObject;

	let sharedMapContainer1: ISharedMap;
	let sharedMapContainer2: ISharedMap;
	let sharedMapContainer3: ISharedMap;

	let sharedCellContainer1: ISharedCell;

	const createContainer = async (): Promise<IContainer> =>
		provider.createContainer(runtimeFactory);

	beforeEach("setupContainers", async () => {
		provider = getTestObjectProvider();
		container1 = await createContainer();
		mainDataStore = (await container1.getEntryPoint()) as TestDataObject;
		containerRuntime = mainDataStore._context.containerRuntime as ContainerRuntime;
		sharedMapContainer1 = mainDataStore.map;
		sharedCellContainer1 = mainDataStore.sharedCell;

		container2 = await provider.loadContainer(runtimeFactory);
		const container2MainDataStore = (await container2.getEntryPoint()) as TestDataObject;
		sharedMapContainer2 = container2MainDataStore.map;

		const container3 = await provider.loadContainer(runtimeFactory);
		const container3MainDataStore = (await container3.getEntryPoint()) as TestDataObject;
		sharedMapContainer3 = container3MainDataStore.map;

		await waitForContainerConnection(container1);
		await waitForContainerConnection(container2);
		await waitForContainerConnection(container3);
	});

	const containerConfigNoCompressor: ITestContainerConfig = {
		registry: [
			["mapId", SharedMap.getFactory()],
			["cellId", SharedCell.getFactory()],
		],
		fluidDataObjectType: DataObjectFactoryType.Test,
		loaderProps: {},
		runtimeOptions: {
			enableRuntimeIdCompressor: undefined,
		},
	};

	const containerConfigWithCompressor: ITestContainerConfig = {
		...containerConfigNoCompressor,
		runtimeOptions: {
			enableRuntimeIdCompressor: "on",
		},
	};

	it("can normalize session space IDs to op space", async () => {
		// None of these clusters will be ack'd yet and as such they will all
		// generate local Ids. State of compressors afterwards should be:
		// SharedMap1 Compressor: Local IdRange { first: -1, last: -512 }
		// SharedMap2 Compressor: Local IdRange { first: -1, last: -512 }
		// SharedMap3 Compressor: Local IdRange { first: -1, last: -512 }
		for (let i = 0; i < 512; i++) {
			getIdCompressor(sharedMapContainer1).generateCompressedId();
			getIdCompressor(sharedMapContainer2).generateCompressedId();
			getIdCompressor(sharedMapContainer3).generateCompressedId();
		}

		// Validate the state described above: all compressors should normalize to
		// local, negative ids as they haven't been ack'd and can't eagerly allocate
		for (let i = 0; i < 512; i++) {
			[sharedMapContainer1, sharedMapContainer2, sharedMapContainer3].forEach((map) => {
				assert.strictEqual(
					getIdCompressor(map).normalizeToOpSpace(-(i + 1) as SessionSpaceCompressedId),
					-(i + 1),
				);
			});
		}

		// Generate DDS ops so that the compressors synchronize
		sharedMapContainer1.set("key", "value");
		await provider.ensureSynchronized();
		sharedMapContainer2.set("key2", "value2");
		await provider.ensureSynchronized();
		sharedMapContainer3.set("key3", "value3");
		await provider.ensureSynchronized();

		// After synchronization, each compressor should allocate a cluster. Because the order is deterministic
		// in e2e tests, we can directly validate the cluster ranges. After synchronizing, each compressor will
		// get a positive id cluster that corresponds to its locally allocated ranges. Each cluster will be sized
		// as the number of IDs produced + the default cluster size (512).
		// Compressor states after synchronizing:
		// SharedMap1 Compressor: { first: 0, last: 1023 }
		// SharedMap2 Compressor: { first: 1024, last: 2047 }
		// SharedMap3 Compressor: { first: 2048, last: 2559 }
		const compressors = [sharedMapContainer1, sharedMapContainer2, sharedMapContainer3].map(
			(map) => {
				return getIdCompressor(map);
			},
		);
		const firstIds = compressors.map((compressor) =>
			compressor.normalizeToOpSpace(-1 as SessionSpaceCompressedId),
		);
		for (let i = 0; i < 512; i++) {
			for (let j = 0; j < compressors.length; j++) {
				assert.strictEqual(
					compressors[j].normalizeToOpSpace(-(i + 1) as SessionSpaceCompressedId),
					i + firstIds[j],
				);
			}
		}

		assert.strictEqual(sharedMapContainer1.get("key"), "value");
		assert.strictEqual(sharedMapContainer2.get("key2"), "value2");
		assert.strictEqual(sharedMapContainer3.get("key3"), "value3");
	});

	it("can normalize local op space IDs from a local session to session space", async () => {
		const sessionSpaceId = getIdCompressor(sharedMapContainer1).generateCompressedId();
		sharedMapContainer1.set("key", "value");

		await provider.ensureSynchronized();
		const opSpaceId = getIdCompressor(sharedMapContainer1).normalizeToOpSpace(sessionSpaceId);
		const normalizedSessionSpaceId = getIdCompressor(
			sharedMapContainer1,
		).normalizeToSessionSpace(opSpaceId, getIdCompressor(sharedMapContainer1).localSessionId);

		assert(opSpaceId >= 0);
		assert.strictEqual(normalizedSessionSpaceId, -1);
	});

	it("finalizes IDs made in a detached state immediately upon attach", async () => {
		const loader = provider.makeTestLoader(containerConfigWithCompressor);
		const defaultCodeDetails: IFluidCodeDetails = {
			package: "defaultTestPackage",
			config: {},
		};
		const container = await loader.createDetachedContainer(defaultCodeDetails);

		const dataObject = await getContainerEntryPointBackCompat<ITestFluidObject>(container);
		const map = await dataObject.getSharedObject<ISharedMap>("mapId");
		const sessionSpaceId = getIdCompressor(map).generateCompressedId();

		await container.attach(provider.driver.createCreateNewRequest("doc id"));
		const opSpaceId = getIdCompressor(map).normalizeToOpSpace(sessionSpaceId);
		assert.notEqual(opSpaceId, sessionSpaceId);
		await provider.ensureSynchronized();

		const url = await container.getAbsoluteUrl("");
		assert(url !== undefined);
		const loader2 = provider.makeTestLoader(containerConfigWithCompressor);
		const remoteContainer = await loader2.resolve({ url });

		const dataObject2 =
			await getContainerEntryPointBackCompat<ITestFluidObject>(remoteContainer);
		const map2 = await dataObject2.getSharedObject<ISharedMap>("mapId");
		const sessionSpaceId2 = getIdCompressor(map2).normalizeToSessionSpace(
			opSpaceId,
			getIdCompressor(map).localSessionId,
		);

		assert.equal(opSpaceId, sessionSpaceId2);
	});

	it("eagerly allocates final IDs after cluster is finalized", async () => {
		assert(getIdCompressor(sharedMapContainer1) !== undefined, "IdCompressor is undefined");
		const localId1 = getIdCompressor(sharedMapContainer1).generateCompressedId();
		assert.strictEqual(localId1, -1);
		const localId2 = getIdCompressor(sharedMapContainer1).generateCompressedId();
		assert.strictEqual(localId2, -2);

		sharedMapContainer1.set("key", "value");
		await provider.ensureSynchronized();

		const finalId3 = getIdCompressor(sharedMapContainer1).generateCompressedId();
		assert(finalId3 > 0);

		sharedMapContainer1.set("key2", "value2");
		await provider.ensureSynchronized();

		const opSpaceId1 = getIdCompressor(sharedMapContainer1).normalizeToOpSpace(localId1);
		const opSpaceId2 = getIdCompressor(sharedMapContainer1).normalizeToOpSpace(localId2);
		const opSpaceId3 = getIdCompressor(sharedMapContainer1).normalizeToOpSpace(finalId3);

		assert(opSpaceId1 >= 0);
		assert(opSpaceId2 >= 0);
		assert(opSpaceId3 >= 0);
		assert.strictEqual(finalId3, opSpaceId3);

		assert.strictEqual(
			getIdCompressor(sharedMapContainer1).normalizeToSessionSpace(
				opSpaceId1,
				getIdCompressor(sharedMapContainer1).localSessionId,
			),
			localId1,
		);
		assert.strictEqual(
			getIdCompressor(sharedMapContainer1).normalizeToSessionSpace(
				opSpaceId2,
				getIdCompressor(sharedMapContainer1).localSessionId,
			),
			localId2,
		);
		assert.strictEqual(
			getIdCompressor(sharedMapContainer1).normalizeToSessionSpace(
				opSpaceId3,
				getIdCompressor(sharedMapContainer1).localSessionId,
			),
			finalId3,
		);
	});

	it("eagerly allocates IDs across DDSs using the same compressor", async () => {
		assert(getIdCompressor(sharedMapContainer1) !== undefined, "IdCompressor is undefined");
		assert(getIdCompressor(sharedCellContainer1) !== undefined, "IdCompressor is undefined");

		const localId1 = getIdCompressor(sharedMapContainer1).generateCompressedId();
		assert.strictEqual(localId1, -1);
		const localId2 = getIdCompressor(sharedCellContainer1).generateCompressedId();
		assert.strictEqual(localId2, -2);

		sharedMapContainer1.set("key", "value");
		sharedCellContainer1.set("value");
		await provider.ensureSynchronized();

		const finalId3 = getIdCompressor(sharedMapContainer1).generateCompressedId();
		assert(finalId3 > 0);
		const finalId4 = getIdCompressor(sharedCellContainer1).generateCompressedId();
		assert(finalId4 > 0);

		sharedMapContainer1.set("key2", "value2");
		sharedCellContainer1.set("value2");
		await provider.ensureSynchronized();

		const opSpaceId1 = getIdCompressor(sharedMapContainer1).normalizeToOpSpace(localId1);
		const opSpaceId2 = getIdCompressor(sharedCellContainer1).normalizeToOpSpace(localId2);
		const opSpaceId3 = getIdCompressor(sharedMapContainer1).normalizeToOpSpace(finalId3);
		const opSpaceId4 = getIdCompressor(sharedCellContainer1).normalizeToOpSpace(finalId4);

		assert(opSpaceId1 >= 0);
		assert(opSpaceId2 >= 0);
		assert.strictEqual(opSpaceId3, finalId3);
		assert.strictEqual(opSpaceId4, finalId4);

		assert.equal(
			getIdCompressor(sharedMapContainer1).normalizeToSessionSpace(
				opSpaceId1,
				getIdCompressor(sharedMapContainer1).localSessionId,
			),
			localId1,
		);
		assert.equal(
			getIdCompressor(sharedCellContainer1).normalizeToSessionSpace(
				opSpaceId2,
				getIdCompressor(sharedCellContainer1).localSessionId,
			),
			localId2,
		);
		assert.equal(
			getIdCompressor(sharedMapContainer1).normalizeToSessionSpace(
				opSpaceId3,
				getIdCompressor(sharedMapContainer1).localSessionId,
			),
			finalId3,
		);
		assert.equal(
			getIdCompressor(sharedCellContainer1).normalizeToSessionSpace(
				opSpaceId4,
				getIdCompressor(sharedCellContainer1).localSessionId,
			),
			finalId4,
		);
	});

	it("produces Id spaces correctly", async () => {
		const maps = [sharedMapContainer1, sharedMapContainer2, sharedMapContainer3];
		const compressors = maps.map((map) => getIdCompressor(map));
		const idPairs: [SessionSpaceCompressedId, IIdCompressor][] = [];
		const gens = 1000;
		for (let i = 0; i < gens; i++) {
			const compressor = compressors[i % compressors.length];
			const id = compressor.generateCompressedId();
			idPairs.push([id, compressor]);
			if (i === gens / 2) {
				maps.forEach((map) => {
					map.set("key", "value");
				});
				await provider.ensureSynchronized();
			}
		}
		await assureAlignment(maps, idPairs);
	});

	async function assureAlignment(
		maps: ISharedMap[],
		idPairs: [SessionSpaceCompressedId, IIdCompressor][],
	) {
		maps.forEach((map) => {
			map.set("key", "value");
		});
		await provider.ensureSynchronized();
		const compressors = maps.map((map) => getIdCompressor(map));
		idPairs.forEach(([id, compressorOrigin]) => {
			const opSpaceId = compressorOrigin.normalizeToOpSpace(id);
			assert(opSpaceId >= 0);
			const sessionSpaceIdOrigin = compressorOrigin.normalizeToSessionSpace(
				opSpaceId,
				compressorOrigin.localSessionId,
			);
			const decompressedOrigin = compressorOrigin.decompress(id);
			compressors.forEach((compressor) => {
				const sessionSpaceId = compressor.normalizeToSessionSpace(
					opSpaceId,
					compressorOrigin.localSessionId,
				);
				assert(
					sessionSpaceId >= 0 ||
						(compressor === compressorOrigin && sessionSpaceId === sessionSpaceIdOrigin),
				);
				assert(compressor.normalizeToOpSpace(sessionSpaceId) === opSpaceId);
				const decompressed = compressor.decompress(sessionSpaceId);
				assert(decompressed === decompressedOrigin);
			});
		});
	}

	// IdCompressor is at container runtime level, which means that individual DDSs
	// in the same container should have the same underlying compressor state
	it("container with multiple DDSs has same compressor state", async () => {
		assert(getIdCompressor(sharedMapContainer1) !== undefined, "IdCompressor is undefined");
		assert(getIdCompressor(sharedCellContainer1) !== undefined, "IdCompressor is undefined");

		// 2 IDs in the map compressor, 1 in the cell compressor
		// should result in a local count of 3 IDs
		const sharedMapCompressedId = getIdCompressor(sharedMapContainer1).generateCompressedId();
		const sharedMapDecompressedId =
			getIdCompressor(sharedMapContainer1).decompress(sharedMapCompressedId);
		const sharedMapCompressedId2 = getIdCompressor(sharedMapContainer1).generateCompressedId();
		const sharedMapDecompressedId2 =
			getIdCompressor(sharedMapContainer1).decompress(sharedMapCompressedId2);
		const sharedCellCompressedId =
			getIdCompressor(sharedCellContainer1).generateCompressedId();
		const sharedCellDecompressedId =
			getIdCompressor(sharedMapContainer1).decompress(sharedCellCompressedId);

		// Generate an op so the idCompressor state is actually synchronized
		// across clients
		sharedMapContainer1.set(sharedMapDecompressedId, "value");

		assert.strictEqual(
			(getIdCompressor(sharedMapContainer1) as any).localIdCount,
			(getIdCompressor(sharedCellContainer1) as any).localIdCount,
		);

		await provider.ensureSynchronized();

		assert.strictEqual(
			getIdCompressor(sharedMapContainer1).recompress(sharedMapDecompressedId),
			getIdCompressor(sharedCellContainer1).recompress(sharedMapDecompressedId),
		);

		assert.strictEqual(
			getIdCompressor(sharedMapContainer1).recompress(sharedMapDecompressedId2),
			getIdCompressor(sharedCellContainer1).recompress(sharedMapDecompressedId2),
		);

		assert.strictEqual(
			getIdCompressor(sharedMapContainer1).recompress(sharedCellDecompressedId),
			getIdCompressor(sharedCellContainer1).recompress(sharedCellDecompressedId),
		);

		assert.strictEqual(sharedMapContainer1.get(sharedMapDecompressedId), "value");
	});

	const sharedPoints = [0, 1, 2];
	const testConfigs = generatePairwiseOptions({
		preOfflineChanges: sharedPoints,
		postOfflineChanges: sharedPoints,
		allocateDuringResubmitStride: [1, 2, 3],
		delayBetweenOfflineChanges: [true, false],
	});

	for (const testConfig of testConfigs) {
		it(`Ids generated across batches are correctly resubmitted: ${JSON.stringify(
			testConfig,
		)}`, async () => {
			const idPairs: [SessionSpaceCompressedId, IIdCompressor][] = [];

			const simulateAllocation = (map: ISharedMap) => {
				const idCompressor = getIdCompressor(map);
				const id = idCompressor.generateCompressedId();
				idPairs.push([id, idCompressor]);
			};

			for (let i = 0; i < testConfig.preOfflineChanges; i++) {
				simulateAllocation(sharedMapContainer1);
				sharedMapContainer1.set("key", i); // Trigger Id submission
			}

			container1.disconnect();

			for (let i = 0; i < testConfig.postOfflineChanges; i++) {
				simulateAllocation(sharedMapContainer1);
				sharedMapContainer1.set("key", i); // Trigger Id submission

				if (testConfig.delayBetweenOfflineChanges) {
					await delay(100); // Trigger Id submission
				}
			}

			let invokedCount = 0;
			const superResubmit = (sharedMapContainer1 as any).reSubmitCore.bind(
				sharedMapContainer1,
			);
			(sharedMapContainer1 as any).reSubmitCore = (
				content: unknown,
				localOpMetadata: unknown,
			) => {
				invokedCount++;
				if (invokedCount % testConfig.allocateDuringResubmitStride === 0) {
					// Simulate a DDS that generates IDs as part of the resubmit path (e.g. SharedTree)
					// This will test that ID allocation ops are correctly sorted into a separate batch in the outbox
					simulateAllocation(sharedMapContainer1);
				}
				superResubmit(content, localOpMetadata);
			};

			// important allocation to test the ordering of generate, takeNext, generate, retakeOutstanding, takeNext.
			// correctness here relies on mutation in retaking if we want the last takeNext to return an empty range
			// which it must be if we want to avoid overlapping range bugs
			simulateAllocation(sharedMapContainer1);

			container1.connect();
			await waitForContainerConnection(container1);
			await assureAlignment([sharedMapContainer1, sharedMapContainer2], idPairs);
		});
	}

	it("Reentrant ops do not cause resubmission of ID allocation ops", async () => {
		const idPairs: [SessionSpaceCompressedId, IIdCompressor][] = [];

		const simulateAllocation = (map: ISharedMap) => {
			const idCompressor = getIdCompressor(map);
			const id = idCompressor.generateCompressedId();
			idPairs.push([id, idCompressor]);
		};

		container1.disconnect();

		sharedMapContainer2.set("key", "first");

		let invokedCount = 0;
		const superProcessCore = (sharedMapContainer1 as any).processCore.bind(
			sharedMapContainer1,
		);
		(sharedMapContainer1 as any).processCore = (
			message: ISequencedDocumentMessage,
			local: boolean,
			localOpMetadata: unknown,
		) => {
			if (invokedCount === 0) {
				// Force reentrancy during first op processing to cause batch manager rebase (which should skip rebasing allocation ops)
				simulateAllocation(sharedMapContainer1);
				sharedMapContainer1.set("key", "reentrant1");
				simulateAllocation(sharedMapContainer1);
				sharedMapContainer1.set("key", "reentrant2");
			}
			superProcessCore(message, local, localOpMetadata);
			invokedCount++;
		};

		container1.connect();
		await waitForContainerConnection(container1);
		await assureAlignment([sharedMapContainer1, sharedMapContainer2], idPairs);
	});

	// IdCompressor is at container runtime level, which means that individual DDSs
	// in the same container and different DataStores should have the same underlying compressor state
	it("DDSs in different DataStores have the same compressor state", async () => {
		const dataStore2 = await defaultFactory.createInstance(containerRuntime);
		mainDataStore.map.set("DataStore2", dataStore2.handle);

		await provider.ensureSynchronized();
		// 1 Id in the map compressor in the main DataStore, 1 in the cell compressor
		// in the same DataStore, 1 in the map of DataStore2 should result in 3 local
		// Ids in the same compressor
		const compressedIds: SessionSpaceCompressedId[] = [];
		compressedIds.push(getIdCompressor(sharedMapContainer1).generateCompressedId());
		compressedIds.push(getIdCompressor(sharedCellContainer1).generateCompressedId());
		compressedIds.push(getIdCompressor(dataStore2.map).generateCompressedId());

		const decompressedIds: StableId[] = [];
		compressedIds.forEach((id) => {
			const decompressedId = getIdCompressor(sharedMapContainer1).decompress(id);

			// All the compressors point to the same compressor and should all be able to
			// decompress the local Id to the same decompressed Id
			[getIdCompressor(sharedCellContainer1), getIdCompressor(dataStore2.map)].forEach(
				(compressor) => {
					assert.strictEqual(compressor.decompress(id), decompressedId);
				},
			);

			decompressedIds.push(decompressedId);
		});

		sharedMapContainer1.set("key", "value");

		await provider.ensureSynchronized();

		// Everything should be pointing to the same compressor. All
		// compressors should have allocated the same number of local Ids.
		assert.strictEqual(
			(getIdCompressor(sharedMapContainer1) as any).localIdCount,
			(getIdCompressor(sharedCellContainer1) as any).localIdCount,
		);

		assert.strictEqual(
			(getIdCompressor(sharedMapContainer1) as any).localIdCount,
			(getIdCompressor(dataStore2.map) as any).localIdCount,
		);

		decompressedIds.forEach((id, index) => {
			// All compressors should be able to recompress the decompressed Ids
			// back to the SessionSpace compressed Id: [-1, -2, -3]
			const compressedId = getIdCompressor(sharedMapContainer1).recompress(id);
			assert.strictEqual(compressedIds[index], compressedId);

			[getIdCompressor(sharedCellContainer1), getIdCompressor(dataStore2.map)].forEach(
				(compressor) => {
					assert.strictEqual(compressedId, compressor.recompress(id));
				},
			);
		});
	});
});

// No-compat: 2.0.0-internal.8.x and earlier versions of container-runtime don't finalize ids prior to attaching.
// Even older versions of the runtime also don't have an id compression feature enabled.
describeCompat.skip(
	"IdCompressor in detached container",
	"NoCompat",
	(getTestObjectProvider, apis) => {
		let provider: ITestObjectProvider;
		let request: IRequest;

		beforeEach("getTestObjectProvider", () => {
			provider = getTestObjectProvider();
			request = provider.driver.createCreateNewRequest(provider.documentId);
		});

		it("Compressors sync after detached container attaches and sends an op", async () => {
			const testConfig: ITestContainerConfig = {
				fluidDataObjectType: DataObjectFactoryType.Test,
				registry: [["sharedCell", apis.dds.SharedCell.getFactory()]],
				runtimeOptions: {
					enableRuntimeIdCompressor: "on",
				},
			};
			const loader = provider.makeTestLoader(testConfig);
			const container = await loader.createDetachedContainer(provider.defaultCodeDetails);

			// Get the root dataStore from the detached container.
			const dataStore = (await container.getEntryPoint()) as ITestFluidObject;
			const testChannel1 = await dataStore.getSharedObject<ISharedCell>("sharedCell");

			// Generate an Id before attaching the container
			(testChannel1 as any).runtime.idCompressor.generateCompressedId();
			// Attach the container. The generated Id won't be synced until another op
			// is sent after attaching becuase most DDSs don't send ops until they are attached.
			await container.attach(request);

			// Create another container to test sync
			const url: any = await container.getAbsoluteUrl("");
			const loader2 = provider.makeTestLoader(testConfig) as Loader;
			const container2 = await loader2.resolve({ url });
			const dataStore2 = (await container2.getEntryPoint()) as ITestFluidObject;
			const testChannel2 = await dataStore2.getSharedObject<ISharedCell>("sharedCell");
			// Generate an Id in the second attached container and send an op to send the Ids
			(testChannel2 as any).runtime.idCompressor.generateCompressedId();
			testChannel2.set("value");

			await provider.ensureSynchronized();

			// Send an op in the first container to get its Ids sent
			testChannel1.set("value2");

			await provider.ensureSynchronized();

			// Compressor from first container will get the first 512 Ids (0-511) as its id should be finalized
			// on attach
			assert.strictEqual((testChannel1 as any).runtime.idCompressor.normalizeToOpSpace(-1), 0);
			// Compressor from second container gets second cluster starting at 512 after sending an op
			assert.strictEqual(
				(testChannel2 as any).runtime.idCompressor.normalizeToOpSpace(-1),
				513,
			);
		});
	},
);

<<<<<<< HEAD
describeCompat.skip("IdCompressor Summaries", "NoCompat", (getTestObjectProvider) => {
=======
describeCompat("IdCompressor Summaries", "NoCompat", (getTestObjectProvider, compatAPIs) => {
>>>>>>> 1c00d7e3
	let provider: ITestObjectProvider;
	const disableConfig: ITestContainerConfig = {
		runtimeOptions: { enableRuntimeIdCompressor: undefined },
	};
	const enabledConfig: ITestContainerConfig = {
		runtimeOptions: { enableRuntimeIdCompressor: "on" },
	};

	const createContainer = async (
		config: ITestContainerConfig = disableConfig,
	): Promise<IContainer> => provider.makeTestContainer(config);

	beforeEach("getTestObjectProvider", async () => {
		provider = getTestObjectProvider();
	});

	it("Summary includes IdCompressor when enabled", async () => {
		const container = await createContainer(enabledConfig);
		const { summarizer } = await createSummarizer(provider, container, enabledConfig);
		const { summaryTree } = await summarizeNow(summarizer);

		assert(
			summaryTree.tree[".idCompressor"] !== undefined,
			"IdCompressor should be present in summary",
		);
	});

	it("Summary does not include IdCompressor when disabled", async () => {
		const container = await createContainer();
		const { summarizer } = await createSummarizer(provider, container, disableConfig);
		const { summaryTree } = await summarizeNow(summarizer);

		assert(
			summaryTree.tree[".idCompressor"] === undefined,
			"IdCompressor should not be present in summary when not enabled",
		);
	});

	function getCompressorSummaryStats(summaryTree: ISummaryTree): {
		sessionCount: number;
		clusterCount: number;
	} {
		const compressorSummary = summaryTree.tree[".idCompressor"];
		assert(compressorSummary !== undefined, "IdCompressor should be present in summary");
		const base64Content = (compressorSummary as any).content as string;
		const floatView = new Float64Array(stringToBuffer(base64Content, "base64"));
		return {
			sessionCount: floatView[2],
			clusterCount: floatView[3],
		};
	}

	it("Shouldn't include unack'd local ids in summary", async () => {
		const container = await createContainer(enabledConfig);
		const defaultDataStore = (await container.getEntryPoint()) as ITestDataObject;
		const idCompressor: IIdCompressor = (defaultDataStore._root as any).runtime.idCompressor;

		const { summarizer } = await createSummarizer(provider, container, enabledConfig);

		assert(idCompressor !== undefined, "IdCompressor should be present");
		idCompressor.generateCompressedId();

		await provider.ensureSynchronized();

		const { summaryTree } = await summarizeNow(summarizer);
		const summaryStats = getCompressorSummaryStats(summaryTree);
		assert(
			summaryStats.sessionCount === 0,
			"Shouldn't have any local sessions as all ids are unack'd",
		);
		assert(
			summaryStats.clusterCount === 0,
			"Shouldn't have any local clusters as all ids are unack'd",
		);
	});

	it("Includes ack'd ids in summary", async () => {
		const container = await createContainer(enabledConfig);
		const defaultDataStore = (await container.getEntryPoint()) as ITestDataObject;
		const idCompressor: IIdCompressor = (defaultDataStore._root as any).runtime.idCompressor;

		const { summarizer } = await createSummarizer(provider, container, enabledConfig);

		assert(idCompressor !== undefined, "IdCompressor should be present");

		idCompressor.generateCompressedId();
		defaultDataStore._root.set("key", "value");

		await provider.ensureSynchronized();

		const { summaryTree } = await summarizeNow(summarizer);
		const summaryStats = getCompressorSummaryStats(summaryTree);
		assert(
			summaryStats.sessionCount === 1,
			"Should have a local session as all ids are ack'd",
		);
		assert(
			summaryStats.clusterCount === 1,
			"Should have a local cluster as all ids are ack'd",
		);
	});

	it("Newly connected container synchronizes from summary", async function () {
		// TODO: This test is consistently failing when ran against FRS. See ADO:7931
		if (provider.driver.type === "routerlicious" && provider.driver.endpointName === "frs") {
			this.skip();
		}
		const container = await createContainer(enabledConfig);
		const defaultDataStore = (await container.getEntryPoint()) as ITestDataObject;
		const idCompressor: IIdCompressor = (defaultDataStore._root as any).runtime.idCompressor;

		const { summarizer: summarizer1 } = await createSummarizer(
			provider,
			container,
			enabledConfig,
		);

		assert(idCompressor !== undefined, "IdCompressor should be present");
		idCompressor.generateCompressedId();
		defaultDataStore._root.set("key", "value");
		await provider.ensureSynchronized();

		const { summaryTree } = await summarizeNow(summarizer1);
		const summaryStats = getCompressorSummaryStats(summaryTree);
		assert(
			summaryStats.sessionCount === 1,
			"Should have a local session as all ids are ack'd",
		);
		assert(
			summaryStats.clusterCount === 1,
			"Should have a local cluster as all ids are ack'd",
		);

		const container2 = await provider.loadTestContainer(enabledConfig);
		const container2DataStore = (await container2.getEntryPoint()) as ITestDataObject;
		const container2IdCompressor: IIdCompressor = (container2DataStore._root as any).runtime
			.idCompressor;
		assert(container2IdCompressor !== undefined, "Second IdCompressor should be present");
		assert(
			(container2IdCompressor as any).sessions.get(idCompressor.localSessionId) !== undefined,
			"Should have the other compressor's session from summary",
		);
	});

	/**
	 * Function that asserts that the value is not as expected. e have a bug in one of our customer's app where a short
	 * data store ID created is `[` but in a downloaded snapshot, it is converted to its ASCII equivalent `%5B` in
	 * certain conditions. So, when an op comes for this data store with id `[`, containers loaded with this snapshot
	 * cannot find the data store.
	 *
	 * While we figure out the fix, we are disabling the ability to create short IDs and this assert validates it.
	 */
	function assertInvert(value: boolean, message: string) {
		assert(!value, message);
	}

	async function TestCompactIds(enableRuntimeIdCompressor: IdCompressorMode) {
		const container = await createContainer({
			runtimeOptions: { enableRuntimeIdCompressor },
		});
		const defaultDataStore = (await container.getEntryPoint()) as ITestDataObject;
		// This data store was created in detached container, so it has to be short!
		assertInvert(
			defaultDataStore._runtime.id.length <= 2,
			"short data store ID created in detached container",
		);

		const pkg = defaultDataStore._context.packagePath;

		// Ensure that we have a connection, and thus had a chance to delay-create ID compressor
		// This should only be required for "delayed" mode.
		if (enableRuntimeIdCompressor === "delayed") {
			defaultDataStore._root.set("foo", "bar");
			await provider.ensureSynchronized();
		}

		// Note: This theoretically could fail, as Id compressor is loaded async.
		// This could happen only in delayed mode test. If it happens, the only thing I can think of to fix it - spin here until it shows up.
		const idCompressor = (defaultDataStore._context.containerRuntime as any)
			._idCompressor as IIdCompressor;
		assert(idCompressor !== undefined, "we should have ID compressor by now");

		// This will do a lot of things!
		// 1) it will attempt to use ID Compressor to get short ID. This will force ID Compressor to do #3
		// 2) it will send op - providing opportunity for ID compressor to do #3
		// 3) ID compressor will send an op to reserve short IDs
		const ds = await defaultDataStore._context.containerRuntime.createDataStore(pkg);
		await ds.trySetAlias("anyName");

		// This should not be required (as alias assignment is essentially a barrier), but let's make sure we wait for all op acks,
		// and thus ID compressor to go around and reserve short IDs.
		await provider.ensureSynchronized();

		const entryPoint = (await ds.entryPoint.get()) as ITestDataObject;
		const id = entryPoint._context.id;
		// ID will be long in all cases, as that was the first attempt to use ID compressor, and thus it could only issue us UUIDs.
		assert(id.length > 8, "long ID");

		// Check directly that ID compressor is issuing short IDs!
		// If it does not, the rest of the tests would fail - this helps isolate where the bug is.
		const idTest = defaultDataStore._context.containerRuntime.generateDocumentUniqueId();
		assertInvert(typeof idTest === "number" && idTest >= 0, "short IDs should be issued");

		// create another datastore
		const ds2 = await defaultDataStore._context.containerRuntime.createDataStore(pkg);
		const entryPoint2 = (await ds2.entryPoint.get()) as ITestDataObject;

		// This data store was created in attached  container, and should have used ID compressor to assign ID!
		assertInvert(
			entryPoint2._runtime.id.length <= 2,
			"short data store ID created in attached container",
		);

		// Test assumption
		assert(
			entryPoint2._runtime.attachState === AttachState.Detached,
			"data store is detached",
		);

		// Create some channel. Assume that data store has directory factory (ITestDataObject exposes _root that is directory,
		// so it has such entry). This could backfire if non-default type is used for directory - a test would need to be changed
		// if it changes in the future.
		const channel = entryPoint2._runtime.createChannel(
			undefined,
			SharedDirectory.getFactory().type,
		);
		assertInvert(channel.id.length <= 2, "DDS ID created in detached data store");

		// attached data store.
		await ds2.trySetAlias("foo");

		assert(
			// For some reason TSC gets it wrong - it assumes that attachState is constant and that assert above
			// established it's AttachState.Detached, so this comparison is useless.
			// eslint-disable-next-line @typescript-eslint/ban-ts-comment
			// @ts-ignore
			entryPoint2._runtime.attachState === AttachState.Attached,
			"data store is detached",
		);

		const channel2 = entryPoint2._runtime.createChannel(
			undefined,
			SharedDirectory.getFactory().type,
		);
		assertInvert(channel2.id.length <= 2, "DDS ID created in attached data store");
	}

	it("Container uses short DataStore & DDS IDs in delayed mode", async () => {
		await TestCompactIds("delayed");
	});

	it("Container uses short DataStore & DDS IDs in On mode", async () => {
		await TestCompactIds("on");
	});
<<<<<<< HEAD
});

const dataStoreCount = 13;
describeCompat("IdCompressor basic", "NoCompat", (getTestObjectProvider, apis) => {
	const {
		dataRuntime: { DataObject, DataObjectFactory },
		containerRuntime: { ContainerRuntimeFactoryWithDefaultDataStore },
	} = apis;
	class TestDataObject extends DataObject {
		public get _root() {
			return this.root;
		}

		public get _context() {
			return this.context;
		}
	}

	const configProvider = createTestConfigProvider();
	let provider: ITestObjectProvider;
	const defaultFactory = new DataObjectFactory("T", TestDataObject, [], []);

	const runtimeOptions: IContainerRuntimeOptions = {
		enableRuntimeIdCompressor: "on",
	};

	const runtimeFactory = createContainerRuntimeFactoryWithDefaultDataStore(
		ContainerRuntimeFactoryWithDefaultDataStore,
		{
			defaultFactory,
			registryEntries: [[defaultFactory.type, Promise.resolve(defaultFactory)]],
			runtimeOptions,
		},
	);

	const createContainer = async (): Promise<IContainer> =>
		provider.createDetachedContainer(runtimeFactory, { configProvider });

	const persistedCache = new TestSnapshotCache();

	beforeEach("getTestObjectProvider", async function () {
		provider = getTestObjectProvider();
		// ODSP specific bug
		if (provider.driver.type !== "odsp") {
			this.skip();
		}
		(provider.driver as OdspTestDriver).setPersistedCache(persistedCache);
		configProvider.set("Fluid.ContainerRuntime.IdCompressorEnabled", true);
	});

	itExpects(
		"Id compressor bug repo when id is `[` which encodes to `%5B`",
		[{ eventName: "fluid:telemetry:Container:ContainerClose", error: "No context for op" }],
		async () => {
			const container = await createContainer();
			const dataObject = (await container.getEntryPoint()) as TestDataObject;
			const containerRuntime = dataObject._context.containerRuntime;
			for (let i = 0; i < dataStoreCount; i++) {
				const createdObject = await defaultFactory.createInstance(containerRuntime);
				dataObject._root.set(`${i}`, createdObject.handle);
			}

			await provider.attachDetachedContainer(container);

			const handle = dataObject._root.get(`12`);
			assert(handle !== undefined, "handle not found");
			const childObject = await handle.get();
			assert(childObject.id === "[", "This id is the problematic id");
			childObject._root.set(`key13`, `value13`);
			await provider.ensureSynchronized();

			provider.resetDocumentServiceFactory();
			// persistedCache.clearCache();
			const container2 = await provider.loadContainer(runtimeFactory, {
				configProvider,
			});

			// This is the line that fails as we are getting the op that breaks the id
			await provider.ensureSynchronized();

			// This check isn't reached
			assert(container2.closed, "container2 should be closed");
		},
	);
=======

	it("always uses short data store IDs in detached container", async () => {
		const loader = provider.makeTestLoader();
		const defaultCodeDetails: IFluidCodeDetails = {
			package: "defaultTestPackage",
			config: {},
		};
		const container = await loader.createDetachedContainer(defaultCodeDetails);
		const defaultDataStore = (await container.getEntryPoint()) as ITestFluidObject;
		assertInvert(
			defaultDataStore.context.id.length <= 2,
			"Default data store's ID should be short",
		);
		const dataStore1 =
			await defaultDataStore.context.containerRuntime.createDataStore(TestDataObjectType);
		const ds1 = (await dataStore1.entryPoint.get()) as ITestFluidObject;
		assertInvert(
			ds1.context.id.length <= 2,
			"Data store's ID in detached container should not be short",
		);
		const dds1 = compatAPIs.dds.SharedDirectory.create(ds1.runtime);
		assertInvert(dds1.id.length <= 2, "DDS's ID in detached container should not be short");

		await container.attach(provider.driver.createCreateNewRequest());

		const dataStore2 =
			await defaultDataStore.context.containerRuntime.createDataStore(TestDataObjectType);
		const ds2 = (await dataStore2.entryPoint.get()) as ITestFluidObject;
		assert(
			ds2.context.id.length > 8,
			"Data store's ID in attached container should not be short",
		);
		const dds2 = compatAPIs.dds.SharedDirectory.create(ds2.runtime);
		assert(dds2.id.length > 8, "DDS's ID in attached container should not be short");
	});
>>>>>>> 1c00d7e3
});<|MERGE_RESOLUTION|>--- conflicted
+++ resolved
@@ -8,15 +8,12 @@
 import { stringToBuffer } from "@fluid-internal/client-utils";
 import type { OdspTestDriver } from "@fluid-private/test-drivers";
 import { generatePairwiseOptions } from "@fluid-private/test-pairwise-generator";
-<<<<<<< HEAD
-import { ITestDataObject, describeCompat, itExpects } from "@fluid-private/test-version-utils";
-=======
 import {
 	ITestDataObject,
 	TestDataObjectType,
 	describeCompat,
+	itExpects,
 } from "@fluid-private/test-version-utils";
->>>>>>> 1c00d7e3
 import type { ISharedCell } from "@fluidframework/cell/internal";
 import { AttachState } from "@fluidframework/container-definitions";
 import {
@@ -800,11 +797,7 @@
 	},
 );
 
-<<<<<<< HEAD
-describeCompat.skip("IdCompressor Summaries", "NoCompat", (getTestObjectProvider) => {
-=======
 describeCompat("IdCompressor Summaries", "NoCompat", (getTestObjectProvider, compatAPIs) => {
->>>>>>> 1c00d7e3
 	let provider: ITestObjectProvider;
 	const disableConfig: ITestContainerConfig = {
 		runtimeOptions: { enableRuntimeIdCompressor: undefined },
@@ -1059,7 +1052,41 @@
 	it("Container uses short DataStore & DDS IDs in On mode", async () => {
 		await TestCompactIds("on");
 	});
-<<<<<<< HEAD
+
+	it("always uses short data store IDs in detached container", async () => {
+		const loader = provider.makeTestLoader();
+		const defaultCodeDetails: IFluidCodeDetails = {
+			package: "defaultTestPackage",
+			config: {},
+		};
+		const container = await loader.createDetachedContainer(defaultCodeDetails);
+		const defaultDataStore = (await container.getEntryPoint()) as ITestFluidObject;
+		assertInvert(
+			defaultDataStore.context.id.length <= 2,
+			"Default data store's ID should be short",
+		);
+		const dataStore1 =
+			await defaultDataStore.context.containerRuntime.createDataStore(TestDataObjectType);
+		const ds1 = (await dataStore1.entryPoint.get()) as ITestFluidObject;
+		assertInvert(
+			ds1.context.id.length <= 2,
+			"Data store's ID in detached container should not be short",
+		);
+		const dds1 = compatAPIs.dds.SharedDirectory.create(ds1.runtime);
+		assertInvert(dds1.id.length <= 2, "DDS's ID in detached container should not be short");
+
+		await container.attach(provider.driver.createCreateNewRequest());
+
+		const dataStore2 =
+			await defaultDataStore.context.containerRuntime.createDataStore(TestDataObjectType);
+		const ds2 = (await dataStore2.entryPoint.get()) as ITestFluidObject;
+		assert(
+			ds2.context.id.length > 8,
+			"Data store's ID in attached container should not be short",
+		);
+		const dds2 = compatAPIs.dds.SharedDirectory.create(ds2.runtime);
+		assert(dds2.id.length > 8, "DDS's ID in attached container should not be short");
+	});
 });
 
 const dataStoreCount = 13;
@@ -1144,41 +1171,4 @@
 			assert(container2.closed, "container2 should be closed");
 		},
 	);
-=======
-
-	it("always uses short data store IDs in detached container", async () => {
-		const loader = provider.makeTestLoader();
-		const defaultCodeDetails: IFluidCodeDetails = {
-			package: "defaultTestPackage",
-			config: {},
-		};
-		const container = await loader.createDetachedContainer(defaultCodeDetails);
-		const defaultDataStore = (await container.getEntryPoint()) as ITestFluidObject;
-		assertInvert(
-			defaultDataStore.context.id.length <= 2,
-			"Default data store's ID should be short",
-		);
-		const dataStore1 =
-			await defaultDataStore.context.containerRuntime.createDataStore(TestDataObjectType);
-		const ds1 = (await dataStore1.entryPoint.get()) as ITestFluidObject;
-		assertInvert(
-			ds1.context.id.length <= 2,
-			"Data store's ID in detached container should not be short",
-		);
-		const dds1 = compatAPIs.dds.SharedDirectory.create(ds1.runtime);
-		assertInvert(dds1.id.length <= 2, "DDS's ID in detached container should not be short");
-
-		await container.attach(provider.driver.createCreateNewRequest());
-
-		const dataStore2 =
-			await defaultDataStore.context.containerRuntime.createDataStore(TestDataObjectType);
-		const ds2 = (await dataStore2.entryPoint.get()) as ITestFluidObject;
-		assert(
-			ds2.context.id.length > 8,
-			"Data store's ID in attached container should not be short",
-		);
-		const dds2 = compatAPIs.dds.SharedDirectory.create(ds2.runtime);
-		assert(dds2.id.length > 8, "DDS's ID in attached container should not be short");
-	});
->>>>>>> 1c00d7e3
 });