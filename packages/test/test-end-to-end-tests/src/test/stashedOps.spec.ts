/*!
 * Copyright (c) Microsoft Corporation and contributors. All rights reserved.
 * Licensed under the MIT License.
 */

import assert from "assert";
import { IContainer, IHostLoader } from "@fluidframework/container-definitions";
import { IContainerRuntime } from "@fluidframework/container-runtime-definitions";
import { SharedMap } from "@fluidframework/map";
import {
    ReferenceType,
    reservedMarkerIdKey,
    reservedMarkerSimpleTypeKey,
    reservedTileLabelsKey,
} from "@fluidframework/merge-tree";
import { requestFluidObject } from "@fluidframework/runtime-utils";
import { SharedString } from "@fluidframework/sequence";
import { SharedObject } from "@fluidframework/shared-object-base";
import {
    ChannelFactoryRegistry,
<<<<<<< HEAD
    createAndAttachContainer,
    DataObjectFactoryType,
=======
    ITestFluidObject,
>>>>>>> 3c923a5a
    ITestContainerConfig,
    ITestFluidObject,
    ITestObjectProvider,
<<<<<<< HEAD
} from "@fluidframework/test-utils";
import { describeNoCompat } from "@fluidframework/test-version-utils";
import { SharedMatrix } from "@fluidframework/matrix";

const mapId = "map";
const stringId = "sharedStringKey";
const matrixId = "sharedMatrixKey";
const registry: ChannelFactoryRegistry = [
    [mapId, SharedMap.getFactory()],
    [stringId, SharedString.getFactory()],
    [matrixId, SharedMatrix.getFactory()],
];
=======
    DataObjectFactoryType,
    createAndAttachContainer,
} from "@fluidframework/test-utils";
import { describeNoCompat, itExpects } from "@fluidframework/test-version-utils";
import { ConnectionState } from "@fluidframework/container-loader";
import { bufferToString, Deferred, stringToBuffer } from "@fluidframework/common-utils";
import { IRequest } from "@fluidframework/core-interfaces";

const mapId = "map";
const stringId = "sharedStringKey";
const registry: ChannelFactoryRegistry = [[mapId, SharedMap.getFactory()], [stringId, SharedString.getFactory()]];
>>>>>>> 3c923a5a
const testContainerConfig: ITestContainerConfig = {
    fluidDataObjectType: DataObjectFactoryType.Test,
    registry,
    runtimeOptions: {
        enableOfflineLoad: true,
    },
};

const lots = 30;
const testKey = "test key";
const testKey2 = "another test key";
const testValue = "test value";

const ensureContainerConnected = async (container: IContainer) => {
    if (!container.connected) {
        return new Promise<void>((resolve) => container.once("connected", () => resolve()));
    }
};

const getPendingStateWithoutClose = (container: IContainer): string => {
    const containerClose = container.close;
    container.close = (message) => assert(message === undefined);
    const pendingState = container.closeAndGetPendingLocalState();
    assert(typeof pendingState === "string");
    container.close = containerClose;
    return pendingState;
};

type MapCallback = (container: IContainer, dataStore: ITestFluidObject, map: SharedMap) => void | Promise<void>;

// load container, pause, create (local) ops from callback, then optionally send ops before closing container
const getPendingOps = async (args: ITestObjectProvider, send: boolean, cb: MapCallback) => {
    const container = await args.loadTestContainer(testContainerConfig);
    await ensureContainerConnected(container);
    const dataStore = await requestFluidObject<ITestFluidObject>(container, "default");
    const map = await dataStore.getSharedObject<SharedMap>(mapId);

    [...Array(lots).keys()].map((i) => dataStore.root.set(`make sure csn is > 1 so it doesn't hide bugs ${i}`, i));

    await args.ensureSynchronized();
    await args.opProcessingController.pauseProcessing(container);
    assert(dataStore.runtime.deltaManager.outbound.paused);

    await cb(container, dataStore, map);

    let pendingState: string;
    if (send) {
        pendingState = getPendingStateWithoutClose(container);
        await args.ensureSynchronized();
        container.close();
    } else {
        pendingState = container.closeAndGetPendingLocalState();
    }

    args.opProcessingController.resumeProcessing();

    assert.ok(pendingState);
    return pendingState;
};

async function loadOffline(provider: ITestObjectProvider, request: IRequest, pendingLocalState: string):
    Promise<{ container: IContainer; connect: () => void; }> {
    const p = new Deferred();
    const documentServiceFactory = provider.driver.createDocumentServiceFactory();

    // patch document service methods to simulate offline by not resolving until we choose to
    const boundFn = documentServiceFactory.createDocumentService.bind(documentServiceFactory);
    documentServiceFactory.createDocumentService = async (...args) => {
        const docServ = await boundFn(...args);
        const boundCTDStream = docServ.connectToDeltaStream.bind(docServ);
        docServ.connectToDeltaStream = async (...args2) => {
            await p.promise;
            return boundCTDStream(...args2);
        };
        const boundCTDStorage = docServ.connectToDeltaStorage.bind(docServ);
        docServ.connectToDeltaStorage = async (...args2) => {
            await p.promise;
            return boundCTDStorage(...args2);
        };
        const boundCTStorage = docServ.connectToStorage.bind(docServ);
        docServ.connectToStorage = async (...args2) => {
            await p.promise;
            return boundCTStorage(...args2);
        };

        return docServ;
    };
    const loader = provider.createLoader(
        [[provider.defaultCodeDetails, provider.createFluidEntryPoint(testContainerConfig)]],
        { documentServiceFactory });
    return { container: await loader.resolve(request, pendingLocalState), connect: () => p.resolve(undefined) };
}

// Introduced in 0.37
// REVIEW: enable compat testing
describeNoCompat("stashed ops", (getTestObjectProvider) => {
    let provider: ITestObjectProvider;
    let url;
    let loader: IHostLoader;
    let container1: IContainer;
    let map1: SharedMap;
    let string1: SharedString;
<<<<<<< HEAD
    let matrix1: SharedMatrix;
=======
>>>>>>> 3c923a5a

    beforeEach(async () => {
        provider = getTestObjectProvider();
        loader = provider.makeTestLoader(testContainerConfig);
        container1 = await createAndAttachContainer(
            provider.defaultCodeDetails,
            loader,
            provider.driver.createCreateNewRequest(provider.documentId));
        provider.updateDocumentId(container1.resolvedUrl);
        url = await container1.getAbsoluteUrl("");
        const dataStore1 = await requestFluidObject<ITestFluidObject>(container1, "default");
        map1 = await dataStore1.getSharedObject<SharedMap>(mapId);
        string1 = await dataStore1.getSharedObject<SharedString>(stringId);
        string1.insertText(0, "hello");
<<<<<<< HEAD
        matrix1 = await dataStore1.getSharedObject<SharedMatrix>(matrixId);
        matrix1.insertRows(0, 20);
        matrix1.insertCols(0, 20);
=======
>>>>>>> 3c923a5a
    });

    it("resends op", async function() {
        const pendingOps = await getPendingOps(provider, false, (c, d, map) => {
            map.set(testKey, testValue);
        });

        // load container with pending ops, which should resend the op not sent by previous container
        const container2 = await loader.resolve({ url }, pendingOps);
        const dataStore2 = await requestFluidObject<ITestFluidObject>(container2, "default");
        const map2 = await dataStore2.getSharedObject<SharedMap>(mapId);
        await ensureContainerConnected(container2);
        await provider.ensureSynchronized();
        assert.strictEqual(map1.get(testKey), testValue);
        assert.strictEqual(map2.get(testKey), testValue);
    });

    it("doesn't resend successful op", async function() {
        const pendingOps = await getPendingOps(provider, true, (c, d, map) => {
            map.set(testKey, "something unimportant");
        });

        map1.set(testKey, testValue);
        await provider.ensureSynchronized();

        // load with pending ops, which it should not resend because they were already sent successfully
        const container2 = await loader.resolve({ url }, pendingOps);
        const dataStore2 = await requestFluidObject<ITestFluidObject>(container2, "default");
        const map2 = await dataStore2.getSharedObject<SharedMap>(mapId);

        await provider.ensureSynchronized();
        assert.strictEqual(map1.get(testKey), testValue);
        assert.strictEqual(map2.get(testKey), testValue);
    });

    it("resends a lot of ops", async function() {
        const pendingOps = await getPendingOps(provider, false, (c, d, map) => {
            [...Array(lots).keys()].map((i) => map.set(i.toString(), i));
        });

        // load container with pending ops, which should resend the ops not sent by previous container
        const container2 = await loader.resolve({ url }, pendingOps);
        const dataStore2 = await requestFluidObject<ITestFluidObject>(container2, "default");
        const map2 = await dataStore2.getSharedObject<SharedMap>(mapId);
        await ensureContainerConnected(container2);
        await provider.ensureSynchronized();
        [...Array(lots).keys()].map((i) =>
            assert.strictEqual(map1.get(i.toString()), i, `map 1 ${map1.get(i.toString())} !== ${i}`));
        [...Array(lots).keys()].map((i) =>
            assert.strictEqual(map2.get(i.toString()), i, `map 2 ${map2.get(i.toString())} !== ${i}`));
    });

    it("doesn't resend a lot of successful ops", async function() {
        const pendingOps = await getPendingOps(provider, true, (c, d, map) => {
            [...Array(lots).keys()].map((i) => map.set(i.toString(), i));
        });

        // send a bunch from first container that should not be overwritten
        [...Array(lots).keys()].map((i) => map1.set(i.toString(), testValue));
        await provider.ensureSynchronized();

        // load container with pending ops, which should not resend the ops sent by previous container
        const container2 = await loader.resolve({ url }, pendingOps);
        const dataStore2 = await requestFluidObject<ITestFluidObject>(container2, "default");
        const map2 = await dataStore2.getSharedObject<SharedMap>(mapId);
        await ensureContainerConnected(container2);
        await provider.ensureSynchronized();
        [...Array(lots).keys()].map((i) => assert.strictEqual(map1.get(i.toString()), testValue));
        [...Array(lots).keys()].map((i) => assert.strictEqual(map2.get(i.toString()), testValue));
    });

    it("resends batched ops", async function() {
        const pendingOps = await getPendingOps(provider, false, (container, d, map) => {
            (container as any).context.runtime.orderSequentially(() => {
                [...Array(lots).keys()].map((i) => map.set(i.toString(), i));
            });
        });

        // load container with pending ops, which should resend the ops not sent by previous container
        const container2 = await loader.resolve({ url }, pendingOps);
        const dataStore2 = await requestFluidObject<ITestFluidObject>(container2, "default");
        const map2 = await dataStore2.getSharedObject<SharedMap>(mapId);
        await ensureContainerConnected(container2);
        await provider.ensureSynchronized();
        [...Array(lots).keys()].map((i) =>
            assert.strictEqual(map1.get(i.toString()), i, `map 1 ${map1.get(i.toString())} !== ${i}`));
        [...Array(lots).keys()].map((i) =>
            assert.strictEqual(map2.get(i.toString()), i, `map 2 ${map2.get(i.toString())} !== ${i}`));
    });

    it("doesn't resend successful batched ops", async function() {
        const pendingOps = await getPendingOps(provider, true, (container, d, map) => {
            (container as any).context.runtime.orderSequentially(() => {
                [...Array(lots).keys()].map((i) => map.set(i.toString(), i));
            });
        });

        // send a bunch from first container that should not be overwritten
        [...Array(lots).keys()].map((i) => map1.set(i.toString(), testValue));

        // load container with pending ops, which should not resend the ops sent by previous container
        const container2 = await loader.resolve({ url }, pendingOps);
        const dataStore2 = await requestFluidObject<ITestFluidObject>(container2, "default");
        const map2 = await dataStore2.getSharedObject<SharedMap>(mapId);
        await provider.ensureSynchronized();
        [...Array(lots).keys()].map((i) => assert.strictEqual(map1.get(i.toString()), testValue));
        [...Array(lots).keys()].map((i) => assert.strictEqual(map2.get(i.toString()), testValue));
    });

    it("resends chunked op", async function() {
        const bigString = "a".repeat(container1.deltaManager.maxMessageSize);

        const pendingOps = await getPendingOps(provider, false, (c, d, map) => {
            map.set(testKey, bigString);
        });

        // load container with pending ops, which should resend the ops not sent by previous container
        const container2 = await loader.resolve({ url }, pendingOps);
        const dataStore2 = await requestFluidObject<ITestFluidObject>(container2, "default");
        const map2 = await dataStore2.getSharedObject<SharedMap>(mapId);
        await ensureContainerConnected(container2);
        await provider.ensureSynchronized();
        assert.strictEqual(map1.get(testKey), bigString, `map 1 ${map1.get(testKey)} !== ${bigString}`);
        assert.strictEqual(map2.get(testKey), bigString, `map 2 ${map2.get(testKey)} !== ${bigString}`);
    });

    it("doesn't resend successful chunked op", async function() {
        const bigString = "a".repeat(container1.deltaManager.maxMessageSize);

        const pendingOps = await getPendingOps(provider, true, (c, d, map) => {
            map.set(testKey, bigString);
            map.set(testKey2, bigString);
        });

        // set on first container which should not be overwritten
        map1.set(testKey, testValue);
        map1.set(testKey2, testValue);

        // load container with pending ops, which should resend the ops not sent by previous container
        const container2 = await loader.resolve({ url }, pendingOps);
        const dataStore2 = await requestFluidObject<ITestFluidObject>(container2, "default");
        const map2 = await dataStore2.getSharedObject<SharedMap>(mapId);
        await provider.ensureSynchronized();
        assert.strictEqual(map1.get(testKey), testValue);
        assert.strictEqual(map2.get(testKey), testValue);
        assert.strictEqual(map1.get(testKey2), testValue);
        assert.strictEqual(map2.get(testKey2), testValue);
    });

    it("pending map clear resend", async function() {
        [...Array(lots).keys()].map((i) => map1.set(i.toString(), testValue));
        await provider.ensureSynchronized();

        const pendingOps = await getPendingOps(provider, false, (c, d, map) => {
            map.clear();
        });

        const container2 = await loader.resolve({ url }, pendingOps);
        const dataStore2 = await requestFluidObject<ITestFluidObject>(container2, "default");
        const map2 = await dataStore2.getSharedObject<SharedMap>(mapId);
        await ensureContainerConnected(container2);
        await provider.ensureSynchronized();
        [...Array(lots).keys()].map(async (i) => assert.strictEqual(map1.get(i.toString()), undefined));
        [...Array(lots).keys()].map(async (i) => assert.strictEqual(map2.get(i.toString()), undefined));
    });

    it("successful map clear no resend", async function() {
        const pendingOps = await getPendingOps(provider, true, (c, d, map) => {
            map.clear();
        });

        [...Array(lots).keys()].map((i) => map1.set(i.toString(), testValue));
        await provider.ensureSynchronized();

        const container2 = await loader.resolve({ url }, pendingOps);
        const dataStore2 = await requestFluidObject<ITestFluidObject>(container2, "default");
        const map2 = await dataStore2.getSharedObject<SharedMap>(mapId);
        await ensureContainerConnected(container2);
        await provider.ensureSynchronized();
        await Promise.all([...Array(lots).keys()].map(
            async (i) => assert.strictEqual(await map1.get(i.toString()), testValue)));
        await Promise.all([...Array(lots).keys()].map(
            async (i) => assert.strictEqual(await map2.get(i.toString()), testValue)));
    });

    it("resends string insert op", async function() {
        const pendingOps = await getPendingOps(provider, false, async (c, d, map) => {
            const s = await d.getSharedObject<SharedString>(stringId);
            s.insertText(s.getLength(), " world!");
        });

        // load container with pending ops, which should resend the op not sent by previous container
        const container2 = await loader.resolve({ url }, pendingOps);
        const dataStore2 = await requestFluidObject<ITestFluidObject>(container2, "default");
        const string2 = await dataStore2.getSharedObject<SharedString>(stringId);
        await ensureContainerConnected(container2);
        await provider.ensureSynchronized();
        assert.strictEqual(string1.getText(), "hello world!");
        assert.strictEqual(string2.getText(), "hello world!");
    });

    it("doesn't resend successful string insert op", async function() {
        const pendingOps = await getPendingOps(provider, true, async (c, d, map) => {
            const s = await d.getSharedObject<SharedString>(stringId);
            s.insertText(s.getLength(), " world!");
        });

        // load with pending ops, which it should not resend because they were already sent successfully
        const container2 = await loader.resolve({ url }, pendingOps);
        const dataStore2 = await requestFluidObject<ITestFluidObject>(container2, "default");
        const string2 = await dataStore2.getSharedObject<SharedString>(stringId);
<<<<<<< HEAD
=======
        console.log(string2);
>>>>>>> 3c923a5a
        await ensureContainerConnected(container2);
        await provider.ensureSynchronized();
        assert.strictEqual(string1.getText(), "hello world!");
        assert.strictEqual(string2.getText(), "hello world!");
    });

    it("resends string remove op", async function() {
        const pendingOps = await getPendingOps(provider, false, async (c, d, map) => {
            const s = await d.getSharedObject<SharedString>(stringId);
            s.removeText(0, s.getLength());
        });

        // load container with pending ops, which should resend the op not sent by previous container
        const container2 = await loader.resolve({ url }, pendingOps);
        const dataStore2 = await requestFluidObject<ITestFluidObject>(container2, "default");
        const string2 = await dataStore2.getSharedObject<SharedString>(stringId);
        await ensureContainerConnected(container2);
        await provider.ensureSynchronized();
        assert.strictEqual(string1.getText(), "");
        assert.strictEqual(string2.getText(), "");
    });

    it("doesn't resend successful string remove op", async function() {
        const pendingOps = await getPendingOps(provider, true, async (c, d, map) => {
            const s = await d.getSharedObject<SharedString>(stringId);
            s.removeText(0, s.getLength());
        });

        string1.insertText(0, "goodbye cruel world");

        // load with pending ops, which it should not resend because they were already sent successfully
        const container2 = await loader.resolve({ url }, pendingOps);
        const dataStore2 = await requestFluidObject<ITestFluidObject>(container2, "default");
        const string2 = await dataStore2.getSharedObject<SharedString>(stringId);
        await ensureContainerConnected(container2);
        await provider.ensureSynchronized();
        assert.strictEqual(string1.getText(), "goodbye cruel world");
        assert.strictEqual(string2.getText(), "goodbye cruel world");
    });

    it("resends string annotate op", async function() {
        const pendingOps = await getPendingOps(provider, false, async (c, d, map) => {
            const s = await d.getSharedObject<SharedString>(stringId);
            s.annotateRange(0, s.getLength(), { bold: true });
        });

        // load container with pending ops, which should resend the op not sent by previous container
        const container2 = await loader.resolve({ url }, pendingOps);
        const dataStore2 = await requestFluidObject<ITestFluidObject>(container2, "default");
        const string2 = await dataStore2.getSharedObject<SharedString>(stringId);
        await ensureContainerConnected(container2);
        await provider.ensureSynchronized();
        assert.strictEqual(string1.getPropertiesAtPosition(0)?.bold, true);
        assert.strictEqual(string2.getPropertiesAtPosition(0)?.bold, true);
    });

    it("doesn't resend successful string annotate op", async function() {
        const pendingOps = await getPendingOps(provider, true, async (c, d, map) => {
            const s = await d.getSharedObject<SharedString>(stringId);
            s.annotateRange(0, s.getLength(), { bold: true });
        });

        // change annotation, which should not be overwritten by successful stashed ops
        string1.annotateRange(0, string1.getLength(), { bold: false });

        const container2 = await loader.resolve({ url }, pendingOps);
        const dataStore2 = await requestFluidObject<ITestFluidObject>(container2, "default");
        const string2 = await dataStore2.getSharedObject<SharedString>(stringId);
        await ensureContainerConnected(container2);
        await provider.ensureSynchronized();
        assert.strictEqual(string1.getPropertiesAtPosition(0)?.bold, false);
        assert.strictEqual(string2.getPropertiesAtPosition(0)?.bold, false);
    });

    it("resends marker ops", async function() {
        const pendingOps = await getPendingOps(provider, false, async (c, d, map) => {
            const s = await d.getSharedObject<SharedString>(stringId);
            s.insertMarker(
                s.getLength(),
                ReferenceType.Simple,
                {
                    [reservedMarkerIdKey]: "markerId",
                    [reservedMarkerSimpleTypeKey]: "markerKeyValue",
                },
            );

            s.insertMarker(
                0,
                ReferenceType.Tile,
                {
                    [reservedTileLabelsKey]: ["tileLabel"],
                    [reservedMarkerIdKey]: "tileMarkerId",
                });
        });

        // load container with pending ops, which should resend the op not sent by previous container
        const container2 = await loader.resolve({ url }, pendingOps);
        const dataStore2 = await requestFluidObject<ITestFluidObject>(container2, "default");
        const string2 = await dataStore2.getSharedObject<SharedString>(stringId);
        await ensureContainerConnected(container2);
        await provider.ensureSynchronized();

        const simpleMarker1 = string1.getMarkerFromId("markerId");
        assert.strictEqual(simpleMarker1.type, "Marker", "Could not get simple marker");
        assert.strictEqual(simpleMarker1.properties?.markerId, "markerId", "markerId is incorrect");
        assert.strictEqual(simpleMarker1.properties?.markerSimpleType, "markerKeyValue");
        const parallelMarkers1 = string1.getTextAndMarkers("tileLabel");
        const parallelMarker1 = parallelMarkers1.parallelMarkers[0];
        assert.strictEqual(parallelMarker1.type, "Marker", "Could not get tile marker");
        assert.strictEqual(parallelMarker1.properties?.markerId, "tileMarkerId", "tile markerId is incorrect");

        const simpleMarker2 = string2.getMarkerFromId("markerId");
        assert.strictEqual(simpleMarker2.type, "Marker", "Could not get simple marker");
        assert.strictEqual(simpleMarker2.properties?.markerId, "markerId", "markerId is incorrect");
        assert.strictEqual(simpleMarker2.properties?.markerSimpleType, "markerKeyValue");
        const parallelMarkers2 = string2.getTextAndMarkers("tileLabel");
        const parallelMarker2 = parallelMarkers2.parallelMarkers[0];
        assert.strictEqual(parallelMarker2.type, "Marker", "Could not get tile marker");
        assert.strictEqual(parallelMarker2.properties?.markerId, "tileMarkerId", "tile markerId is incorrect");
    });

<<<<<<< HEAD
    it("resends matrix set op", async function() {
        const pendingOps = await getPendingOps(provider, false, async (c, d, m) => {
            const matrix = await d.getSharedObject<SharedMatrix>(matrixId);
            matrix.setCell(0, 0, testValue);
        });

        // load container with pending ops, which should resend the op not sent by previous container
        const container2 = await loader.resolve({ url }, pendingOps);
        const dataStore2 = await requestFluidObject<ITestFluidObject>(container2, "default");
        const matrix2 = await dataStore2.getSharedObject<SharedMatrix>(matrixId);
        await ensureContainerConnected(container2);
        await provider.ensureSynchronized();
        assert.strictEqual(matrix1.getCell(0, 0), testValue);
        assert.strictEqual(matrix2.getCell(0, 0), testValue);
    });

    it("doesn't resend successful matrix set op", async function() {
        const pendingOps = await getPendingOps(provider, true, async (c, d, m) => {
            const matrix = await d.getSharedObject<SharedMatrix>(matrixId);
            matrix.setCell(0, 0, testValue);
        });

        matrix1.setCell(0, 0, "a different value");

        const container2 = await loader.resolve({ url }, pendingOps);
        const dataStore2 = await requestFluidObject<ITestFluidObject>(container2, "default");
        const matrix2 = await dataStore2.getSharedObject<SharedMatrix>(matrixId);
        await ensureContainerConnected(container2);
        await provider.ensureSynchronized();
        assert.strictEqual(matrix1.getCell(0, 0), "a different value");
        assert.strictEqual(matrix2.getCell(0, 0), "a different value");
    });

    it("resends matrix insert col op", async function() {
        const pendingOps = await getPendingOps(provider, false, async (c, d, m) => {
            const matrix = await d.getSharedObject<SharedMatrix>(matrixId);
            matrix.insertCols(matrix.colCount, 1);
            matrix.insertRows(matrix.rowCount, 1);
        });

        // load container with pending ops, which should resend the op not sent by previous container
        const container2 = await loader.resolve({ url }, pendingOps);
        const dataStore2 = await requestFluidObject<ITestFluidObject>(container2, "default");
        const matrix2 = await dataStore2.getSharedObject<SharedMatrix>(matrixId);
        await ensureContainerConnected(container2);
        await provider.ensureSynchronized();
        assert.strictEqual(matrix1.colCount, 21);
        assert.strictEqual(matrix2.colCount, 21);
        assert.strictEqual(matrix1.rowCount, 21);
        assert.strictEqual(matrix2.rowCount, 21);
    });

    it("doesn't resend successful matrix insert col op", async function() {
        const pendingOps = await getPendingOps(provider, true, async (c, d, m) => {
            const matrix = await d.getSharedObject<SharedMatrix>(matrixId);
            matrix.insertCols(matrix.colCount, 1);
            matrix.insertRows(matrix.rowCount, 1);
        });

        const container2 = await loader.resolve({ url }, pendingOps);
        const dataStore2 = await requestFluidObject<ITestFluidObject>(container2, "default");
        const matrix2 = await dataStore2.getSharedObject<SharedMatrix>(matrixId);
        await ensureContainerConnected(container2);
        await provider.ensureSynchronized();
        assert.strictEqual(matrix1.colCount, 21);
        assert.strictEqual(matrix2.colCount, 21);
        assert.strictEqual(matrix1.rowCount, 21);
        assert.strictEqual(matrix2.rowCount, 21);
    });

    it("resends matrix remove col op", async function() {
        const pendingOps = await getPendingOps(provider, false, async (c, d, m) => {
            const matrix = await d.getSharedObject<SharedMatrix>(matrixId);
            matrix.removeCols(0, 1);
            matrix.removeRows(0, 1);
        });

        // load container with pending ops, which should resend the op not sent by previous container
        const container2 = await loader.resolve({ url }, pendingOps);
        const dataStore2 = await requestFluidObject<ITestFluidObject>(container2, "default");
        const matrix2 = await dataStore2.getSharedObject<SharedMatrix>(matrixId);
        await ensureContainerConnected(container2);
        await provider.ensureSynchronized();
        assert.strictEqual(matrix1.colCount, 19);
        assert.strictEqual(matrix2.colCount, 19);
        assert.strictEqual(matrix1.rowCount, 19);
        assert.strictEqual(matrix2.rowCount, 19);
    });

    it("doesn't resend successful matrix remove col op", async function() {
        const pendingOps = await getPendingOps(provider, true, async (c, d, m) => {
            const matrix = await d.getSharedObject<SharedMatrix>(matrixId);
            matrix.removeCols(0, 1);
            matrix.removeRows(0, 1);
        });

        const container2 = await loader.resolve({ url }, pendingOps);
        const dataStore2 = await requestFluidObject<ITestFluidObject>(container2, "default");
        const matrix2 = await dataStore2.getSharedObject<SharedMatrix>(matrixId);
        await ensureContainerConnected(container2);
        await provider.ensureSynchronized();
        assert.strictEqual(matrix1.colCount, 19);
        assert.strictEqual(matrix2.colCount, 19);
        assert.strictEqual(matrix1.rowCount, 19);
        assert.strictEqual(matrix2.rowCount, 19);
    });

=======
>>>>>>> 3c923a5a
    it("resends attach op", async function() {
        const newMapId = "newMap";
        let id;
        const pendingOps = await getPendingOps(provider, false, async (container, d, m) => {
            const runtime = (container as any).context.runtime as IContainerRuntime;

            const router = await runtime.createDataStore(["default"]);
            const dataStore = await requestFluidObject<ITestFluidObject>(router, "/");
            id = dataStore.context.id;

            const channel = dataStore.runtime.createChannel(newMapId, "https://graph.microsoft.com/types/map");
            assert.strictEqual(channel.handle.isAttached, false, "Channel should be detached");

            (await channel.handle.get() as SharedObject).bindToContext();
            dataStore.channel.bindToContext();
            (channel as SharedMap).set(testKey, testValue);
        });

        const container2 = await loader.resolve({ url }, pendingOps);
        await ensureContainerConnected(container2);

        // get new datastore from first container
        const dataStore2 = await requestFluidObject<ITestFluidObject>(container1, id);
        const map2 = await requestFluidObject<SharedMap>(dataStore2.runtime, newMapId);
        await provider.ensureSynchronized();
        assert.strictEqual(map2.get(testKey), testValue);
    });

    it("doesn't resend successful attach op", async function() {
        const newMapId = "newMap";
        const pendingOps = await getPendingOps(provider, true, async (container, d, m) => {
            const runtime = (container as any).context.runtime as IContainerRuntime;

            const router = await runtime.createDataStore(["default"]);
            const dataStore = await requestFluidObject<ITestFluidObject>(router, "/");

            const channel = dataStore.runtime.createChannel(newMapId, "https://graph.microsoft.com/types/map");
            assert.strictEqual(channel.handle.isAttached, false, "Channel should be detached");

            (await channel.handle.get() as SharedObject).bindToContext();
            dataStore.channel.bindToContext();
            (channel as SharedMap).set(testKey, testValue);
        });

        const container2 = await loader.resolve({ url }, pendingOps);
        await ensureContainerConnected(container2);
    });

    itExpects("waits for previous container's leave message", [
        { eventName: "fluid:telemetry:Container:connectedStateRejected" },
        { eventName: "fluid:telemetry:Container:WaitBeforeClientLeave_end" },
    ], async () => {
        const container = await provider.loadTestContainer(testContainerConfig);
        await ensureContainerConnected(container);
        const serializedClientId = container.clientId;
        assert.ok(serializedClientId);
        const dataStore = await requestFluidObject<ITestFluidObject>(container, "default");

        await provider.ensureSynchronized();
        await provider.opProcessingController.pauseProcessing(container);
        assert(dataStore.runtime.deltaManager.outbound.paused);

        [...Array(lots).keys()].map((i) => dataStore.root.set(`test op #${i}`, i));

        const pendingState = getPendingStateWithoutClose(container);

        const container2 = await loader.resolve({ url }, pendingState);

        const connectP = new Promise<void>((resolve, reject) => {
            container2.on("connected", () => {
                if (container2.getQuorum().getMember(serializedClientId) === undefined) {
                    resolve();
                } else {
                    reject(new Error("connected while previous client in quorum"));
                }
            });
        });

        // wait for the join message so we see connectedStateRejected
        if (container2.connectionState !== ConnectionState.Connecting) {
            await new Promise((resolve) => container2.deltaManager.on("connect", resolve));
        }

        container.close();
        await connectP;
    });

    it("can make changes offline and resubmit them", async function() {
        const pendingOps = await getPendingOps(provider, false, (c, d, map) => {
            [...Array(lots).keys()].map((i) => map.set(i.toString(), i));
        });

        const container2 = await loadOffline(provider, { url }, pendingOps);
        const dataStore2 = await requestFluidObject<ITestFluidObject>(container2.container, "default");
        const map2 = await dataStore2.getSharedObject<SharedMap>(mapId);

        // pending changes should be applied
        [...Array(lots).keys()].map((i) =>
            assert.strictEqual(map2.get(i.toString()), i, `map 2 ${map2.get(i.toString())} !== ${i}`));
        // make more changes while offline
        [...Array(lots).keys()].map((i) => map2.set((i + lots).toString(), i + lots));

        container2.connect();
        await ensureContainerConnected(container2.container);
        await provider.ensureSynchronized();
        [...Array(lots * 2).keys()].map((i) =>
            assert.strictEqual(map1.get(i.toString()), i, `map 1 ${map1.get(i.toString())} !== ${i}`));
        [...Array(lots * 2).keys()].map((i) =>
            assert.strictEqual(map2.get(i.toString()), i, `map 2 ${map2.get(i.toString())} !== ${i}`));
    });

    it("can make changes offline and stash them", async function() {
        const pendingOps = await getPendingOps(provider, false, (c, d, map) => {
            [...Array(lots).keys()].map((i) => map.set(i.toString(), i));
        });

        const container2 = await loadOffline(provider, { url }, pendingOps);
        const dataStore2 = await requestFluidObject<ITestFluidObject>(container2.container, "default");
        const map2 = await dataStore2.getSharedObject<SharedMap>(mapId);

        // pending changes should be applied
        [...Array(lots).keys()].map((i) =>
            assert.strictEqual(map2.get(i.toString()), i, `map 2 ${map2.get(i.toString())} !== ${i}`));
        // make more changes while offline
        [...Array(lots).keys()].map((i) => map2.set((i + lots).toString(), i + lots));

        // get stashed ops from this container without connecting
        const morePendingOps = container2.container.closeAndGetPendingLocalState();

        const container3 = await loadOffline(provider, { url }, morePendingOps);
        const dataStore3 = await requestFluidObject<ITestFluidObject>(container3.container, "default");
        const map3 = await dataStore3.getSharedObject<SharedMap>(mapId);

        // pending changes from both containers should be applied
        [...Array(lots * 2).keys()].map((i) =>
            assert.strictEqual(map3.get(i.toString()), i, `map 3 ${map2.get(i.toString())} !== ${i}`));
        // make more changes while offline
        [...Array(lots).keys()].map((i) => map3.set((i + lots * 2).toString(), i + lots * 2));

        container3.connect();
        await ensureContainerConnected(container3.container);
        await provider.ensureSynchronized();
        [...Array(lots * 3).keys()].map((i) =>
            assert.strictEqual(map1.get(i.toString()), i, `map 1 ${map1.get(i.toString())} !== ${i}`));
        [...Array(lots * 3).keys()].map((i) =>
            assert.strictEqual(map3.get(i.toString()), i, `map 3 ${map3.get(i.toString())} !== ${i}`));
    });

    itExpects("waits for previous container's leave message after rehydration", [
        { eventName: "fluid:telemetry:Container:connectedStateRejected" },
        { eventName: "fluid:telemetry:Container:WaitBeforeClientLeave_end" },
    ], async () => {
        const pendingOps = await getPendingOps(provider, false, (c, d, map) => {
            [...Array(lots).keys()].map((i) => map.set(i.toString(), i));
        });

        const container2 = await loader.resolve({ url }, pendingOps);
        const dataStore2 = await requestFluidObject<ITestFluidObject>(container2, "default");
        const map2 = await dataStore2.getSharedObject<SharedMap>(mapId);
        await ensureContainerConnected(container2);
        const serializedClientId = container2.clientId;
        assert.ok(serializedClientId);
        await provider.ensureSynchronized();
        [...Array(lots).keys()].map((i) =>
            assert.strictEqual(map1.get(i.toString()), i, `map 1 ${map1.get(i.toString())} !== ${i}`));
        [...Array(lots).keys()].map((i) =>
            assert.strictEqual(map2.get(i.toString()), i, `map 2 ${map2.get(i.toString())} !== ${i}`));

        await provider.opProcessingController.pauseProcessing(container2);
        assert(dataStore2.runtime.deltaManager.outbound.paused);
        [...Array(lots).keys()].map((i) => map2.set((i + lots).toString(), i + lots));

        const morePendingOps = getPendingStateWithoutClose(container2);
        assert.ok(morePendingOps);

        const container3 = await loader.resolve({ url }, morePendingOps);

        const connectP = new Promise<void>((resolve, reject) => {
            container3.on("connected", () => {
                if (container3.getQuorum().getMember(serializedClientId) === undefined) {
                    resolve();
                } else {
                    reject(new Error("connected while previous client in quorum"));
                }
            });
        });

        // wait for the join message so we see connectedStateRejected
        if (container3.connectionState !== ConnectionState.Connecting) {
            await new Promise((resolve) => container3.deltaManager.on("connect", resolve));
        }

        container2.close();
        await connectP;
    });

    it("offline blob upload", async function() {
        // load offline container
        const offlineState = await loader.resolve({ url })
            .then(async (c) => c.closeAndGetPendingLocalState());
        const container = await loadOffline(provider, { url }, offlineState);
        const dataStore = await requestFluidObject<ITestFluidObject>(container.container, "default");

        // calling uploadBlob() will not resolve while offline, but should not result in an error
        const blobHandleP = dataStore.runtime.uploadBlob(stringToBuffer("blob contents", "utf8"));

        container.connect();
        // blob handle should resolve now we're connected
        const handle = await blobHandleP;
        assert.strictEqual(bufferToString(await handle.get(), "utf8"), "blob contents");
    });

    it("offline attach", async function() {
        const newMapId = "newMap";
        let id;
        // stash attach op
        const pendingOps = await getPendingOps(provider, false, async (container, d, m) => {
            const runtime = (container as any).context.runtime as IContainerRuntime;

            const router = await runtime.createDataStore(["default"]);
            const dataStore = await requestFluidObject<ITestFluidObject>(router, "/");
            id = dataStore.context.id;

            const channel = dataStore.runtime.createChannel(newMapId, "https://graph.microsoft.com/types/map");
            assert.strictEqual(channel.handle.isAttached, false, "Channel should be detached");

            (await channel.handle.get() as SharedObject).bindToContext();
            dataStore.channel.bindToContext();
            (channel as SharedMap).set(testKey, testValue);
        });

        // load offline; new datastore should be accessible
        const container2 = await loadOffline(provider, { url }, pendingOps);
        const dataStore2 = await requestFluidObject<ITestFluidObject>(container2.container, id);
        const map2 = await requestFluidObject<SharedMap>(dataStore2.runtime, newMapId);
        assert.strictEqual(map2.get(testKey), testValue);
        map2.set(testKey2, testValue);

        container2.connect();
        await ensureContainerConnected(container2.container);

        // get new datastore from first container
        const dataStore3 = await requestFluidObject<ITestFluidObject>(container1, id);
        const map3 = await requestFluidObject<SharedMap>(dataStore3.runtime, newMapId);
        await provider.ensureSynchronized();
        assert.strictEqual(map3.get(testKey), testValue);
        assert.strictEqual(map3.get(testKey2), testValue);
    });

    it("works for detached container", async function() {
        const loader2 = provider.makeTestLoader(testContainerConfig);
        const detachedContainer = await loader2.createDetachedContainer(provider.defaultCodeDetails);
        const dataStore = await requestFluidObject<ITestFluidObject>(detachedContainer, "default");
        const map = await dataStore.getSharedObject<SharedMap>(mapId);
        map.set(testKey, testValue);

        await detachedContainer.attach(provider.driver.createCreateNewRequest(provider.documentId));
        const pendingOps = detachedContainer.closeAndGetPendingLocalState();

        const url2 = await detachedContainer.getAbsoluteUrl("");
        assert.ok(url2);
        const container2 = await loader2.resolve({ url: url2 }, pendingOps);
        const dataStore2 = await requestFluidObject<ITestFluidObject>(container2, "default");
        const map2 = await dataStore2.getSharedObject<SharedMap>(mapId);
        assert.strictEqual(map2.get(testKey), testValue);
    });

    it("works for rehydrated container", async function() {
        const loader2 = provider.makeTestLoader(testContainerConfig);
        const detachedContainer = await loader2.createDetachedContainer(provider.defaultCodeDetails);
        const dataStore = await requestFluidObject<ITestFluidObject>(detachedContainer, "default");
        const map = await dataStore.getSharedObject<SharedMap>(mapId);
        map.set(testKey, testValue);

        const summary = detachedContainer.serialize();
        detachedContainer.close();
        const rehydratedContainer = await loader2.rehydrateDetachedContainerFromSnapshot(summary);
        const dataStore2 = await requestFluidObject<ITestFluidObject>(rehydratedContainer, "default");
        const map2 = await dataStore2.getSharedObject<SharedMap>(mapId);
        map2.set(testKey2, testValue);

        await rehydratedContainer.attach(provider.driver.createCreateNewRequest(provider.documentId));
        const pendingOps = rehydratedContainer.closeAndGetPendingLocalState();

        const url2 = await rehydratedContainer.getAbsoluteUrl("");
        assert.ok(url2);

        const container3 = await loader2.resolve({ url: url2 }, pendingOps);
        const dataStore3 = await requestFluidObject<ITestFluidObject>(container3, "default");
        const map3 = await dataStore3.getSharedObject<SharedMap>(mapId);
        assert.strictEqual(map3.get(testKey), testValue);
        assert.strictEqual(map3.get(testKey2), testValue);
    });
});<|MERGE_RESOLUTION|>--- conflicted
+++ resolved
@@ -18,29 +18,9 @@
 import { SharedObject } from "@fluidframework/shared-object-base";
 import {
     ChannelFactoryRegistry,
-<<<<<<< HEAD
-    createAndAttachContainer,
-    DataObjectFactoryType,
-=======
     ITestFluidObject,
->>>>>>> 3c923a5a
     ITestContainerConfig,
-    ITestFluidObject,
     ITestObjectProvider,
-<<<<<<< HEAD
-} from "@fluidframework/test-utils";
-import { describeNoCompat } from "@fluidframework/test-version-utils";
-import { SharedMatrix } from "@fluidframework/matrix";
-
-const mapId = "map";
-const stringId = "sharedStringKey";
-const matrixId = "sharedMatrixKey";
-const registry: ChannelFactoryRegistry = [
-    [mapId, SharedMap.getFactory()],
-    [stringId, SharedString.getFactory()],
-    [matrixId, SharedMatrix.getFactory()],
-];
-=======
     DataObjectFactoryType,
     createAndAttachContainer,
 } from "@fluidframework/test-utils";
@@ -52,7 +32,6 @@
 const mapId = "map";
 const stringId = "sharedStringKey";
 const registry: ChannelFactoryRegistry = [[mapId, SharedMap.getFactory()], [stringId, SharedString.getFactory()]];
->>>>>>> 3c923a5a
 const testContainerConfig: ITestContainerConfig = {
     fluidDataObjectType: DataObjectFactoryType.Test,
     registry,
@@ -155,10 +134,6 @@
     let container1: IContainer;
     let map1: SharedMap;
     let string1: SharedString;
-<<<<<<< HEAD
-    let matrix1: SharedMatrix;
-=======
->>>>>>> 3c923a5a
 
     beforeEach(async () => {
         provider = getTestObjectProvider();
@@ -173,12 +148,6 @@
         map1 = await dataStore1.getSharedObject<SharedMap>(mapId);
         string1 = await dataStore1.getSharedObject<SharedString>(stringId);
         string1.insertText(0, "hello");
-<<<<<<< HEAD
-        matrix1 = await dataStore1.getSharedObject<SharedMatrix>(matrixId);
-        matrix1.insertRows(0, 20);
-        matrix1.insertCols(0, 20);
-=======
->>>>>>> 3c923a5a
     });
 
     it("resends op", async function() {
@@ -390,10 +359,7 @@
         const container2 = await loader.resolve({ url }, pendingOps);
         const dataStore2 = await requestFluidObject<ITestFluidObject>(container2, "default");
         const string2 = await dataStore2.getSharedObject<SharedString>(stringId);
-<<<<<<< HEAD
-=======
         console.log(string2);
->>>>>>> 3c923a5a
         await ensureContainerConnected(container2);
         await provider.ensureSynchronized();
         assert.strictEqual(string1.getText(), "hello world!");
@@ -515,116 +481,6 @@
         assert.strictEqual(parallelMarker2.properties?.markerId, "tileMarkerId", "tile markerId is incorrect");
     });
 
-<<<<<<< HEAD
-    it("resends matrix set op", async function() {
-        const pendingOps = await getPendingOps(provider, false, async (c, d, m) => {
-            const matrix = await d.getSharedObject<SharedMatrix>(matrixId);
-            matrix.setCell(0, 0, testValue);
-        });
-
-        // load container with pending ops, which should resend the op not sent by previous container
-        const container2 = await loader.resolve({ url }, pendingOps);
-        const dataStore2 = await requestFluidObject<ITestFluidObject>(container2, "default");
-        const matrix2 = await dataStore2.getSharedObject<SharedMatrix>(matrixId);
-        await ensureContainerConnected(container2);
-        await provider.ensureSynchronized();
-        assert.strictEqual(matrix1.getCell(0, 0), testValue);
-        assert.strictEqual(matrix2.getCell(0, 0), testValue);
-    });
-
-    it("doesn't resend successful matrix set op", async function() {
-        const pendingOps = await getPendingOps(provider, true, async (c, d, m) => {
-            const matrix = await d.getSharedObject<SharedMatrix>(matrixId);
-            matrix.setCell(0, 0, testValue);
-        });
-
-        matrix1.setCell(0, 0, "a different value");
-
-        const container2 = await loader.resolve({ url }, pendingOps);
-        const dataStore2 = await requestFluidObject<ITestFluidObject>(container2, "default");
-        const matrix2 = await dataStore2.getSharedObject<SharedMatrix>(matrixId);
-        await ensureContainerConnected(container2);
-        await provider.ensureSynchronized();
-        assert.strictEqual(matrix1.getCell(0, 0), "a different value");
-        assert.strictEqual(matrix2.getCell(0, 0), "a different value");
-    });
-
-    it("resends matrix insert col op", async function() {
-        const pendingOps = await getPendingOps(provider, false, async (c, d, m) => {
-            const matrix = await d.getSharedObject<SharedMatrix>(matrixId);
-            matrix.insertCols(matrix.colCount, 1);
-            matrix.insertRows(matrix.rowCount, 1);
-        });
-
-        // load container with pending ops, which should resend the op not sent by previous container
-        const container2 = await loader.resolve({ url }, pendingOps);
-        const dataStore2 = await requestFluidObject<ITestFluidObject>(container2, "default");
-        const matrix2 = await dataStore2.getSharedObject<SharedMatrix>(matrixId);
-        await ensureContainerConnected(container2);
-        await provider.ensureSynchronized();
-        assert.strictEqual(matrix1.colCount, 21);
-        assert.strictEqual(matrix2.colCount, 21);
-        assert.strictEqual(matrix1.rowCount, 21);
-        assert.strictEqual(matrix2.rowCount, 21);
-    });
-
-    it("doesn't resend successful matrix insert col op", async function() {
-        const pendingOps = await getPendingOps(provider, true, async (c, d, m) => {
-            const matrix = await d.getSharedObject<SharedMatrix>(matrixId);
-            matrix.insertCols(matrix.colCount, 1);
-            matrix.insertRows(matrix.rowCount, 1);
-        });
-
-        const container2 = await loader.resolve({ url }, pendingOps);
-        const dataStore2 = await requestFluidObject<ITestFluidObject>(container2, "default");
-        const matrix2 = await dataStore2.getSharedObject<SharedMatrix>(matrixId);
-        await ensureContainerConnected(container2);
-        await provider.ensureSynchronized();
-        assert.strictEqual(matrix1.colCount, 21);
-        assert.strictEqual(matrix2.colCount, 21);
-        assert.strictEqual(matrix1.rowCount, 21);
-        assert.strictEqual(matrix2.rowCount, 21);
-    });
-
-    it("resends matrix remove col op", async function() {
-        const pendingOps = await getPendingOps(provider, false, async (c, d, m) => {
-            const matrix = await d.getSharedObject<SharedMatrix>(matrixId);
-            matrix.removeCols(0, 1);
-            matrix.removeRows(0, 1);
-        });
-
-        // load container with pending ops, which should resend the op not sent by previous container
-        const container2 = await loader.resolve({ url }, pendingOps);
-        const dataStore2 = await requestFluidObject<ITestFluidObject>(container2, "default");
-        const matrix2 = await dataStore2.getSharedObject<SharedMatrix>(matrixId);
-        await ensureContainerConnected(container2);
-        await provider.ensureSynchronized();
-        assert.strictEqual(matrix1.colCount, 19);
-        assert.strictEqual(matrix2.colCount, 19);
-        assert.strictEqual(matrix1.rowCount, 19);
-        assert.strictEqual(matrix2.rowCount, 19);
-    });
-
-    it("doesn't resend successful matrix remove col op", async function() {
-        const pendingOps = await getPendingOps(provider, true, async (c, d, m) => {
-            const matrix = await d.getSharedObject<SharedMatrix>(matrixId);
-            matrix.removeCols(0, 1);
-            matrix.removeRows(0, 1);
-        });
-
-        const container2 = await loader.resolve({ url }, pendingOps);
-        const dataStore2 = await requestFluidObject<ITestFluidObject>(container2, "default");
-        const matrix2 = await dataStore2.getSharedObject<SharedMatrix>(matrixId);
-        await ensureContainerConnected(container2);
-        await provider.ensureSynchronized();
-        assert.strictEqual(matrix1.colCount, 19);
-        assert.strictEqual(matrix2.colCount, 19);
-        assert.strictEqual(matrix1.rowCount, 19);
-        assert.strictEqual(matrix2.rowCount, 19);
-    });
-
-=======
->>>>>>> 3c923a5a
     it("resends attach op", async function() {
         const newMapId = "newMap";
         let id;
