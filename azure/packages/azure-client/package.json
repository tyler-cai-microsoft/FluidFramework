--- conflicted
+++ resolved
@@ -78,11 +78,7 @@
     "typescript": "~4.5.5"
   },
   "peerDependencies": {
-<<<<<<< HEAD
     "fluid-framework": "^0.60.1000"
-=======
-    "fluid-framework": "~0.59.3000"
->>>>>>> 73929f26
   },
   "typeValidation": {
     "version": "0.60.1000",
