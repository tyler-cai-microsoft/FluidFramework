{
  "name": "@fluid-experimental/property-common",
<<<<<<< HEAD
  "version": "1.2.0",
=======
  "version": "2.0.0",
>>>>>>> 6f4c1dbf
  "description": "common functions used in properties",
  "homepage": "https://fluidframework.com",
  "repository": {
    "type": "git",
    "url": "https://github.com/microsoft/FluidFramework.git",
    "directory": "experimental/PropertyDDS/packages/property-common"
  },
  "license": "MIT",
  "author": "Microsoft and contributors",
  "main": "dist/index.js",
  "module": "lib/index.js",
  "types": "dist/index.d.ts",
  "scripts": {
    "build": "npm run build:genver && concurrently npm:build:compile npm:lint && npm run build:docs",
    "build:commonjs": "npm run tsc && npm run build:test",
    "build:compile": "concurrently npm:build:commonjs npm:build:esnext",
    "build:docs": "api-extractor run --local && copyfiles -u 1 ./_api-extractor-temp/doc-models/* ../../../_api-extractor-temp/",
    "build:esnext": "tsc --project ./tsconfig.esnext.json",
    "build:full": "npm run build",
    "build:full:compile": "npm run build:compile",
    "build:genver": "gen-version",
    "build:test": "tsc --project ./src/test/tsconfig.json",
    "clean": "rimraf dist lib *.tsbuildinfo *.build.log",
    "eslint": "eslint --format stylish src",
    "eslint:fix": "eslint --format stylish src --fix --fix-type problem,suggestion,layout",
    "lint": "npm run eslint",
    "lint:fix": "npm run eslint:fix",
    "test": "npm run test:mocha",
    "test:coverage": "nyc npm test -- --reporter xunit --reporter-option output=nyc/junit-report.xml",
    "test:mocha": "mocha --recursive dist/test -r node_modules/@fluidframework/mocha-test-setup --unhandled-rejections=strict",
    "test:mocha:verbose": "cross-env FLUID_TEST_VERBOSE=1 npm run test:mocha",
    "tsc": "tsc",
    "tsfmt": "tsfmt --verify",
    "tsfmt:fix": "tsfmt --replace"
  },
  "nyc": {
    "all": true,
    "cache-dir": "nyc/.cache",
    "exclude": [
      "src/test/**/*.ts",
      "dist/test/**/*.js"
    ],
    "exclude-after-remap": false,
    "include": [
      "src/**/*.ts",
      "dist/**/*.js"
    ],
    "report-dir": "nyc/report",
    "reporter": [
      "cobertura",
      "html",
      "text"
    ],
    "temp-directory": "nyc/.nyc_output"
  },
  "dependencies": {
    "ajv": "7.1.1",
    "async": "^3.2.0",
    "base64-js": "1.3.0",
    "events": "^3.1.0",
    "fastest-json-copy": "^1.0.1",
    "lodash": "^4.17.21",
    "murmurhash3js": "3.0.1",
    "semver": "^7.3.4",
    "traverse": "0.6.6"
  },
  "devDependencies": {
    "@fluidframework/build-common": "^0.24.0-0",
    "@fluidframework/eslint-config-fluid": "^0.28.2000",
<<<<<<< HEAD
    "@fluidframework/mocha-test-setup": "^1.2.0",
=======
    "@fluidframework/mocha-test-setup": "^2.0.0",
>>>>>>> 6f4c1dbf
    "@microsoft/api-extractor": "^7.22.2",
    "@rushstack/eslint-config": "^2.5.1",
    "@types/debug": "^4.1.5",
    "@types/mocha": "^9.1.1",
    "@types/node": "^14.18.0",
    "chai": "^4.2.0",
    "concurrently": "^6.2.0",
    "copyfiles": "^2.1.0",
    "cross-env": "^7.0.2",
    "eslint": "~8.6.0",
    "mocha": "^10.0.0",
    "nock": "^10.0.1",
    "nyc": "^15.0.0",
    "rimraf": "^2.6.2",
    "sinon": "^7.4.2",
    "typescript": "~4.5.5",
    "typescript-formatter": "7.1.0"
  }
}<|MERGE_RESOLUTION|>--- conflicted
+++ resolved
@@ -1,10 +1,6 @@
 {
   "name": "@fluid-experimental/property-common",
-<<<<<<< HEAD
-  "version": "1.2.0",
-=======
   "version": "2.0.0",
->>>>>>> 6f4c1dbf
   "description": "common functions used in properties",
   "homepage": "https://fluidframework.com",
   "repository": {
@@ -74,11 +70,7 @@
   "devDependencies": {
     "@fluidframework/build-common": "^0.24.0-0",
     "@fluidframework/eslint-config-fluid": "^0.28.2000",
-<<<<<<< HEAD
-    "@fluidframework/mocha-test-setup": "^1.2.0",
-=======
     "@fluidframework/mocha-test-setup": "^2.0.0",
->>>>>>> 6f4c1dbf
     "@microsoft/api-extractor": "^7.22.2",
     "@rushstack/eslint-config": "^2.5.1",
     "@types/debug": "^4.1.5",
