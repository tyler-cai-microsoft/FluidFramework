{
  "name": "@fluid-experimental/property-properties",
  "version": "2.0.0",
  "description": "definitions of properties",
  "homepage": "https://fluidframework.com",
  "repository": {
    "type": "git",
    "url": "https://github.com/microsoft/FluidFramework.git",
    "directory": "experimental/PropertyDDS/packages/property-properties"
  },
  "license": "MIT",
  "author": "Microsoft and contributors",
  "main": "dist/index.js",
  "module": "lib/index.js",
  "types": "src/index.d.ts",
  "files": [
    "dist/**/*",
    "lib/**/*",
    "src/index.d.ts"
  ],
  "scripts": {
    "build": "concurrently npm:build:compile npm:lint",
    "build:commonjs": "npm run tsc && npm run build:test",
    "build:compile": "concurrently npm:build:commonjs npm:build:esnext",
    "build:esnext": "tsc --project ./tsconfig.esnext.json",
    "build:full": "npm run build",
    "build:full:compile": "npm run build:compile",
    "build:test": "tsc --project ./src/test/tsconfig.json",
    "clean": "rimraf dist lib *.tsbuildinfo *.build.log",
    "coverage": "npx nyc --silent --cwd .. --nycrc-path `pwd`/.nycrc npm run test && npx nyc --no-clean --silent --cwd .. --nycrc-path `pwd`/.nycrc npm run test:changeset && npx nyc --no-clean --cwd .. --nycrc-path `pwd`/.nycrc npm run test:common",
    "eslint": "eslint --format stylish src",
    "eslint:fix": "eslint --format stylish src --fix --fix-type problem,suggestion,layout",
    "lint": "npm run eslint",
    "lint:fix": "npm run eslint:fix",
    "test": "npm run test:mocha",
    "test:coverage": "nyc npm test -- --reporter xunit --reporter-option output=nyc/junit-report.xml",
    "test:mocha": "mocha --recursive dist/test -r node_modules/@fluidframework/mocha-test-setup --unhandled-rejections=strict",
    "test:mocha:verbose": "cross-env FLUID_TEST_VERBOSE=1 npm run test:mocha",
    "tsc": "tsc",
    "tsfmt": "tsfmt --verify",
    "tsfmt:fix": "tsfmt --replace"
  },
  "nyc": {
    "all": true,
    "cache-dir": "nyc/.cache",
    "exclude": [
      "src/test/**/*.ts",
      "dist/test/**/*.js"
    ],
    "exclude-after-remap": false,
    "include": [
      "src/**/*.ts",
      "dist/**/*.js"
    ],
    "report-dir": "nyc/report",
    "reporter": [
      "cobertura",
      "html",
      "text"
    ],
    "temp-directory": "nyc/.nyc_output"
  },
  "dependencies": {
    "@fluid-experimental/property-changeset": "^2.0.0",
    "@fluid-experimental/property-common": "^2.0.0",
    "ajv": "7.1.1",
    "async": "^3.2.0",
    "fastest-json-copy": "^1.0.1",
    "lodash": "^4.17.21",
    "semver": "^7.3.4",
    "traverse": "0.6.6",
    "underscore": "^1.12.1"
  },
  "devDependencies": {
<<<<<<< HEAD
    "@fluidframework/build-common": "^0.24.0",
    "@fluidframework/mocha-test-setup": "^1.2.0",
=======
    "@fluidframework/build-common": "^0.24.0-0",
    "@fluidframework/mocha-test-setup": "^2.0.0",
>>>>>>> 6462733b
    "@types/mocha": "^9.1.1",
    "chai": "^4.2.0",
    "concurrently": "^6.2.0",
    "cross-env": "^7.0.2",
    "eslint": "~8.6.0",
    "mocha": "^10.0.0",
    "nock": "^10.0.1",
    "nyc": "^15.0.0",
    "rimraf": "^2.6.2",
    "sinon": "^7.4.2",
    "typescript": "~4.5.5",
    "typescript-formatter": "7.1.0"
  }
}<|MERGE_RESOLUTION|>--- conflicted
+++ resolved
@@ -72,13 +72,8 @@
     "underscore": "^1.12.1"
   },
   "devDependencies": {
-<<<<<<< HEAD
     "@fluidframework/build-common": "^0.24.0",
-    "@fluidframework/mocha-test-setup": "^1.2.0",
-=======
-    "@fluidframework/build-common": "^0.24.0-0",
     "@fluidframework/mocha-test-setup": "^2.0.0",
->>>>>>> 6462733b
     "@types/mocha": "^9.1.1",
     "chai": "^4.2.0",
     "concurrently": "^6.2.0",
