--- conflicted
+++ resolved
@@ -369,7 +369,6 @@
     unreferencedBlobSize: number;
 }
 
-<<<<<<< HEAD
 // @public (undocumented)
 export interface ISummaryTreeHandleWithStats {
     // (undocumented)
@@ -378,10 +377,7 @@
     summary: ISummaryHandle;
 }
 
-// @public (undocumented)
-=======
-// @public
->>>>>>> 1a683ee1
+// @public
 export interface ISummaryTreeWithStats {
     stats: ISummaryStats;
     summary: ISummaryTree;
