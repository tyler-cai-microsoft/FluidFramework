--- conflicted
+++ resolved
@@ -137,8 +137,6 @@
             const eventHandler = (op: api.ISequencedDocumentMessage) => {
                 serializer.run(op);
             };
-
-<<<<<<< HEAD
             this.snapshotHandlerMap[doc.id] = eventHandler;
             doc.on("op", eventHandler);
         }, (error) => {
@@ -151,11 +149,6 @@
         api.load(id, undefined, { blockUpdateMarkers: true }).then(async (doc) => {
             console.log(`Loaded intelligence document ${id}`);
             this.documentIntelMap[id] = doc;
-=======
-        api.load(id, undefined, { blockUpdateMarkers: true }).then(async (doc) => {
-            console.log(`Loaded the document ${id}`);
-            this.documentMap[id] = doc;
->>>>>>> b053fd08
             const root = await doc.getRoot().getView();
             if (!root.has("insights")) {
                 root.set("insights", doc.createMap());
