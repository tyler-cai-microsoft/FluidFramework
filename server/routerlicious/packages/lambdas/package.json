--- conflicted
+++ resolved
@@ -1,10 +1,6 @@
 {
   "name": "@fluidframework/server-lambdas",
-<<<<<<< HEAD
   "version": "0.1012.0",
-=======
-  "version": "0.1011.2",
->>>>>>> d56d806c
   "description": "Fluid service lambdas",
   "repository": "microsoft/FluidFramework",
   "license": "MIT",
@@ -52,21 +48,12 @@
     "temp-directory": "nyc/.nyc_output"
   },
   "dependencies": {
-<<<<<<< HEAD
-    "@fluidframework/common-utils": "^0.22.1-0",
+    "@fluidframework/common-utils": "^0.22.1",
     "@fluidframework/gitresources": "^0.1012.0",
     "@fluidframework/protocol-base": "^0.1012.0",
     "@fluidframework/protocol-definitions": "^0.1012.0",
     "@fluidframework/server-services-client": "^0.1012.0",
     "@fluidframework/server-services-core": "^0.1012.0",
-=======
-    "@fluidframework/common-utils": "^0.22.1",
-    "@fluidframework/gitresources": "^0.1011.2",
-    "@fluidframework/protocol-base": "^0.1011.2",
-    "@fluidframework/protocol-definitions": "^0.1011.2",
-    "@fluidframework/server-services-client": "^0.1011.2",
-    "@fluidframework/server-services-core": "^0.1011.2",
->>>>>>> d56d806c
     "@types/semver": "^6.0.1",
     "async": "^2.6.1",
     "double-ended-queue": "^2.1.0-0",
@@ -80,11 +67,7 @@
   "devDependencies": {
     "@fluidframework/build-common": "^0.18.0",
     "@fluidframework/eslint-config-fluid": "^0.18.0",
-<<<<<<< HEAD
     "@fluidframework/server-test-utils": "^0.1012.0",
-=======
-    "@fluidframework/server-test-utils": "^0.1011.2",
->>>>>>> d56d806c
     "@types/async": "^2.0.50",
     "@types/json-stringify-safe": "^5.0.0",
     "@types/lodash": "^4.14.118",
